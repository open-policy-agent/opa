--- conflicted
+++ resolved
@@ -5,83 +5,11 @@
 package ast
 
 import (
-<<<<<<< HEAD
-	"slices"
-	"strings"
-=======
 	v1 "github.com/open-policy-agent/opa/v1/ast"
->>>>>>> a179a24c
 )
 
 // CheckPathConflicts returns a set of errors indicating paths that
 // are in conflict with the result of the provided callable.
 func CheckPathConflicts(c *Compiler, exists func([]string) (bool, error)) Errors {
-<<<<<<< HEAD
-	var errs Errors
-
-	root := c.RuleTree.Child(DefaultRootDocument.Value)
-	if root == nil {
-		return nil
-	}
-
-	if len(c.pathConflictCheckRoots) == 0 || slices.Contains(c.pathConflictCheckRoots, "") {
-		for _, child := range root.Children {
-			errs = append(errs, checkDocumentConflicts(child, exists, nil)...)
-		}
-		return errs
-	}
-
-	for _, rootPath := range c.pathConflictCheckRoots {
-		// traverse AST from `path` to go to the new root
-		paths := strings.Split(rootPath, "/")
-		node := root
-		for _, key := range paths {
-			node = node.Child(String(key))
-			if node == nil {
-				break
-			}
-		}
-
-		if node == nil {
-			// could not find the node from the AST (e.g. `path` is from a data file)
-			// then no conflict is possible
-			continue
-		}
-
-		for _, child := range node.Children {
-			errs = append(errs, checkDocumentConflicts(child, exists, paths)...)
-		}
-	}
-
-	return errs
-}
-
-func checkDocumentConflicts(node *TreeNode, exists func([]string) (bool, error), path []string) Errors {
-
-	switch key := node.Key.(type) {
-	case String:
-		path = append(path, string(key))
-	default: // other key types cannot conflict with data
-		return nil
-	}
-
-	if len(node.Values) > 0 {
-		s := strings.Join(path, "/")
-		if ok, err := exists(path); err != nil {
-			return Errors{NewError(CompileErr, node.Values[0].(*Rule).Loc(), "conflict check for data path %v: %v", s, err.Error())}
-		} else if ok {
-			return Errors{NewError(CompileErr, node.Values[0].(*Rule).Loc(), "conflicting rule for data path %v found", s)}
-		}
-	}
-
-	var errs Errors
-
-	for _, child := range node.Children {
-		errs = append(errs, checkDocumentConflicts(child, exists, path)...)
-	}
-
-	return errs
-=======
 	return v1.CheckPathConflicts(c, exists)
->>>>>>> a179a24c
 }