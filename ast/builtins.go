--- conflicted
+++ resolved
@@ -2339,19 +2339,9 @@
 with all others being treated as intermediates.
 
 ` +
-<<<<<<< HEAD
-		"Example option object: " +
-		"`options := {\"DNSName\" : \"example.dns.com\", \"CurrentTime\": 1708447636000000000,`" +
-		"`\"KeyUsages\": {\"KeyUsageServerAuth\", \"KeyUsageClientAuth\", \"KeyUsageCodeSigning\"}}` " +
-		"Then this function call will look like: `crypto.x509.parse_and_verify_certificates_with_options(<cert base64 encoded string>, options)`. " +
-		"This options object has the same fields as [x509.VerifyOptions struct](https://pkg.go.dev/crypto/x509#VerifyOptions). " +
-		"`CurrentTime` is the number of nanoseconds since the Unix Epoch as a number. " +
-		"List of possible values for `KeyUsages` field are: `[\"KeyUsageAny\", \"KeyUsageServerAuth\",` " +
-=======
 		"`options` object has the same fields as [x509.VerifyOptions struct](https://pkg.go.dev/crypto/x509#VerifyOptions). " +
 		"`CurrentTime`: Number of nanoseconds since the Unix Epoch as a number. " +
 		"Possible values for `KeyUsages`: `[\"KeyUsageAny\", \"KeyUsageServerAuth\",` " +
->>>>>>> 5eda48e2
 		"`\"KeyUsageClientAuth\", \"KeyUsageCodeSigning\", \"KeyUsageEmailProtection\", \"KeyUsageIPSECEndSystem\",` " +
 		"`\"KeyUsageIPSECTunnel\", \"KeyUsageIPSECUser\", \"KeyUsageTimeStamping\", \"KeyUsageOCSPSigning\",` " +
 		"`\"KeyUsageMicrosoftServerGatedCrypto\", \"KeyUsageNetscapeServerGatedCrypto\",` " +
@@ -2363,11 +2353,7 @@
 			types.Named("options", types.NewObject(
 				nil,
 				types.NewDynamicProperty(types.S, types.A),
-<<<<<<< HEAD
-			)).Description("option object to pass extra configs to verify the validity of certificates."),
-=======
 			)).Description("object containing extra configs to verify the validity of certificates."),
->>>>>>> 5eda48e2
 		),
 		types.Named("output", types.NewArray([]types.Type{
 			types.B,
