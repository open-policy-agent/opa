--- conflicted
+++ resolved
@@ -1539,49 +1539,6 @@
 	runStrictnessTestCase(t, cases, true)
 }
 
-<<<<<<< HEAD
-func TestCompilerCheckDeprecatedMethods(t *testing.T) {
-	cases := []strictnessTestCase{
-		{
-			note: "all() built-in",
-			module: `package test
-				p := all([true, false])
-			`,
-			expectedErrors: Errors{
-				&Error{
-					Location: NewLocation([]byte("all([true, false])"), "", 2, 10),
-					Message:  "deprecated built-in function calls in expression: all",
-				},
-			},
-		},
-		{
-			note: "user-defined all()",
-			module: `package test
-				import future.keywords.in
-				all(arr) = {x | some x in arr} == {true}
-				p := all([true, false])
-			`,
-		},
-		{
-			note: "any() built-in",
-			module: `package test
-				p := any([true, false])
-			`,
-			expectedErrors: Errors{
-				&Error{
-					Location: NewLocation([]byte("any([true, false])"), "", 2, 10),
-					Message:  "deprecated built-in function calls in expression: any",
-				},
-			},
-		},
-		{
-			note: "user-defined any()",
-			module: `package test
-				import future.keywords.in
-				any(arr) = true in arr
-				p := any([true, false])
-			`,
-=======
 func TestCompilerCheckKeywordOverrides(t *testing.T) {
 	cases := []strictnessTestCase{
 		{
@@ -1729,7 +1686,53 @@
 					Message:  "variables must not shadow data (use a different variable name)",
 				},
 			},
->>>>>>> 59810d07
+		},
+	}
+
+	runStrictnessTestCase(t, cases, true)
+}
+
+func TestCompilerCheckDeprecatedMethods(t *testing.T) {
+	cases := []strictnessTestCase{
+		{
+			note: "all() built-in",
+			module: `package test
+				p := all([true, false])
+			`,
+			expectedErrors: Errors{
+				&Error{
+					Location: NewLocation([]byte("all([true, false])"), "", 2, 10),
+					Message:  "deprecated built-in function calls in expression: all",
+				},
+			},
+		},
+		{
+			note: "user-defined all()",
+			module: `package test
+				import future.keywords.in
+				all(arr) = {x | some x in arr} == {true}
+				p := all([true, false])
+			`,
+		},
+		{
+			note: "any() built-in",
+			module: `package test
+				p := any([true, false])
+			`,
+			expectedErrors: Errors{
+				&Error{
+					Location: NewLocation([]byte("any([true, false])"), "", 2, 10),
+					Message:  "deprecated built-in function calls in expression: any",
+				},
+			},
+		},
+		{
+			note: "user-defined any()",
+			module: `package test
+				import future.keywords.in
+				any(arr) = true in arr
+				p := any([true, false])
+			`,
 		},
 	}
 
@@ -1753,11 +1756,7 @@
 			compileStages(compiler, nil)
 
 			if strict {
-<<<<<<< HEAD
-				assertErrors(t, compiler.Errors, tc.expectedErrors, false)
-=======
 				assertErrors(t, compiler.Errors, tc.expectedErrors, assertLocation)
->>>>>>> 59810d07
 			} else {
 				assertNotFailed(t, compiler)
 			}
