// Copyright 2016 The OPA Authors.  All rights reserved.
// Use of this source code is governed by an Apache2
// license that can be found in the LICENSE file.

package ast

import (
	v1 "github.com/open-policy-agent/opa/v1/ast"
)

// CompileErrorLimitDefault is the default number errors a compiler will allow before
// exiting.
const CompileErrorLimitDefault = 10

// Compiler contains the state of a compilation process.
<<<<<<< HEAD
type Compiler struct {

	// Errors contains errors that occurred during the compilation process.
	// If there are one or more errors, the compilation process is considered
	// "failed".
	Errors Errors

	// Modules contains the compiled modules. The compiled modules are the
	// output of the compilation process. If the compilation process failed,
	// there is no guarantee about the state of the modules.
	Modules map[string]*Module

	// ModuleTree organizes the modules into a tree where each node is keyed by
	// an element in the module's package path. E.g., given modules containing
	// the following package directives: "a", "a.b", "a.c", and "a.b", the
	// resulting module tree would be:
	//
	//  root
	//    |
	//    +--- data (no modules)
	//           |
	//           +--- a (1 module)
	//                |
	//                +--- b (2 modules)
	//                |
	//                +--- c (1 module)
	//
	ModuleTree *ModuleTreeNode

	// RuleTree organizes rules into a tree where each node is keyed by an
	// element in the rule's path. The rule path is the concatenation of the
	// containing package and the stringified rule name. E.g., given the
	// following module:
	//
	//  package ex
	//  p[1] { true }
	//  p[2] { true }
	//  q = true
	//  a.b.c = 3
	//
	//  root
	//    |
	//    +--- data (no rules)
	//           |
	//           +--- ex (no rules)
	//                |
	//                +--- p (2 rules)
	//                |
	//                +--- q (1 rule)
	//                |
	//                +--- a
	//                     |
	//                     +--- b
	//                          |
	//                          +--- c (1 rule)
	//
	// Another example with general refs containing vars at arbitrary locations:
	//
	//  package ex
	//  a.b[x].d { x := "c" }            # R1
	//  a.b.c[x] { x := "d" }            # R2
	//  a.b[x][y] { x := "c"; y := "d" } # R3
	//  p := true                        # R4
	//
	//  root
	//    |
	//    +--- data (no rules)
	//           |
	//           +--- ex (no rules)
	//                |
	//                +--- a
	//                |    |
	//                |    +--- b (R1, R3)
	//                |         |
	//                |         +--- c (R2)
	//                |
	//                +--- p (R4)
	RuleTree *TreeNode

	// Graph contains dependencies between rules. An edge (u,v) is added to the
	// graph if rule 'u' refers to the virtual document defined by 'v'.
	Graph *Graph

	// TypeEnv holds type information for values inferred by the compiler.
	TypeEnv *TypeEnv

	// RewrittenVars is a mapping of variables that have been rewritten
	// with the key being the generated name and value being the original.
	RewrittenVars map[Var]Var

	// Capabliities required by the modules that were compiled.
	Required *Capabilities

	localvargen                *localVarGenerator
	moduleLoader               ModuleLoader
	ruleIndices                *util.HashMap
	stages                     []stage
	maxErrs                    int
	sorted                     []string // list of sorted module names
	pathExists                 func([]string) (bool, error)
	pathConflictCheckRoots     []string
	after                      map[string][]CompilerStageDefinition
	metrics                    metrics.Metrics
	capabilities               *Capabilities                 // user-supplied capabilities
	imports                    map[string][]*Import          // saved imports from stripping
	builtins                   map[string]*Builtin           // universe of built-in functions
	customBuiltins             map[string]*Builtin           // user-supplied custom built-in functions (deprecated: use capabilities)
	unsafeBuiltinsMap          map[string]struct{}           // user-supplied set of unsafe built-ins functions to block (deprecated: use capabilities)
	deprecatedBuiltinsMap      map[string]struct{}           // set of deprecated, but not removed, built-in functions
	enablePrintStatements      bool                          // indicates if print statements should be elided (default)
	comprehensionIndices       map[*Term]*ComprehensionIndex // comprehension key index
	initialized                bool                          // indicates if init() has been called
	debug                      debug.Debug                   // emits debug information produced during compilation
	schemaSet                  *SchemaSet                    // user-supplied schemas for input and data documents
	inputType                  types.Type                    // global input type retrieved from schema set
	annotationSet              *AnnotationSet                // hierarchical set of annotations
	strict                     bool                          // enforce strict compilation checks
	keepModules                bool                          // whether to keep the unprocessed, parse modules (below)
	parsedModules              map[string]*Module            // parsed, but otherwise unprocessed modules, kept track of when keepModules is true
	useTypeCheckAnnotations    bool                          // whether to provide annotated information (schemas) to the type checker
	allowUndefinedFuncCalls    bool                          // don't error on calls to unknown functions.
	evalMode                   CompilerEvalMode              //
	rewriteTestRulesForTracing bool                          // rewrite test rules to capture dynamic values for tracing.
}
=======
type Compiler = v1.Compiler
>>>>>>> a179a24c

// CompilerStage defines the interface for stages in the compiler.
type CompilerStage = v1.CompilerStage

// CompilerEvalMode allows toggling certain stages that are only
// needed for certain modes, Concretely, only "topdown" mode will
// have the compiler build comprehension and rule indices.
type CompilerEvalMode = v1.CompilerEvalMode

const (
	// EvalModeTopdown (default) instructs the compiler to build rule
	// and comprehension indices used by topdown evaluation.
	EvalModeTopdown = v1.EvalModeTopdown

	// EvalModeIR makes the compiler skip the stages for comprehension
	// and rule indices.
	EvalModeIR = v1.EvalModeIR
)

// CompilerStageDefinition defines a compiler stage
type CompilerStageDefinition = v1.CompilerStageDefinition

// RulesOptions defines the options for retrieving rules by Ref from the
// compiler.
type RulesOptions = v1.RulesOptions

// QueryContext contains contextual information for running an ad-hoc query.
//
// Ad-hoc queries can be run in the context of a package and imports may be
// included to provide concise access to data.
type QueryContext = v1.QueryContext

// NewQueryContext returns a new QueryContext object.
func NewQueryContext() *QueryContext {
	return v1.NewQueryContext()
}

// QueryCompiler defines the interface for compiling ad-hoc queries.
type QueryCompiler = v1.QueryCompiler

// QueryCompilerStage defines the interface for stages in the query compiler.
type QueryCompilerStage = v1.QueryCompilerStage

// QueryCompilerStageDefinition defines a QueryCompiler stage
type QueryCompilerStageDefinition = v1.QueryCompilerStageDefinition

// NewCompiler returns a new empty compiler.
func NewCompiler() *Compiler {
<<<<<<< HEAD

	c := &Compiler{
		Modules:       map[string]*Module{},
		RewrittenVars: map[Var]Var{},
		Required:      &Capabilities{},
		ruleIndices: util.NewHashMap(func(a, b util.T) bool {
			r1, r2 := a.(Ref), b.(Ref)
			return r1.Equal(r2)
		}, func(x util.T) int {
			return x.(Ref).Hash()
		}),
		maxErrs:               CompileErrorLimitDefault,
		after:                 map[string][]CompilerStageDefinition{},
		unsafeBuiltinsMap:     map[string]struct{}{},
		deprecatedBuiltinsMap: map[string]struct{}{},
		comprehensionIndices:  map[*Term]*ComprehensionIndex{},
		debug:                 debug.Discard(),
	}

	c.ModuleTree = NewModuleTree(nil)
	c.RuleTree = NewRuleTree(c.ModuleTree)

	c.stages = []stage{
		// Reference resolution should run first as it may be used to lazily
		// load additional modules. If any stages run before resolution, they
		// need to be re-run after resolution.
		{"ResolveRefs", "compile_stage_resolve_refs", c.resolveAllRefs},
		// The local variable generator must be initialized after references are
		// resolved and the dynamic module loader has run but before subsequent
		// stages that need to generate variables.
		{"InitLocalVarGen", "compile_stage_init_local_var_gen", c.initLocalVarGen},
		{"RewriteRuleHeadRefs", "compile_stage_rewrite_rule_head_refs", c.rewriteRuleHeadRefs},
		{"CheckKeywordOverrides", "compile_stage_check_keyword_overrides", c.checkKeywordOverrides},
		{"CheckDuplicateImports", "compile_stage_check_duplicate_imports", c.checkDuplicateImports},
		{"RemoveImports", "compile_stage_remove_imports", c.removeImports},
		{"SetModuleTree", "compile_stage_set_module_tree", c.setModuleTree},
		{"SetRuleTree", "compile_stage_set_rule_tree", c.setRuleTree}, // depends on RewriteRuleHeadRefs
		{"RewriteLocalVars", "compile_stage_rewrite_local_vars", c.rewriteLocalVars},
		{"CheckVoidCalls", "compile_stage_check_void_calls", c.checkVoidCalls},
		{"RewritePrintCalls", "compile_stage_rewrite_print_calls", c.rewritePrintCalls},
		{"RewriteExprTerms", "compile_stage_rewrite_expr_terms", c.rewriteExprTerms},
		{"ParseMetadataBlocks", "compile_stage_parse_metadata_blocks", c.parseMetadataBlocks},
		{"SetAnnotationSet", "compile_stage_set_annotationset", c.setAnnotationSet},
		{"RewriteRegoMetadataCalls", "compile_stage_rewrite_rego_metadata_calls", c.rewriteRegoMetadataCalls},
		{"SetGraph", "compile_stage_set_graph", c.setGraph},
		{"RewriteComprehensionTerms", "compile_stage_rewrite_comprehension_terms", c.rewriteComprehensionTerms},
		{"RewriteRefsInHead", "compile_stage_rewrite_refs_in_head", c.rewriteRefsInHead},
		{"RewriteWithValues", "compile_stage_rewrite_with_values", c.rewriteWithModifiers},
		{"CheckRuleConflicts", "compile_stage_check_rule_conflicts", c.checkRuleConflicts},
		{"CheckUndefinedFuncs", "compile_stage_check_undefined_funcs", c.checkUndefinedFuncs},
		{"CheckSafetyRuleHeads", "compile_stage_check_safety_rule_heads", c.checkSafetyRuleHeads},
		{"CheckSafetyRuleBodies", "compile_stage_check_safety_rule_bodies", c.checkSafetyRuleBodies},
		{"RewriteEquals", "compile_stage_rewrite_equals", c.rewriteEquals},
		{"RewriteDynamicTerms", "compile_stage_rewrite_dynamic_terms", c.rewriteDynamicTerms},
		{"RewriteTestRulesForTracing", "compile_stage_rewrite_test_rules_for_tracing", c.rewriteTestRuleEqualities}, // must run after RewriteDynamicTerms
		{"CheckRecursion", "compile_stage_check_recursion", c.checkRecursion},
		{"CheckTypes", "compile_stage_check_types", c.checkTypes}, // must be run after CheckRecursion
		{"CheckUnsafeBuiltins", "compile_state_check_unsafe_builtins", c.checkUnsafeBuiltins},
		{"CheckDeprecatedBuiltins", "compile_state_check_deprecated_builtins", c.checkDeprecatedBuiltins},
		{"BuildRuleIndices", "compile_stage_rebuild_indices", c.buildRuleIndices},
		{"BuildComprehensionIndices", "compile_stage_rebuild_comprehension_indices", c.buildComprehensionIndices},
		{"BuildRequiredCapabilities", "compile_stage_build_required_capabilities", c.buildRequiredCapabilities},
	}

	return c
}

// SetErrorLimit sets the number of errors the compiler can encounter before it
// quits. Zero or a negative number indicates no limit.
func (c *Compiler) SetErrorLimit(limit int) *Compiler {
	c.maxErrs = limit
	return c
}

// WithEnablePrintStatements enables print statements inside of modules compiled
// by the compiler. If print statements are not enabled, calls to print() are
// erased at compile-time.
func (c *Compiler) WithEnablePrintStatements(yes bool) *Compiler {
	c.enablePrintStatements = yes
	return c
}

// WithPathConflictsCheck enables base-virtual document conflict
// detection. The compiler will check that rules don't overlap with
// paths that exist as determined by the provided callable.
func (c *Compiler) WithPathConflictsCheck(fn func([]string) (bool, error)) *Compiler {
	c.pathExists = fn
	return c
}

// WithPathConflictsCheckRoots enables checking path conflicts from the specified root instead
// of the top root node. Limiting conflict checks to a known set of roots, such as bundle roots,
// improves performance. Each root has the format of a "/"-delimited string, excluding the "data"
// root document.
func (c *Compiler) WithPathConflictsCheckRoots(rootPaths []string) *Compiler {
	c.pathConflictCheckRoots = rootPaths
	return c
}

// WithStageAfter registers a stage to run during compilation after
// the named stage.
func (c *Compiler) WithStageAfter(after string, stage CompilerStageDefinition) *Compiler {
	c.after[after] = append(c.after[after], stage)
	return c
}

// WithMetrics will set a metrics.Metrics and be used for profiling
// the Compiler instance.
func (c *Compiler) WithMetrics(metrics metrics.Metrics) *Compiler {
	c.metrics = metrics
	return c
}

// WithCapabilities sets capabilities to enable during compilation. Capabilities allow the caller
// to specify the set of built-in functions available to the policy. In the future, capabilities
// may be able to restrict access to other language features. Capabilities allow callers to check
// if policies are compatible with a particular version of OPA. If policies are a compiled for a
// specific version of OPA, there is no guarantee that _this_ version of OPA can evaluate them
// successfully.
func (c *Compiler) WithCapabilities(capabilities *Capabilities) *Compiler {
	c.capabilities = capabilities
	return c
}

// Capabilities returns the capabilities enabled during compilation.
func (c *Compiler) Capabilities() *Capabilities {
	return c.capabilities
}

// WithDebug sets where debug messages are written to. Passing `nil` has no
// effect.
func (c *Compiler) WithDebug(sink io.Writer) *Compiler {
	if sink != nil {
		c.debug = debug.New(sink)
	}
	return c
}

// WithBuiltins is deprecated. Use WithCapabilities instead.
func (c *Compiler) WithBuiltins(builtins map[string]*Builtin) *Compiler {
	c.customBuiltins = make(map[string]*Builtin)
	for k, v := range builtins {
		c.customBuiltins[k] = v
	}
	return c
}

// WithUnsafeBuiltins is deprecated. Use WithCapabilities instead.
func (c *Compiler) WithUnsafeBuiltins(unsafeBuiltins map[string]struct{}) *Compiler {
	for name := range unsafeBuiltins {
		c.unsafeBuiltinsMap[name] = struct{}{}
	}
	return c
}

// WithStrict enables strict mode in the compiler.
func (c *Compiler) WithStrict(strict bool) *Compiler {
	c.strict = strict
	return c
}

// WithKeepModules enables retaining unprocessed modules in the compiler.
// Note that the modules aren't copied on the way in or out -- so when
// accessing them via ParsedModules(), mutations will occur in the module
// map that was passed into Compile().`
func (c *Compiler) WithKeepModules(y bool) *Compiler {
	c.keepModules = y
	return c
}

// WithUseTypeCheckAnnotations use schema annotations during type checking
func (c *Compiler) WithUseTypeCheckAnnotations(enabled bool) *Compiler {
	c.useTypeCheckAnnotations = enabled
	return c
}

func (c *Compiler) WithAllowUndefinedFunctionCalls(allow bool) *Compiler {
	c.allowUndefinedFuncCalls = allow
	return c
}

// WithEvalMode allows setting the CompilerEvalMode of the compiler
func (c *Compiler) WithEvalMode(e CompilerEvalMode) *Compiler {
	c.evalMode = e
	return c
}

// WithRewriteTestRules enables rewriting test rules to capture dynamic values in local variables,
// so they can be accessed by tracing.
func (c *Compiler) WithRewriteTestRules(rewrite bool) *Compiler {
	c.rewriteTestRulesForTracing = rewrite
	return c
}

// ParsedModules returns the parsed, unprocessed modules from the compiler.
// It is `nil` if keeping modules wasn't enabled via `WithKeepModules(true)`.
// The map includes all modules loaded via the ModuleLoader, if one was used.
func (c *Compiler) ParsedModules() map[string]*Module {
	return c.parsedModules
}

func (c *Compiler) QueryCompiler() QueryCompiler {
	c.init()
	c0 := *c
	return newQueryCompiler(&c0)
}

// Compile runs the compilation process on the input modules. The compiled
// version of the modules and associated data structures are stored on the
// compiler. If the compilation process fails for any reason, the compiler will
// contain a slice of errors.
func (c *Compiler) Compile(modules map[string]*Module) {

	c.init()

	c.Modules = make(map[string]*Module, len(modules))
	c.sorted = make([]string, 0, len(modules))

	if c.keepModules {
		c.parsedModules = make(map[string]*Module, len(modules))
	} else {
		c.parsedModules = nil
	}

	for k, v := range modules {
		c.Modules[k] = v.Copy()
		c.sorted = append(c.sorted, k)
		if c.parsedModules != nil {
			c.parsedModules[k] = v
		}
	}

	sort.Strings(c.sorted)

	c.compile()
}

// WithSchemas sets a schemaSet to the compiler
func (c *Compiler) WithSchemas(schemas *SchemaSet) *Compiler {
	c.schemaSet = schemas
	return c
}

// Failed returns true if a compilation error has been encountered.
func (c *Compiler) Failed() bool {
	return len(c.Errors) > 0
}

// ComprehensionIndex returns a data structure specifying how to index comprehension
// results so that callers do not have to recompute the comprehension more than once.
// If no index is found, returns nil.
func (c *Compiler) ComprehensionIndex(term *Term) *ComprehensionIndex {
	return c.comprehensionIndices[term]
}

// GetArity returns the number of args a function referred to by ref takes. If
// ref refers to built-in function, the built-in declaration is consulted,
// otherwise, the ref is used to perform a ruleset lookup.
func (c *Compiler) GetArity(ref Ref) int {
	if bi := c.builtins[ref.String()]; bi != nil {
		return len(bi.Decl.FuncArgs().Args)
	}
	rules := c.GetRulesExact(ref)
	if len(rules) == 0 {
		return -1
	}
	return len(rules[0].Head.Args)
}

// GetRulesExact returns a slice of rules referred to by the reference.
//
// E.g., given the following module:
//
//		package a.b.c
//
//		p[k] = v { ... }    # rule1
//	 p[k1] = v1 { ... }  # rule2
//
// The following calls yield the rules on the right.
//
//	GetRulesExact("data.a.b.c.p")   => [rule1, rule2]
//	GetRulesExact("data.a.b.c.p.x") => nil
//	GetRulesExact("data.a.b.c")     => nil
func (c *Compiler) GetRulesExact(ref Ref) (rules []*Rule) {
	node := c.RuleTree

	for _, x := range ref {
		if node = node.Child(x.Value); node == nil {
			return nil
		}
	}

	return extractRules(node.Values)
}

// GetRulesForVirtualDocument returns a slice of rules that produce the virtual
// document referred to by the reference.
//
// E.g., given the following module:
//
//		package a.b.c
//
//		p[k] = v { ... }    # rule1
//	 p[k1] = v1 { ... }  # rule2
//
// The following calls yield the rules on the right.
//
//	GetRulesForVirtualDocument("data.a.b.c.p")   => [rule1, rule2]
//	GetRulesForVirtualDocument("data.a.b.c.p.x") => [rule1, rule2]
//	GetRulesForVirtualDocument("data.a.b.c")     => nil
func (c *Compiler) GetRulesForVirtualDocument(ref Ref) (rules []*Rule) {

	node := c.RuleTree

	for _, x := range ref {
		if node = node.Child(x.Value); node == nil {
			return nil
		}
		if len(node.Values) > 0 {
			return extractRules(node.Values)
		}
	}

	return extractRules(node.Values)
}

// GetRulesWithPrefix returns a slice of rules that share the prefix ref.
//
// E.g., given the following module:
//
//	package a.b.c
//
//	p[x] = y { ... }  # rule1
//	p[k] = v { ... }  # rule2
//	q { ... }         # rule3
//
// The following calls yield the rules on the right.
//
//	GetRulesWithPrefix("data.a.b.c.p")   => [rule1, rule2]
//	GetRulesWithPrefix("data.a.b.c.p.a") => nil
//	GetRulesWithPrefix("data.a.b.c")     => [rule1, rule2, rule3]
func (c *Compiler) GetRulesWithPrefix(ref Ref) (rules []*Rule) {

	node := c.RuleTree

	for _, x := range ref {
		if node = node.Child(x.Value); node == nil {
			return nil
		}
	}

	var acc func(node *TreeNode)

	acc = func(node *TreeNode) {
		rules = append(rules, extractRules(node.Values)...)
		for _, child := range node.Children {
			if child.Hide {
				continue
			}
			acc(child)
		}
	}

	acc(node)

	return rules
}

func extractRules(s []util.T) []*Rule {
	rules := make([]*Rule, len(s))
	for i := range s {
		rules[i] = s[i].(*Rule)
	}
	return rules
}

// GetRules returns a slice of rules that are referred to by ref.
//
// E.g., given the following module:
//
//	package a.b.c
//
//	p[x] = y { q[x] = y; ... } # rule1
//	q[x] = y { ... }           # rule2
//
// The following calls yield the rules on the right.
//
//	GetRules("data.a.b.c.p")	=> [rule1]
//	GetRules("data.a.b.c.p.x")	=> [rule1]
//	GetRules("data.a.b.c.q")	=> [rule2]
//	GetRules("data.a.b.c")		=> [rule1, rule2]
//	GetRules("data.a.b.d")		=> nil
func (c *Compiler) GetRules(ref Ref) (rules []*Rule) {

	set := map[*Rule]struct{}{}

	for _, rule := range c.GetRulesForVirtualDocument(ref) {
		set[rule] = struct{}{}
	}

	for _, rule := range c.GetRulesWithPrefix(ref) {
		set[rule] = struct{}{}
	}

	for rule := range set {
		rules = append(rules, rule)
	}

	return rules
}

// GetRulesDynamic returns a slice of rules that could be referred to by a ref.
//
// Deprecated: use GetRulesDynamicWithOpts
func (c *Compiler) GetRulesDynamic(ref Ref) []*Rule {
	return c.GetRulesDynamicWithOpts(ref, RulesOptions{})
}

// GetRulesDynamicWithOpts returns a slice of rules that could be referred to by
// a ref.
// When parts of the ref are statically known, we use that information to narrow
// down which rules the ref could refer to, but in the most general case this
// will be an over-approximation.
//
// E.g., given the following modules:
//
//	package a.b.c
//
//	r1 = 1  # rule1
//
// and:
//
//	package a.d.c
//
//	r2 = 2  # rule2
//
// The following calls yield the rules on the right.
//
//	GetRulesDynamicWithOpts("data.a[x].c[y]", opts) => [rule1, rule2]
//	GetRulesDynamicWithOpts("data.a[x].c.r2", opts) => [rule2]
//	GetRulesDynamicWithOpts("data.a.b[x][y]", opts) => [rule1]
//
// Using the RulesOptions parameter, the inclusion of hidden modules can be
// controlled:
//
// With
//
//	package system.main
//
//	r3 = 3 # rule3
//
// We'd get this result:
//
//	GetRulesDynamicWithOpts("data[x]", RulesOptions{IncludeHiddenModules: true}) => [rule1, rule2, rule3]
//
// Without the options, it would be excluded.
func (c *Compiler) GetRulesDynamicWithOpts(ref Ref, opts RulesOptions) []*Rule {
	node := c.RuleTree

	set := map[*Rule]struct{}{}
	var walk func(node *TreeNode, i int)
	walk = func(node *TreeNode, i int) {
		switch {
		case i >= len(ref):
			// We've reached the end of the reference and want to collect everything
			// under this "prefix".
			node.DepthFirst(func(descendant *TreeNode) bool {
				insertRules(set, descendant.Values)
				if opts.IncludeHiddenModules {
					return false
				}
				return descendant.Hide
			})

		case i == 0 || IsConstant(ref[i].Value):
			// The head of the ref is always grounded.  In case another part of the
			// ref is also grounded, we can lookup the exact child.  If it's not found
			// we can immediately return...
			if child := node.Child(ref[i].Value); child != nil {
				if len(child.Values) > 0 {
					// Add any rules at this position
					insertRules(set, child.Values)
				}
				// There might still be "sub-rules" contributing key-value "overrides" for e.g. partial object rules, continue walking
				walk(child, i+1)
			} else {
				return
			}

		default:
			// This part of the ref is a dynamic term.  We can't know what it refers
			// to and will just need to try all of the children.
			for _, child := range node.Children {
				if child.Hide && !opts.IncludeHiddenModules {
					continue
				}
				insertRules(set, child.Values)
				walk(child, i+1)
			}
		}
	}

	walk(node, 0)
	rules := make([]*Rule, 0, len(set))
	for rule := range set {
		rules = append(rules, rule)
	}
	return rules
}

// Utility: add all rule values to the set.
func insertRules(set map[*Rule]struct{}, rules []util.T) {
	for _, rule := range rules {
		set[rule.(*Rule)] = struct{}{}
	}
}

// RuleIndex returns a RuleIndex built for the rule set referred to by path.
// The path must refer to the rule set exactly, i.e., given a rule set at path
// data.a.b.c.p, refs data.a.b.c.p.x and data.a.b.c would not return a
// RuleIndex built for the rule.
func (c *Compiler) RuleIndex(path Ref) RuleIndex {
	r, ok := c.ruleIndices.Get(path)
	if !ok {
		return nil
	}
	return r.(RuleIndex)
}

// PassesTypeCheck determines whether the given body passes type checking
func (c *Compiler) PassesTypeCheck(body Body) bool {
	checker := newTypeChecker().WithSchemaSet(c.schemaSet).WithInputType(c.inputType)
	env := c.TypeEnv
	_, errs := checker.CheckBody(env, body)
	return len(errs) == 0
}

// PassesTypeCheckRules determines whether the given rules passes type checking
func (c *Compiler) PassesTypeCheckRules(rules []*Rule) Errors {
	elems := []util.T{}

	for _, rule := range rules {
		elems = append(elems, rule)
	}

	// Load the global input schema if one was provided.
	if c.schemaSet != nil {
		if schema := c.schemaSet.Get(SchemaRootRef); schema != nil {

			var allowNet []string
			if c.capabilities != nil {
				allowNet = c.capabilities.AllowNet
			}

			tpe, err := loadSchema(schema, allowNet)
			if err != nil {
				return Errors{NewError(TypeErr, nil, err.Error())}
			}
			c.inputType = tpe
		}
	}

	var as *AnnotationSet
	if c.useTypeCheckAnnotations {
		as = c.annotationSet
	}

	checker := newTypeChecker().WithSchemaSet(c.schemaSet).WithInputType(c.inputType)

	if c.TypeEnv == nil {
		if c.capabilities == nil {
			c.capabilities = CapabilitiesForThisVersion()
		}

		c.builtins = make(map[string]*Builtin, len(c.capabilities.Builtins)+len(c.customBuiltins))

		for _, bi := range c.capabilities.Builtins {
			c.builtins[bi.Name] = bi
		}

		for name, bi := range c.customBuiltins {
			c.builtins[name] = bi
		}

		c.TypeEnv = checker.Env(c.builtins)
	}

	_, errs := checker.CheckTypes(c.TypeEnv, elems, as)
	return errs
=======
	return v1.NewCompiler().WithDefaultRegoVersion(DefaultRegoVersion)
>>>>>>> a179a24c
}

// ModuleLoader defines the interface that callers can implement to enable lazy
// loading of modules during compilation.
type ModuleLoader = v1.ModuleLoader

// SafetyCheckVisitorParams defines the AST visitor parameters to use for collecting
// variables during the safety check. This has to be exported because it's relied on
// by the copy propagation implementation in topdown.
var SafetyCheckVisitorParams = v1.SafetyCheckVisitorParams

// ComprehensionIndex specifies how the comprehension term can be indexed. The keys
// tell the evaluator what variables to use for indexing. In the future, the index
// could be expanded with more information that would allow the evaluator to index
// a larger fragment of comprehensions (e.g., by closing over variables in the outer
// query.)
type ComprehensionIndex = v1.ComprehensionIndex

// ModuleTreeNode represents a node in the module tree. The module
// tree is keyed by the package path.
type ModuleTreeNode = v1.ModuleTreeNode

// TreeNode represents a node in the rule tree. The rule tree is keyed by
// rule path.
type TreeNode = v1.TreeNode

// NewRuleTree returns a new TreeNode that represents the root
// of the rule tree populated with the given rules.
func NewRuleTree(mtree *ModuleTreeNode) *TreeNode {
	return v1.NewRuleTree(mtree)
}

// Graph represents the graph of dependencies between rules.
type Graph = v1.Graph

// NewGraph returns a new Graph based on modules. The list function must return
// the rules referred to directly by the ref.
func NewGraph(modules map[string]*Module, list func(Ref) []*Rule) *Graph {
	return v1.NewGraph(modules, list)
}

// GraphTraversal is a Traversal that understands the dependency graph
type GraphTraversal = v1.GraphTraversal

// NewGraphTraversal returns a Traversal for the dependency graph
func NewGraphTraversal(graph *Graph) *GraphTraversal {
	return v1.NewGraphTraversal(graph)
}

// OutputVarsFromBody returns all variables which are the "output" for
// the given body. For safety checks this means that they would be
// made safe by the body.
func OutputVarsFromBody(c *Compiler, body Body, safe VarSet) VarSet {
	return v1.OutputVarsFromBody(c, body, safe)
}

// OutputVarsFromExpr returns all variables which are the "output" for
// the given expression. For safety checks this means that they would be
// made safe by the expr.
func OutputVarsFromExpr(c *Compiler, expr *Expr, safe VarSet) VarSet {
	return v1.OutputVarsFromExpr(c, expr, safe)
}<|MERGE_RESOLUTION|>--- conflicted
+++ resolved
@@ -13,134 +13,7 @@
 const CompileErrorLimitDefault = 10
 
 // Compiler contains the state of a compilation process.
-<<<<<<< HEAD
-type Compiler struct {
-
-	// Errors contains errors that occurred during the compilation process.
-	// If there are one or more errors, the compilation process is considered
-	// "failed".
-	Errors Errors
-
-	// Modules contains the compiled modules. The compiled modules are the
-	// output of the compilation process. If the compilation process failed,
-	// there is no guarantee about the state of the modules.
-	Modules map[string]*Module
-
-	// ModuleTree organizes the modules into a tree where each node is keyed by
-	// an element in the module's package path. E.g., given modules containing
-	// the following package directives: "a", "a.b", "a.c", and "a.b", the
-	// resulting module tree would be:
-	//
-	//  root
-	//    |
-	//    +--- data (no modules)
-	//           |
-	//           +--- a (1 module)
-	//                |
-	//                +--- b (2 modules)
-	//                |
-	//                +--- c (1 module)
-	//
-	ModuleTree *ModuleTreeNode
-
-	// RuleTree organizes rules into a tree where each node is keyed by an
-	// element in the rule's path. The rule path is the concatenation of the
-	// containing package and the stringified rule name. E.g., given the
-	// following module:
-	//
-	//  package ex
-	//  p[1] { true }
-	//  p[2] { true }
-	//  q = true
-	//  a.b.c = 3
-	//
-	//  root
-	//    |
-	//    +--- data (no rules)
-	//           |
-	//           +--- ex (no rules)
-	//                |
-	//                +--- p (2 rules)
-	//                |
-	//                +--- q (1 rule)
-	//                |
-	//                +--- a
-	//                     |
-	//                     +--- b
-	//                          |
-	//                          +--- c (1 rule)
-	//
-	// Another example with general refs containing vars at arbitrary locations:
-	//
-	//  package ex
-	//  a.b[x].d { x := "c" }            # R1
-	//  a.b.c[x] { x := "d" }            # R2
-	//  a.b[x][y] { x := "c"; y := "d" } # R3
-	//  p := true                        # R4
-	//
-	//  root
-	//    |
-	//    +--- data (no rules)
-	//           |
-	//           +--- ex (no rules)
-	//                |
-	//                +--- a
-	//                |    |
-	//                |    +--- b (R1, R3)
-	//                |         |
-	//                |         +--- c (R2)
-	//                |
-	//                +--- p (R4)
-	RuleTree *TreeNode
-
-	// Graph contains dependencies between rules. An edge (u,v) is added to the
-	// graph if rule 'u' refers to the virtual document defined by 'v'.
-	Graph *Graph
-
-	// TypeEnv holds type information for values inferred by the compiler.
-	TypeEnv *TypeEnv
-
-	// RewrittenVars is a mapping of variables that have been rewritten
-	// with the key being the generated name and value being the original.
-	RewrittenVars map[Var]Var
-
-	// Capabliities required by the modules that were compiled.
-	Required *Capabilities
-
-	localvargen                *localVarGenerator
-	moduleLoader               ModuleLoader
-	ruleIndices                *util.HashMap
-	stages                     []stage
-	maxErrs                    int
-	sorted                     []string // list of sorted module names
-	pathExists                 func([]string) (bool, error)
-	pathConflictCheckRoots     []string
-	after                      map[string][]CompilerStageDefinition
-	metrics                    metrics.Metrics
-	capabilities               *Capabilities                 // user-supplied capabilities
-	imports                    map[string][]*Import          // saved imports from stripping
-	builtins                   map[string]*Builtin           // universe of built-in functions
-	customBuiltins             map[string]*Builtin           // user-supplied custom built-in functions (deprecated: use capabilities)
-	unsafeBuiltinsMap          map[string]struct{}           // user-supplied set of unsafe built-ins functions to block (deprecated: use capabilities)
-	deprecatedBuiltinsMap      map[string]struct{}           // set of deprecated, but not removed, built-in functions
-	enablePrintStatements      bool                          // indicates if print statements should be elided (default)
-	comprehensionIndices       map[*Term]*ComprehensionIndex // comprehension key index
-	initialized                bool                          // indicates if init() has been called
-	debug                      debug.Debug                   // emits debug information produced during compilation
-	schemaSet                  *SchemaSet                    // user-supplied schemas for input and data documents
-	inputType                  types.Type                    // global input type retrieved from schema set
-	annotationSet              *AnnotationSet                // hierarchical set of annotations
-	strict                     bool                          // enforce strict compilation checks
-	keepModules                bool                          // whether to keep the unprocessed, parse modules (below)
-	parsedModules              map[string]*Module            // parsed, but otherwise unprocessed modules, kept track of when keepModules is true
-	useTypeCheckAnnotations    bool                          // whether to provide annotated information (schemas) to the type checker
-	allowUndefinedFuncCalls    bool                          // don't error on calls to unknown functions.
-	evalMode                   CompilerEvalMode              //
-	rewriteTestRulesForTracing bool                          // rewrite test rules to capture dynamic values for tracing.
-}
-=======
 type Compiler = v1.Compiler
->>>>>>> a179a24c
 
 // CompilerStage defines the interface for stages in the compiler.
 type CompilerStage = v1.CompilerStage
@@ -189,599 +62,7 @@
 
 // NewCompiler returns a new empty compiler.
 func NewCompiler() *Compiler {
-<<<<<<< HEAD
-
-	c := &Compiler{
-		Modules:       map[string]*Module{},
-		RewrittenVars: map[Var]Var{},
-		Required:      &Capabilities{},
-		ruleIndices: util.NewHashMap(func(a, b util.T) bool {
-			r1, r2 := a.(Ref), b.(Ref)
-			return r1.Equal(r2)
-		}, func(x util.T) int {
-			return x.(Ref).Hash()
-		}),
-		maxErrs:               CompileErrorLimitDefault,
-		after:                 map[string][]CompilerStageDefinition{},
-		unsafeBuiltinsMap:     map[string]struct{}{},
-		deprecatedBuiltinsMap: map[string]struct{}{},
-		comprehensionIndices:  map[*Term]*ComprehensionIndex{},
-		debug:                 debug.Discard(),
-	}
-
-	c.ModuleTree = NewModuleTree(nil)
-	c.RuleTree = NewRuleTree(c.ModuleTree)
-
-	c.stages = []stage{
-		// Reference resolution should run first as it may be used to lazily
-		// load additional modules. If any stages run before resolution, they
-		// need to be re-run after resolution.
-		{"ResolveRefs", "compile_stage_resolve_refs", c.resolveAllRefs},
-		// The local variable generator must be initialized after references are
-		// resolved and the dynamic module loader has run but before subsequent
-		// stages that need to generate variables.
-		{"InitLocalVarGen", "compile_stage_init_local_var_gen", c.initLocalVarGen},
-		{"RewriteRuleHeadRefs", "compile_stage_rewrite_rule_head_refs", c.rewriteRuleHeadRefs},
-		{"CheckKeywordOverrides", "compile_stage_check_keyword_overrides", c.checkKeywordOverrides},
-		{"CheckDuplicateImports", "compile_stage_check_duplicate_imports", c.checkDuplicateImports},
-		{"RemoveImports", "compile_stage_remove_imports", c.removeImports},
-		{"SetModuleTree", "compile_stage_set_module_tree", c.setModuleTree},
-		{"SetRuleTree", "compile_stage_set_rule_tree", c.setRuleTree}, // depends on RewriteRuleHeadRefs
-		{"RewriteLocalVars", "compile_stage_rewrite_local_vars", c.rewriteLocalVars},
-		{"CheckVoidCalls", "compile_stage_check_void_calls", c.checkVoidCalls},
-		{"RewritePrintCalls", "compile_stage_rewrite_print_calls", c.rewritePrintCalls},
-		{"RewriteExprTerms", "compile_stage_rewrite_expr_terms", c.rewriteExprTerms},
-		{"ParseMetadataBlocks", "compile_stage_parse_metadata_blocks", c.parseMetadataBlocks},
-		{"SetAnnotationSet", "compile_stage_set_annotationset", c.setAnnotationSet},
-		{"RewriteRegoMetadataCalls", "compile_stage_rewrite_rego_metadata_calls", c.rewriteRegoMetadataCalls},
-		{"SetGraph", "compile_stage_set_graph", c.setGraph},
-		{"RewriteComprehensionTerms", "compile_stage_rewrite_comprehension_terms", c.rewriteComprehensionTerms},
-		{"RewriteRefsInHead", "compile_stage_rewrite_refs_in_head", c.rewriteRefsInHead},
-		{"RewriteWithValues", "compile_stage_rewrite_with_values", c.rewriteWithModifiers},
-		{"CheckRuleConflicts", "compile_stage_check_rule_conflicts", c.checkRuleConflicts},
-		{"CheckUndefinedFuncs", "compile_stage_check_undefined_funcs", c.checkUndefinedFuncs},
-		{"CheckSafetyRuleHeads", "compile_stage_check_safety_rule_heads", c.checkSafetyRuleHeads},
-		{"CheckSafetyRuleBodies", "compile_stage_check_safety_rule_bodies", c.checkSafetyRuleBodies},
-		{"RewriteEquals", "compile_stage_rewrite_equals", c.rewriteEquals},
-		{"RewriteDynamicTerms", "compile_stage_rewrite_dynamic_terms", c.rewriteDynamicTerms},
-		{"RewriteTestRulesForTracing", "compile_stage_rewrite_test_rules_for_tracing", c.rewriteTestRuleEqualities}, // must run after RewriteDynamicTerms
-		{"CheckRecursion", "compile_stage_check_recursion", c.checkRecursion},
-		{"CheckTypes", "compile_stage_check_types", c.checkTypes}, // must be run after CheckRecursion
-		{"CheckUnsafeBuiltins", "compile_state_check_unsafe_builtins", c.checkUnsafeBuiltins},
-		{"CheckDeprecatedBuiltins", "compile_state_check_deprecated_builtins", c.checkDeprecatedBuiltins},
-		{"BuildRuleIndices", "compile_stage_rebuild_indices", c.buildRuleIndices},
-		{"BuildComprehensionIndices", "compile_stage_rebuild_comprehension_indices", c.buildComprehensionIndices},
-		{"BuildRequiredCapabilities", "compile_stage_build_required_capabilities", c.buildRequiredCapabilities},
-	}
-
-	return c
-}
-
-// SetErrorLimit sets the number of errors the compiler can encounter before it
-// quits. Zero or a negative number indicates no limit.
-func (c *Compiler) SetErrorLimit(limit int) *Compiler {
-	c.maxErrs = limit
-	return c
-}
-
-// WithEnablePrintStatements enables print statements inside of modules compiled
-// by the compiler. If print statements are not enabled, calls to print() are
-// erased at compile-time.
-func (c *Compiler) WithEnablePrintStatements(yes bool) *Compiler {
-	c.enablePrintStatements = yes
-	return c
-}
-
-// WithPathConflictsCheck enables base-virtual document conflict
-// detection. The compiler will check that rules don't overlap with
-// paths that exist as determined by the provided callable.
-func (c *Compiler) WithPathConflictsCheck(fn func([]string) (bool, error)) *Compiler {
-	c.pathExists = fn
-	return c
-}
-
-// WithPathConflictsCheckRoots enables checking path conflicts from the specified root instead
-// of the top root node. Limiting conflict checks to a known set of roots, such as bundle roots,
-// improves performance. Each root has the format of a "/"-delimited string, excluding the "data"
-// root document.
-func (c *Compiler) WithPathConflictsCheckRoots(rootPaths []string) *Compiler {
-	c.pathConflictCheckRoots = rootPaths
-	return c
-}
-
-// WithStageAfter registers a stage to run during compilation after
-// the named stage.
-func (c *Compiler) WithStageAfter(after string, stage CompilerStageDefinition) *Compiler {
-	c.after[after] = append(c.after[after], stage)
-	return c
-}
-
-// WithMetrics will set a metrics.Metrics and be used for profiling
-// the Compiler instance.
-func (c *Compiler) WithMetrics(metrics metrics.Metrics) *Compiler {
-	c.metrics = metrics
-	return c
-}
-
-// WithCapabilities sets capabilities to enable during compilation. Capabilities allow the caller
-// to specify the set of built-in functions available to the policy. In the future, capabilities
-// may be able to restrict access to other language features. Capabilities allow callers to check
-// if policies are compatible with a particular version of OPA. If policies are a compiled for a
-// specific version of OPA, there is no guarantee that _this_ version of OPA can evaluate them
-// successfully.
-func (c *Compiler) WithCapabilities(capabilities *Capabilities) *Compiler {
-	c.capabilities = capabilities
-	return c
-}
-
-// Capabilities returns the capabilities enabled during compilation.
-func (c *Compiler) Capabilities() *Capabilities {
-	return c.capabilities
-}
-
-// WithDebug sets where debug messages are written to. Passing `nil` has no
-// effect.
-func (c *Compiler) WithDebug(sink io.Writer) *Compiler {
-	if sink != nil {
-		c.debug = debug.New(sink)
-	}
-	return c
-}
-
-// WithBuiltins is deprecated. Use WithCapabilities instead.
-func (c *Compiler) WithBuiltins(builtins map[string]*Builtin) *Compiler {
-	c.customBuiltins = make(map[string]*Builtin)
-	for k, v := range builtins {
-		c.customBuiltins[k] = v
-	}
-	return c
-}
-
-// WithUnsafeBuiltins is deprecated. Use WithCapabilities instead.
-func (c *Compiler) WithUnsafeBuiltins(unsafeBuiltins map[string]struct{}) *Compiler {
-	for name := range unsafeBuiltins {
-		c.unsafeBuiltinsMap[name] = struct{}{}
-	}
-	return c
-}
-
-// WithStrict enables strict mode in the compiler.
-func (c *Compiler) WithStrict(strict bool) *Compiler {
-	c.strict = strict
-	return c
-}
-
-// WithKeepModules enables retaining unprocessed modules in the compiler.
-// Note that the modules aren't copied on the way in or out -- so when
-// accessing them via ParsedModules(), mutations will occur in the module
-// map that was passed into Compile().`
-func (c *Compiler) WithKeepModules(y bool) *Compiler {
-	c.keepModules = y
-	return c
-}
-
-// WithUseTypeCheckAnnotations use schema annotations during type checking
-func (c *Compiler) WithUseTypeCheckAnnotations(enabled bool) *Compiler {
-	c.useTypeCheckAnnotations = enabled
-	return c
-}
-
-func (c *Compiler) WithAllowUndefinedFunctionCalls(allow bool) *Compiler {
-	c.allowUndefinedFuncCalls = allow
-	return c
-}
-
-// WithEvalMode allows setting the CompilerEvalMode of the compiler
-func (c *Compiler) WithEvalMode(e CompilerEvalMode) *Compiler {
-	c.evalMode = e
-	return c
-}
-
-// WithRewriteTestRules enables rewriting test rules to capture dynamic values in local variables,
-// so they can be accessed by tracing.
-func (c *Compiler) WithRewriteTestRules(rewrite bool) *Compiler {
-	c.rewriteTestRulesForTracing = rewrite
-	return c
-}
-
-// ParsedModules returns the parsed, unprocessed modules from the compiler.
-// It is `nil` if keeping modules wasn't enabled via `WithKeepModules(true)`.
-// The map includes all modules loaded via the ModuleLoader, if one was used.
-func (c *Compiler) ParsedModules() map[string]*Module {
-	return c.parsedModules
-}
-
-func (c *Compiler) QueryCompiler() QueryCompiler {
-	c.init()
-	c0 := *c
-	return newQueryCompiler(&c0)
-}
-
-// Compile runs the compilation process on the input modules. The compiled
-// version of the modules and associated data structures are stored on the
-// compiler. If the compilation process fails for any reason, the compiler will
-// contain a slice of errors.
-func (c *Compiler) Compile(modules map[string]*Module) {
-
-	c.init()
-
-	c.Modules = make(map[string]*Module, len(modules))
-	c.sorted = make([]string, 0, len(modules))
-
-	if c.keepModules {
-		c.parsedModules = make(map[string]*Module, len(modules))
-	} else {
-		c.parsedModules = nil
-	}
-
-	for k, v := range modules {
-		c.Modules[k] = v.Copy()
-		c.sorted = append(c.sorted, k)
-		if c.parsedModules != nil {
-			c.parsedModules[k] = v
-		}
-	}
-
-	sort.Strings(c.sorted)
-
-	c.compile()
-}
-
-// WithSchemas sets a schemaSet to the compiler
-func (c *Compiler) WithSchemas(schemas *SchemaSet) *Compiler {
-	c.schemaSet = schemas
-	return c
-}
-
-// Failed returns true if a compilation error has been encountered.
-func (c *Compiler) Failed() bool {
-	return len(c.Errors) > 0
-}
-
-// ComprehensionIndex returns a data structure specifying how to index comprehension
-// results so that callers do not have to recompute the comprehension more than once.
-// If no index is found, returns nil.
-func (c *Compiler) ComprehensionIndex(term *Term) *ComprehensionIndex {
-	return c.comprehensionIndices[term]
-}
-
-// GetArity returns the number of args a function referred to by ref takes. If
-// ref refers to built-in function, the built-in declaration is consulted,
-// otherwise, the ref is used to perform a ruleset lookup.
-func (c *Compiler) GetArity(ref Ref) int {
-	if bi := c.builtins[ref.String()]; bi != nil {
-		return len(bi.Decl.FuncArgs().Args)
-	}
-	rules := c.GetRulesExact(ref)
-	if len(rules) == 0 {
-		return -1
-	}
-	return len(rules[0].Head.Args)
-}
-
-// GetRulesExact returns a slice of rules referred to by the reference.
-//
-// E.g., given the following module:
-//
-//		package a.b.c
-//
-//		p[k] = v { ... }    # rule1
-//	 p[k1] = v1 { ... }  # rule2
-//
-// The following calls yield the rules on the right.
-//
-//	GetRulesExact("data.a.b.c.p")   => [rule1, rule2]
-//	GetRulesExact("data.a.b.c.p.x") => nil
-//	GetRulesExact("data.a.b.c")     => nil
-func (c *Compiler) GetRulesExact(ref Ref) (rules []*Rule) {
-	node := c.RuleTree
-
-	for _, x := range ref {
-		if node = node.Child(x.Value); node == nil {
-			return nil
-		}
-	}
-
-	return extractRules(node.Values)
-}
-
-// GetRulesForVirtualDocument returns a slice of rules that produce the virtual
-// document referred to by the reference.
-//
-// E.g., given the following module:
-//
-//		package a.b.c
-//
-//		p[k] = v { ... }    # rule1
-//	 p[k1] = v1 { ... }  # rule2
-//
-// The following calls yield the rules on the right.
-//
-//	GetRulesForVirtualDocument("data.a.b.c.p")   => [rule1, rule2]
-//	GetRulesForVirtualDocument("data.a.b.c.p.x") => [rule1, rule2]
-//	GetRulesForVirtualDocument("data.a.b.c")     => nil
-func (c *Compiler) GetRulesForVirtualDocument(ref Ref) (rules []*Rule) {
-
-	node := c.RuleTree
-
-	for _, x := range ref {
-		if node = node.Child(x.Value); node == nil {
-			return nil
-		}
-		if len(node.Values) > 0 {
-			return extractRules(node.Values)
-		}
-	}
-
-	return extractRules(node.Values)
-}
-
-// GetRulesWithPrefix returns a slice of rules that share the prefix ref.
-//
-// E.g., given the following module:
-//
-//	package a.b.c
-//
-//	p[x] = y { ... }  # rule1
-//	p[k] = v { ... }  # rule2
-//	q { ... }         # rule3
-//
-// The following calls yield the rules on the right.
-//
-//	GetRulesWithPrefix("data.a.b.c.p")   => [rule1, rule2]
-//	GetRulesWithPrefix("data.a.b.c.p.a") => nil
-//	GetRulesWithPrefix("data.a.b.c")     => [rule1, rule2, rule3]
-func (c *Compiler) GetRulesWithPrefix(ref Ref) (rules []*Rule) {
-
-	node := c.RuleTree
-
-	for _, x := range ref {
-		if node = node.Child(x.Value); node == nil {
-			return nil
-		}
-	}
-
-	var acc func(node *TreeNode)
-
-	acc = func(node *TreeNode) {
-		rules = append(rules, extractRules(node.Values)...)
-		for _, child := range node.Children {
-			if child.Hide {
-				continue
-			}
-			acc(child)
-		}
-	}
-
-	acc(node)
-
-	return rules
-}
-
-func extractRules(s []util.T) []*Rule {
-	rules := make([]*Rule, len(s))
-	for i := range s {
-		rules[i] = s[i].(*Rule)
-	}
-	return rules
-}
-
-// GetRules returns a slice of rules that are referred to by ref.
-//
-// E.g., given the following module:
-//
-//	package a.b.c
-//
-//	p[x] = y { q[x] = y; ... } # rule1
-//	q[x] = y { ... }           # rule2
-//
-// The following calls yield the rules on the right.
-//
-//	GetRules("data.a.b.c.p")	=> [rule1]
-//	GetRules("data.a.b.c.p.x")	=> [rule1]
-//	GetRules("data.a.b.c.q")	=> [rule2]
-//	GetRules("data.a.b.c")		=> [rule1, rule2]
-//	GetRules("data.a.b.d")		=> nil
-func (c *Compiler) GetRules(ref Ref) (rules []*Rule) {
-
-	set := map[*Rule]struct{}{}
-
-	for _, rule := range c.GetRulesForVirtualDocument(ref) {
-		set[rule] = struct{}{}
-	}
-
-	for _, rule := range c.GetRulesWithPrefix(ref) {
-		set[rule] = struct{}{}
-	}
-
-	for rule := range set {
-		rules = append(rules, rule)
-	}
-
-	return rules
-}
-
-// GetRulesDynamic returns a slice of rules that could be referred to by a ref.
-//
-// Deprecated: use GetRulesDynamicWithOpts
-func (c *Compiler) GetRulesDynamic(ref Ref) []*Rule {
-	return c.GetRulesDynamicWithOpts(ref, RulesOptions{})
-}
-
-// GetRulesDynamicWithOpts returns a slice of rules that could be referred to by
-// a ref.
-// When parts of the ref are statically known, we use that information to narrow
-// down which rules the ref could refer to, but in the most general case this
-// will be an over-approximation.
-//
-// E.g., given the following modules:
-//
-//	package a.b.c
-//
-//	r1 = 1  # rule1
-//
-// and:
-//
-//	package a.d.c
-//
-//	r2 = 2  # rule2
-//
-// The following calls yield the rules on the right.
-//
-//	GetRulesDynamicWithOpts("data.a[x].c[y]", opts) => [rule1, rule2]
-//	GetRulesDynamicWithOpts("data.a[x].c.r2", opts) => [rule2]
-//	GetRulesDynamicWithOpts("data.a.b[x][y]", opts) => [rule1]
-//
-// Using the RulesOptions parameter, the inclusion of hidden modules can be
-// controlled:
-//
-// With
-//
-//	package system.main
-//
-//	r3 = 3 # rule3
-//
-// We'd get this result:
-//
-//	GetRulesDynamicWithOpts("data[x]", RulesOptions{IncludeHiddenModules: true}) => [rule1, rule2, rule3]
-//
-// Without the options, it would be excluded.
-func (c *Compiler) GetRulesDynamicWithOpts(ref Ref, opts RulesOptions) []*Rule {
-	node := c.RuleTree
-
-	set := map[*Rule]struct{}{}
-	var walk func(node *TreeNode, i int)
-	walk = func(node *TreeNode, i int) {
-		switch {
-		case i >= len(ref):
-			// We've reached the end of the reference and want to collect everything
-			// under this "prefix".
-			node.DepthFirst(func(descendant *TreeNode) bool {
-				insertRules(set, descendant.Values)
-				if opts.IncludeHiddenModules {
-					return false
-				}
-				return descendant.Hide
-			})
-
-		case i == 0 || IsConstant(ref[i].Value):
-			// The head of the ref is always grounded.  In case another part of the
-			// ref is also grounded, we can lookup the exact child.  If it's not found
-			// we can immediately return...
-			if child := node.Child(ref[i].Value); child != nil {
-				if len(child.Values) > 0 {
-					// Add any rules at this position
-					insertRules(set, child.Values)
-				}
-				// There might still be "sub-rules" contributing key-value "overrides" for e.g. partial object rules, continue walking
-				walk(child, i+1)
-			} else {
-				return
-			}
-
-		default:
-			// This part of the ref is a dynamic term.  We can't know what it refers
-			// to and will just need to try all of the children.
-			for _, child := range node.Children {
-				if child.Hide && !opts.IncludeHiddenModules {
-					continue
-				}
-				insertRules(set, child.Values)
-				walk(child, i+1)
-			}
-		}
-	}
-
-	walk(node, 0)
-	rules := make([]*Rule, 0, len(set))
-	for rule := range set {
-		rules = append(rules, rule)
-	}
-	return rules
-}
-
-// Utility: add all rule values to the set.
-func insertRules(set map[*Rule]struct{}, rules []util.T) {
-	for _, rule := range rules {
-		set[rule.(*Rule)] = struct{}{}
-	}
-}
-
-// RuleIndex returns a RuleIndex built for the rule set referred to by path.
-// The path must refer to the rule set exactly, i.e., given a rule set at path
-// data.a.b.c.p, refs data.a.b.c.p.x and data.a.b.c would not return a
-// RuleIndex built for the rule.
-func (c *Compiler) RuleIndex(path Ref) RuleIndex {
-	r, ok := c.ruleIndices.Get(path)
-	if !ok {
-		return nil
-	}
-	return r.(RuleIndex)
-}
-
-// PassesTypeCheck determines whether the given body passes type checking
-func (c *Compiler) PassesTypeCheck(body Body) bool {
-	checker := newTypeChecker().WithSchemaSet(c.schemaSet).WithInputType(c.inputType)
-	env := c.TypeEnv
-	_, errs := checker.CheckBody(env, body)
-	return len(errs) == 0
-}
-
-// PassesTypeCheckRules determines whether the given rules passes type checking
-func (c *Compiler) PassesTypeCheckRules(rules []*Rule) Errors {
-	elems := []util.T{}
-
-	for _, rule := range rules {
-		elems = append(elems, rule)
-	}
-
-	// Load the global input schema if one was provided.
-	if c.schemaSet != nil {
-		if schema := c.schemaSet.Get(SchemaRootRef); schema != nil {
-
-			var allowNet []string
-			if c.capabilities != nil {
-				allowNet = c.capabilities.AllowNet
-			}
-
-			tpe, err := loadSchema(schema, allowNet)
-			if err != nil {
-				return Errors{NewError(TypeErr, nil, err.Error())}
-			}
-			c.inputType = tpe
-		}
-	}
-
-	var as *AnnotationSet
-	if c.useTypeCheckAnnotations {
-		as = c.annotationSet
-	}
-
-	checker := newTypeChecker().WithSchemaSet(c.schemaSet).WithInputType(c.inputType)
-
-	if c.TypeEnv == nil {
-		if c.capabilities == nil {
-			c.capabilities = CapabilitiesForThisVersion()
-		}
-
-		c.builtins = make(map[string]*Builtin, len(c.capabilities.Builtins)+len(c.customBuiltins))
-
-		for _, bi := range c.capabilities.Builtins {
-			c.builtins[bi.Name] = bi
-		}
-
-		for name, bi := range c.customBuiltins {
-			c.builtins[name] = bi
-		}
-
-		c.TypeEnv = checker.Env(c.builtins)
-	}
-
-	_, errs := checker.CheckTypes(c.TypeEnv, elems, as)
-	return errs
-=======
 	return v1.NewCompiler().WithDefaultRegoVersion(DefaultRegoVersion)
->>>>>>> a179a24c
 }
 
 // ModuleLoader defines the interface that callers can implement to enable lazy
