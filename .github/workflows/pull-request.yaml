--- conflicted
+++ resolved
@@ -49,10 +49,7 @@
             run: ubuntu-22.04
             targets: ci-go-ci-build-linux-static
             go_tags: GO_TAGS="-tags=opa_no_oci"
-<<<<<<< HEAD
-=======
             variant_name: opa_no_ci
->>>>>>> 3954ba0c
             arch: arm64
           - os: windows
             run: ubuntu-22.04
