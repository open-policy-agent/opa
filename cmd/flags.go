// Copyright 2017 The OPA Authors.  All rights reserved.
// Use of this source code is governed by an Apache2
// license that can be found in the LICENSE file.

package cmd

import (
	"fmt"
	"os"

	"github.com/spf13/pflag"

	"github.com/open-policy-agent/opa/ast"
	"github.com/open-policy-agent/opa/util"
)

func addConfigFileFlag(fs *pflag.FlagSet, file *string) {
	fs.StringVarP(file, "config-file", "c", "", "set path of configuration file")
}

func addConfigOverrides(fs *pflag.FlagSet, overrides *[]string) {
	fs.StringArrayVar(overrides, "set", []string{}, "override config values on the command line (use commas to specify multiple values)")
}

func addConfigOverrideFiles(fs *pflag.FlagSet, overrides *[]string) {
	fs.StringArrayVar(overrides, "set-file", []string{}, "override config values with files on the command line (use commas to specify multiple values)")
}

func addFailFlag(fs *pflag.FlagSet, fail *bool, value bool) {
	fs.BoolVarP(fail, "fail", "", value, "exits with non-zero exit code on undefined/empty result and errors")
}

func addDataFlag(fs *pflag.FlagSet, paths *repeatedStringFlag) {
	fs.VarP(paths, "data", "d", "set policy or data file(s). This flag can be repeated.")
}

func addBundleFlag(fs *pflag.FlagSet, paths *repeatedStringFlag) {
	fs.VarP(paths, "bundle", "b", "set bundle file(s) or directory path(s). This flag can be repeated.")
}

func addBundleModeFlag(fs *pflag.FlagSet, bundle *bool, value bool) {
	fs.BoolVarP(bundle, "bundle", "b", value, "load paths as bundle files or root directories")
}

func addInputFlag(fs *pflag.FlagSet, inputPath *string) {
	fs.StringVarP(inputPath, "input", "i", "", "set input file path")
}

func addImportFlag(fs *pflag.FlagSet, imports *repeatedStringFlag) {
	fs.VarP(imports, "import", "", "set query import(s). This flag can be repeated.")
}

func addPackageFlag(fs *pflag.FlagSet, pkg *string) {
	fs.StringVarP(pkg, "package", "", "", "set query package")
}

func addQueryStdinFlag(fs *pflag.FlagSet, stdin *bool) {
	fs.BoolVarP(stdin, "stdin", "", false, "read query from stdin")
}

func addInputStdinFlag(fs *pflag.FlagSet, stdinInput *bool) {
	fs.BoolVarP(stdinInput, "stdin-input", "I", false, "read input document from stdin")
}

func addMetricsFlag(fs *pflag.FlagSet, metrics *bool, value bool) {
	fs.BoolVarP(metrics, "metrics", "", value, "report query performance metrics")
}

func addOutputFormat(fs *pflag.FlagSet, outputFormat *util.EnumFlag) {
	fs.VarP(outputFormat, "format", "f", "set output format")
}

func addBenchmemFlag(fs *pflag.FlagSet, benchMem *bool, value bool) {
	fs.BoolVar(benchMem, "benchmem", value, "report memory allocations with benchmark results")
}

func addCountFlag(fs *pflag.FlagSet, count *int, cmdType string) {
	fs.IntVar(count, "count", 1, fmt.Sprintf("number of times to repeat each %s (default 1)", cmdType))
}

func addMaxErrorsFlag(fs *pflag.FlagSet, errLimit *int) {
	fs.IntVarP(errLimit, "max-errors", "m", ast.CompileErrorLimitDefault, "set the number of errors to allow before compilation fails early")
}

func addIgnoreFlag(fs *pflag.FlagSet, ignoreNames *[]string) {
	fs.StringSliceVarP(ignoreNames, "ignore", "", []string{}, "set file and directory names to ignore during loading (e.g., '.*' excludes hidden files)")
}

func addSigningAlgFlag(fs *pflag.FlagSet, alg *string, value string) {
	fs.StringVarP(alg, "signing-alg", "", value, "name of the signing algorithm")
}

func addClaimsFileFlag(fs *pflag.FlagSet, file *string) {
	fs.StringVarP(file, "claims-file", "", "", "set path of JSON file containing optional claims (see: https://openpolicyagent.org/docs/latest/management/#signature-format)")
}

func addSigningKeyFlag(fs *pflag.FlagSet, key *string) {
	fs.StringVarP(key, "signing-key", "", "", "set the secret (HMAC) or path of the PEM file containing the private key (RSA and ECDSA)")
}

func addVerificationKeyFlag(fs *pflag.FlagSet, key *string) {
	fs.StringVarP(key, "verification-key", "", "", "set the secret (HMAC) or path of the PEM file containing the public key (RSA and ECDSA)")
}

func addVerificationKeyIDFlag(fs *pflag.FlagSet, keyID *string, value string) {
	fs.StringVarP(keyID, "verification-key-id", "", value, "name assigned to the verification key used for bundle verification")
}

func addBundleVerificationScopeFlag(fs *pflag.FlagSet, scope *string) {
	fs.StringVarP(scope, "scope", "", "", "scope to use for bundle signature verification")
}

func addBundleVerificationSkipFlag(fs *pflag.FlagSet, skip *bool, value bool) {
	fs.BoolVarP(skip, "skip-verify", "", value, "disables bundle signature verification")
}

func addBundleVerificationExcludeFilesFlag(fs *pflag.FlagSet, excludeNames *[]string) {
	fs.StringSliceVarP(excludeNames, "exclude-files-verify", "", []string{}, "set file names to exclude during bundle verification")
}

func addCapabilitiesFlag(fs *pflag.FlagSet, f *capabilitiesFlag) {
	fs.VarP(f, "capabilities", "", "set capabilities.json file path")
}

<<<<<<< HEAD
<<<<<<< HEAD
func addSchemaFlag(fs *pflag.FlagSet, schemaPath *string) {
	fs.StringVarP(schemaPath, "schema", "s", "", "set schema file path")
=======
=======
>>>>>>> 691212d5
func addPartialFlag(fs *pflag.FlagSet, partial *bool, value bool) {
	fs.BoolVarP(partial, "partial", "p", value, "perform partial evaluation")
}

func addUnknownsFlag(fs *pflag.FlagSet, unknowns *[]string, value []string) {
	fs.StringArrayVarP(unknowns, "unknowns", "u", value, "set paths to treat as unknown during partial evaluation")
<<<<<<< HEAD
>>>>>>> cmd: Add support for benchmarking partial evaluation queries
=======
>>>>>>> 691212d5
}

const (
	explainModeOff   = "off"
	explainModeFull  = "full"
	explainModeNotes = "notes"
	explainModeFails = "fails"
)

func newExplainFlag(modes []string) *util.EnumFlag {
	return util.NewEnumFlag(modes[0], modes)
}

func setExplainFlag(fs *pflag.FlagSet, explain *util.EnumFlag) {
	fs.VarP(explain, "explain", "", "enable query explanations")
}

type capabilitiesFlag struct {
	C    *ast.Capabilities
	path string
}

func newcapabilitiesFlag() *capabilitiesFlag {
	return &capabilitiesFlag{
		// cannot call ast.CapabilitiesForThisVersion here because
		// custom builtins cannot be registered by this point in execution
		C: nil,
	}
}

func (f *capabilitiesFlag) Type() string {
	return "string"
}

func (f *capabilitiesFlag) String() string {
	return f.path
}

func (f *capabilitiesFlag) Set(s string) error {
	f.path = s
	fd, err := os.Open(s)
	if err != nil {
		return err
	}
	defer fd.Close()
	f.C, err = ast.LoadCapabilitiesJSON(fd)
	return err
}<|MERGE_RESOLUTION|>--- conflicted
+++ resolved
@@ -122,23 +122,16 @@
 	fs.VarP(f, "capabilities", "", "set capabilities.json file path")
 }
 
-<<<<<<< HEAD
-<<<<<<< HEAD
-func addSchemaFlag(fs *pflag.FlagSet, schemaPath *string) {
-	fs.StringVarP(schemaPath, "schema", "s", "", "set schema file path")
-=======
-=======
->>>>>>> 691212d5
 func addPartialFlag(fs *pflag.FlagSet, partial *bool, value bool) {
 	fs.BoolVarP(partial, "partial", "p", value, "perform partial evaluation")
 }
 
 func addUnknownsFlag(fs *pflag.FlagSet, unknowns *[]string, value []string) {
 	fs.StringArrayVarP(unknowns, "unknowns", "u", value, "set paths to treat as unknown during partial evaluation")
-<<<<<<< HEAD
->>>>>>> cmd: Add support for benchmarking partial evaluation queries
-=======
->>>>>>> 691212d5
+}
+
+func addSchemaFlag(fs *pflag.FlagSet, schemaPath *string) {
+	fs.StringVarP(schemaPath, "schema", "s", "", "set schema file path")
 }
 
 const (
