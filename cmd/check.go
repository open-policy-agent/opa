// Copyright 2017 The OPA Authors.  All rights reserved.
// Use of this source code is governed by an Apache2
// license that can be found in the LICENSE file.

package cmd

import (
	"errors"
	"fmt"
	"io/fs"
	"maps"
	"os"

	"github.com/spf13/cobra"

	"github.com/open-policy-agent/opa/cmd/formats"
	"github.com/open-policy-agent/opa/cmd/internal/env"
	pr "github.com/open-policy-agent/opa/internal/presentation"
	"github.com/open-policy-agent/opa/v1/ast"
	"github.com/open-policy-agent/opa/v1/bundle"
	"github.com/open-policy-agent/opa/v1/loader"
	"github.com/open-policy-agent/opa/v1/util"
)

type checkParams struct {
	format       *util.EnumFlag
	errLimit     int
	ignore       []string
	bundleMode   bool
	capabilities *capabilitiesFlag
	schema       *schemaFlags
	strict       bool
	regoV1       bool
	v0Compatible bool
	v1Compatible bool
}

func newCheckParams() checkParams {
	return checkParams{
<<<<<<< HEAD
		format: util.NewEnumFlag(checkFormatPretty, []string{
			checkFormatPretty, checkFormatJSON,
		}),
		capabilities: newCapabilitiesFlag(),
=======
		format:       formats.Flag(formats.Pretty, formats.JSON),
		capabilities: newcapabilitiesFlag(),
>>>>>>> 2f9eae55
		schema:       &schemaFlags{},
	}
}

func (p *checkParams) regoVersion() ast.RegoVersion {
	// The '--rego-v1' flag takes precedence over the '--v1-compatible' flag.
	if p.regoV1 {
		return ast.RegoV0CompatV1
	}
	// The '--v0-compatible' flag takes precedence over the '--v1-compatible' flag.
	if p.v0Compatible {
		return ast.RegoV0
	}
	if p.v1Compatible {
		return ast.RegoV1
	}
	return ast.DefaultRegoVersion
}

func checkModules(params checkParams, args []string) error {
	// ensure custom builtins are properly captured
	capabilities := params.capabilities.C
	if capabilities == nil {
		capabilities = ast.CapabilitiesForThisVersion(ast.CapabilitiesRegoVersion(params.regoVersion()))
	}

	l := loader.NewFileLoader().
		WithRegoVersion(params.regoVersion()).
		WithProcessAnnotation(true).
		WithCapabilities(capabilities)

	ss, err := loader.Schemas(params.schema.path)
	if err != nil {
		return err
	}

	compiler := ast.NewCompiler().
		SetErrorLimit(params.errLimit).
		WithCapabilities(capabilities).
		WithSchemas(ss).
		WithEnablePrintStatements(true).
		WithStrict(params.strict).
		WithUseTypeCheckAnnotations(true)

	var modules map[string]*ast.Module

	if params.bundleMode {
		bundles := make([]*bundle.Bundle, 0, len(args))
		for _, path := range args {
			b, err := l.WithSkipBundleVerification(true).WithFilter(filterFromPaths(params.ignore)).AsBundle(path)
			if err != nil {
				return err
			}
			bundles = append(bundles, b)
		}
		b, err := bundle.Merge(bundles)
		if err != nil {
			return err
		}

		modules = maps.Clone(b.ParsedModules(""))
		if len(b.Data) > 0 {
			compiler = compiler.WithPathConflictsCheck(mapFinder(b.Data))
		}
	} else {
		result, err := l.Filtered(args, ignoredOnlyRego(params.ignore).Apply)
		if err != nil {
			return err
		}

		modules = result.ParsedModules()
	}

	if compiler.Compile(modules); compiler.Failed() {
		return compiler.Errors
	}

	return nil
}

// emulate storage.NonEmpty without having to create storage / transaction
// returned function returns false, nil when m or path is empty
func mapFinder(m map[string]any) func(path []string) (bool, error) {
	if len(m) == 0 {
		return emptyMapFinder
	}
	return func(path []string) (bool, error) {
		if len(path) == 0 {
			return false, nil
		}

		node := m
		for _, key := range path {
			if val, ok := node[key]; ok {
				if subMap, ok := val.(map[string]any); ok {
					node = subMap
				} else {
					return true, nil
				}
			} else {
				return false, nil
			}
		}
		return true, nil
	}
}

func emptyMapFinder(path []string) (bool, error) {
	return false, nil
}

func filterFromPaths(paths []string) loader.Filter {
	return func(abspath string, info fs.FileInfo, depth int) bool {
		return ignored(paths).Apply(abspath, info, depth)
	}
}

func outputErrors(format string, err error) {
	out := os.Stdout
	if err != nil {
		out = os.Stderr
	}

	switch format {
	case formats.JSON:
		if err := pr.JSON(out, pr.Output{Errors: pr.NewOutputErrors(err)}); err != nil {
			fmt.Fprintln(os.Stderr, err.Error())
		}
	default:
		fmt.Fprintln(out, err)
	}
}

func init() {
	checkParams := newCheckParams()

	checkCommand := &cobra.Command{
		Use:   "check <path> [path [...]]",
		Short: "Check Rego source files",
		Long: `Check Rego source files for parse and compilation errors.
	
If the 'check' command succeeds in parsing and compiling the source file(s), no output
is produced. If the parsing or compiling fails, 'check' will output the errors
and exit with a non-zero exit code.`,

		PreRunE: func(cmd *cobra.Command, args []string) error {
			if len(args) == 0 {
				return errors.New("specify at least one file")
			}
			return env.CmdFlags.CheckEnvironmentVariables(cmd)
		},

		Run: func(_ *cobra.Command, args []string) {
			if err := checkModules(checkParams, args); err != nil {
				outputErrors(checkParams.format.String(), err)
				os.Exit(1)
			}
		},
	}

	addMaxErrorsFlag(checkCommand.Flags(), &checkParams.errLimit)
	addIgnoreFlag(checkCommand.Flags(), &checkParams.ignore)
	addOutputFormat(checkCommand.Flags(), checkParams.format)
	addBundleModeFlag(checkCommand.Flags(), &checkParams.bundleMode, false)
	addCapabilitiesFlag(checkCommand.Flags(), checkParams.capabilities)
	addSchemaFlags(checkCommand.Flags(), checkParams.schema)
	addStrictFlag(checkCommand.Flags(), &checkParams.strict, false)
	addRegoV0V1FlagWithDescription(checkCommand.Flags(), &checkParams.regoV1, false,
		"check for Rego v0 and v1 compatibility (policies must be compatible with both Rego versions)")
	addV0CompatibleFlag(checkCommand.Flags(), &checkParams.v0Compatible, false)
	addV1CompatibleFlag(checkCommand.Flags(), &checkParams.v1Compatible, false)
	RootCommand.AddCommand(checkCommand)
}<|MERGE_RESOLUTION|>--- conflicted
+++ resolved
@@ -37,15 +37,8 @@
 
 func newCheckParams() checkParams {
 	return checkParams{
-<<<<<<< HEAD
-		format: util.NewEnumFlag(checkFormatPretty, []string{
-			checkFormatPretty, checkFormatJSON,
-		}),
+		format:       formats.Flag(formats.Pretty, formats.JSON),
 		capabilities: newCapabilitiesFlag(),
-=======
-		format:       formats.Flag(formats.Pretty, formats.JSON),
-		capabilities: newcapabilitiesFlag(),
->>>>>>> 2f9eae55
 		schema:       &schemaFlags{},
 	}
 }
