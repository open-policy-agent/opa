--- conflicted
+++ resolved
@@ -5,7 +5,6 @@
 
 ## Unreleased
 
-<<<<<<< HEAD
 ### String Interpolation ([#4733](https://github.com/open-policy-agent/opa/issues/4733))
 
 The Rego language has been extended to support [String Interpolation](https://www.openpolicyagent.org/docs/policy-language#string-interpolation),
@@ -14,7 +13,7 @@
 An interpolated string is composed of a template-string containing zero or more template-expressions that evaluates to a value at evaluation time.
 The `$` character prefix identifies a template-string, and template-expressions are declared by being enclosed in curly-braces (`{`, `}`).
 
-Additionally, `undefined` template-expression values don't halt evaluation; instead, `<undefined>` will be injected into the generated string. 
+Additionally, `undefined` template-expression values don't halt evaluation; instead, `<undefined>` will be injected into the generated string.
 
 ```rego
 package interpolation
@@ -40,7 +39,6 @@
 String interpolation is a more readable and less error-prone substitute for the `sprintf` built-in function.
 
 Authored by @johanfylling reported by @anderseknert
-=======
 
 ## 1.11.1
 
@@ -83,7 +81,6 @@
 
 
 The release is otherwise identical to v1.11.0.
->>>>>>> 1b15cdcf
 
 ## 1.11.0
 
