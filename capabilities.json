{
  "builtins": [
    {
      "name": "abs",
      "decl": {
        "args": [
          {
            "type": "number"
          }
        ],
        "result": {
          "type": "number"
        },
        "type": "function"
      }
    },
    {
      "name": "all",
      "decl": {
        "args": [
          {
            "of": [
              {
                "dynamic": {
                  "type": "any"
                },
                "type": "array"
              },
              {
                "of": {
                  "type": "any"
                },
                "type": "set"
              }
            ],
            "type": "any"
          }
        ],
        "result": {
          "type": "boolean"
        },
        "type": "function"
      }
    },
    {
      "name": "and",
      "decl": {
        "args": [
          {
            "of": {
              "type": "any"
            },
            "type": "set"
          },
          {
            "of": {
              "type": "any"
            },
            "type": "set"
          }
        ],
        "result": {
          "of": {
            "type": "any"
          },
          "type": "set"
        },
        "type": "function"
      },
      "infix": "\u0026"
    },
    {
      "name": "any",
      "decl": {
        "args": [
          {
            "of": [
              {
                "dynamic": {
                  "type": "any"
                },
                "type": "array"
              },
              {
                "of": {
                  "type": "any"
                },
                "type": "set"
              }
            ],
            "type": "any"
          }
        ],
        "result": {
          "type": "boolean"
        },
        "type": "function"
      }
    },
    {
      "name": "array.concat",
      "decl": {
        "args": [
          {
            "dynamic": {
              "type": "any"
            },
            "type": "array"
          },
          {
            "dynamic": {
              "type": "any"
            },
            "type": "array"
          }
        ],
        "result": {
          "dynamic": {
            "type": "any"
          },
          "type": "array"
        },
        "type": "function"
      }
    },
    {
      "name": "array.reverse",
      "decl": {
        "args": [
          {
            "dynamic": {
              "type": "any"
            },
            "type": "array"
          }
        ],
        "result": {
          "dynamic": {
            "type": "any"
          },
          "type": "array"
        },
        "type": "function"
      }
    },
    {
      "name": "array.slice",
      "decl": {
        "args": [
          {
            "dynamic": {
              "type": "any"
            },
            "type": "array"
          },
          {
            "type": "number"
          },
          {
            "type": "number"
          }
        ],
        "result": {
          "dynamic": {
            "type": "any"
          },
          "type": "array"
        },
        "type": "function"
      }
    },
    {
      "name": "assign",
      "decl": {
        "args": [
          {
            "type": "any"
          },
          {
            "type": "any"
          }
        ],
        "result": {
          "type": "boolean"
        },
        "type": "function"
      },
      "infix": ":="
    },
    {
      "name": "base64.decode",
      "decl": {
        "args": [
          {
            "type": "string"
          }
        ],
        "result": {
          "type": "string"
        },
        "type": "function"
      }
    },
    {
      "name": "base64.encode",
      "decl": {
        "args": [
          {
            "type": "string"
          }
        ],
        "result": {
          "type": "string"
        },
        "type": "function"
      }
    },
    {
      "name": "base64.is_valid",
      "decl": {
        "args": [
          {
            "type": "string"
          }
        ],
        "result": {
          "type": "boolean"
        },
        "type": "function"
      }
    },
    {
      "name": "base64url.decode",
      "decl": {
        "args": [
          {
            "type": "string"
          }
        ],
        "result": {
          "type": "string"
        },
        "type": "function"
      }
    },
    {
      "name": "base64url.encode",
      "decl": {
        "args": [
          {
            "type": "string"
          }
        ],
        "result": {
          "type": "string"
        },
        "type": "function"
      }
    },
    {
      "name": "base64url.encode_no_pad",
      "decl": {
        "args": [
          {
            "type": "string"
          }
        ],
        "result": {
          "type": "string"
        },
        "type": "function"
      }
    },
    {
      "name": "bits.and",
      "decl": {
        "args": [
          {
            "type": "number"
          },
          {
            "type": "number"
          }
        ],
        "result": {
          "type": "number"
        },
        "type": "function"
      }
    },
    {
      "name": "bits.lsh",
      "decl": {
        "args": [
          {
            "type": "number"
          },
          {
            "type": "number"
          }
        ],
        "result": {
          "type": "number"
        },
        "type": "function"
      }
    },
    {
      "name": "bits.negate",
      "decl": {
        "args": [
          {
            "type": "number"
          }
        ],
        "result": {
          "type": "number"
        },
        "type": "function"
      }
    },
    {
      "name": "bits.or",
      "decl": {
        "args": [
          {
            "type": "number"
          },
          {
            "type": "number"
          }
        ],
        "result": {
          "type": "number"
        },
        "type": "function"
      }
    },
    {
      "name": "bits.rsh",
      "decl": {
        "args": [
          {
            "type": "number"
          },
          {
            "type": "number"
          }
        ],
        "result": {
          "type": "number"
        },
        "type": "function"
      }
    },
    {
      "name": "bits.xor",
      "decl": {
        "args": [
          {
            "type": "number"
          },
          {
            "type": "number"
          }
        ],
        "result": {
          "type": "number"
        },
        "type": "function"
      }
    },
    {
      "name": "cast_array",
      "decl": {
        "args": [
          {
            "type": "any"
          }
        ],
        "result": {
          "dynamic": {
            "type": "any"
          },
          "type": "array"
        },
        "type": "function"
      }
    },
    {
      "name": "cast_boolean",
      "decl": {
        "args": [
          {
            "type": "any"
          }
        ],
        "result": {
          "type": "boolean"
        },
        "type": "function"
      }
    },
    {
      "name": "cast_null",
      "decl": {
        "args": [
          {
            "type": "any"
          }
        ],
        "result": {
          "type": "null"
        },
        "type": "function"
      }
    },
    {
      "name": "cast_object",
      "decl": {
        "args": [
          {
            "type": "any"
          }
        ],
        "result": {
          "dynamic": {
            "key": {
              "type": "any"
            },
            "value": {
              "type": "any"
            }
          },
          "type": "object"
        },
        "type": "function"
      }
    },
    {
      "name": "cast_set",
      "decl": {
        "args": [
          {
            "type": "any"
          }
        ],
        "result": {
          "of": {
            "type": "any"
          },
          "type": "set"
        },
        "type": "function"
      }
    },
    {
      "name": "cast_string",
      "decl": {
        "args": [
          {
            "type": "any"
          }
        ],
        "result": {
          "type": "string"
        },
        "type": "function"
      }
    },
    {
      "name": "ceil",
      "decl": {
        "args": [
          {
            "type": "number"
          }
        ],
        "result": {
          "type": "number"
        },
        "type": "function"
      }
    },
    {
      "name": "concat",
      "decl": {
        "args": [
          {
            "type": "string"
          },
          {
            "of": [
              {
                "dynamic": {
                  "type": "string"
                },
                "type": "array"
              },
              {
                "of": {
                  "type": "string"
                },
                "type": "set"
              }
            ],
            "type": "any"
          }
        ],
        "result": {
          "type": "string"
        },
        "type": "function"
      }
    },
    {
      "name": "contains",
      "decl": {
        "args": [
          {
            "type": "string"
          },
          {
            "type": "string"
          }
        ],
        "result": {
          "type": "boolean"
        },
        "type": "function"
      }
    },
    {
      "name": "count",
      "decl": {
        "args": [
          {
            "of": [
              {
                "type": "string"
              },
              {
                "dynamic": {
                  "type": "any"
                },
                "type": "array"
              },
              {
                "dynamic": {
                  "key": {
                    "type": "any"
                  },
                  "value": {
                    "type": "any"
                  }
                },
                "type": "object"
              },
              {
                "of": {
                  "type": "any"
                },
                "type": "set"
              }
            ],
            "type": "any"
          }
        ],
        "result": {
          "type": "number"
        },
        "type": "function"
      }
    },
    {
      "name": "crypto.hmac.equal",
      "decl": {
        "args": [
          {
            "type": "string"
          },
          {
            "type": "string"
          }
        ],
        "result": {
          "type": "boolean"
        },
        "type": "function"
      }
    },
    {
      "name": "crypto.hmac.md5",
      "decl": {
        "args": [
          {
            "type": "string"
          },
          {
            "type": "string"
          }
        ],
        "result": {
          "type": "string"
        },
        "type": "function"
      }
    },
    {
      "name": "crypto.hmac.sha1",
      "decl": {
        "args": [
          {
            "type": "string"
          },
          {
            "type": "string"
          }
        ],
        "result": {
          "type": "string"
        },
        "type": "function"
      }
    },
    {
      "name": "crypto.hmac.sha256",
      "decl": {
        "args": [
          {
            "type": "string"
          },
          {
            "type": "string"
          }
        ],
        "result": {
          "type": "string"
        },
        "type": "function"
      }
    },
    {
      "name": "crypto.hmac.sha512",
      "decl": {
        "args": [
          {
            "type": "string"
          },
          {
            "type": "string"
          }
        ],
        "result": {
          "type": "string"
        },
        "type": "function"
      }
    },
    {
      "name": "crypto.md5",
      "decl": {
        "args": [
          {
            "type": "string"
          }
        ],
        "result": {
          "type": "string"
        },
        "type": "function"
      }
    },
    {
      "name": "crypto.parse_private_keys",
      "decl": {
        "args": [
          {
            "type": "string"
          }
        ],
        "result": {
          "dynamic": {
            "dynamic": {
              "key": {
                "type": "string"
              },
              "value": {
                "type": "any"
              }
            },
            "type": "object"
          },
          "type": "array"
        },
        "type": "function"
      }
    },
    {
      "name": "crypto.sha1",
      "decl": {
        "args": [
          {
            "type": "string"
          }
        ],
        "result": {
          "type": "string"
        },
        "type": "function"
      }
    },
    {
      "name": "crypto.sha256",
      "decl": {
        "args": [
          {
            "type": "string"
          }
        ],
        "result": {
          "type": "string"
        },
        "type": "function"
      }
    },
    {
      "name": "crypto.x509.parse_and_verify_certificates",
      "decl": {
        "args": [
          {
            "type": "string"
          }
        ],
        "result": {
          "static": [
            {
              "type": "boolean"
            },
            {
              "dynamic": {
                "dynamic": {
                  "key": {
                    "type": "string"
                  },
                  "value": {
                    "type": "any"
                  }
                },
                "type": "object"
              },
              "type": "array"
            }
          ],
          "type": "array"
        },
        "type": "function"
      }
    },
    {
      "name": "crypto.x509.parse_certificate_request",
      "decl": {
        "args": [
          {
            "type": "string"
          }
        ],
        "result": {
          "dynamic": {
            "key": {
              "type": "string"
            },
            "value": {
              "type": "any"
            }
          },
          "type": "object"
        },
        "type": "function"
      }
    },
    {
      "name": "crypto.x509.parse_certificates",
      "decl": {
        "args": [
          {
            "type": "string"
          }
        ],
        "result": {
          "dynamic": {
            "dynamic": {
              "key": {
                "type": "string"
              },
              "value": {
                "type": "any"
              }
            },
            "type": "object"
          },
          "type": "array"
        },
        "type": "function"
      }
    },
    {
      "name": "crypto.x509.parse_keypair",
      "decl": {
        "args": [
          {
            "type": "string"
          },
          {
            "type": "string"
          }
        ],
        "result": {
          "dynamic": {
            "key": {
              "type": "string"
            },
            "value": {
              "type": "any"
            }
          },
          "type": "object"
        },
        "type": "function"
      }
    },
    {
      "name": "crypto.x509.parse_rsa_private_key",
      "decl": {
        "args": [
          {
            "type": "string"
          }
        ],
        "result": {
          "dynamic": {
            "key": {
              "type": "string"
            },
            "value": {
              "type": "any"
            }
          },
          "type": "object"
        },
        "type": "function"
      }
    },
    {
      "name": "div",
      "decl": {
        "args": [
          {
            "type": "number"
          },
          {
            "type": "number"
          }
        ],
        "result": {
          "type": "number"
        },
        "type": "function"
      },
      "infix": "/"
    },
    {
      "name": "endswith",
      "decl": {
        "args": [
          {
            "type": "string"
          },
          {
            "type": "string"
          }
        ],
        "result": {
          "type": "boolean"
        },
        "type": "function"
      }
    },
    {
      "name": "eq",
      "decl": {
        "args": [
          {
            "type": "any"
          },
          {
            "type": "any"
          }
        ],
        "result": {
          "type": "boolean"
        },
        "type": "function"
      },
      "infix": "="
    },
    {
      "name": "equal",
      "decl": {
        "args": [
          {
            "type": "any"
          },
          {
            "type": "any"
          }
        ],
        "result": {
          "type": "boolean"
        },
        "type": "function"
      },
      "infix": "=="
    },
    {
      "name": "floor",
      "decl": {
        "args": [
          {
            "type": "number"
          }
        ],
        "result": {
          "type": "number"
        },
        "type": "function"
      }
    },
    {
      "name": "format_int",
      "decl": {
        "args": [
          {
            "type": "number"
          },
          {
            "type": "number"
          }
        ],
        "result": {
          "type": "string"
        },
        "type": "function"
      }
    },
    {
      "name": "glob.match",
      "decl": {
        "args": [
          {
            "type": "string"
          },
          {
            "of": [
              {
                "type": "null"
              },
              {
                "dynamic": {
                  "type": "string"
                },
                "type": "array"
              }
            ],
            "type": "any"
          },
          {
            "type": "string"
          }
        ],
        "result": {
          "type": "boolean"
        },
        "type": "function"
      }
    },
    {
      "name": "glob.quote_meta",
      "decl": {
        "args": [
          {
            "type": "string"
          }
        ],
        "result": {
          "type": "string"
        },
        "type": "function"
      }
    },
    {
      "name": "graph.reachable",
      "decl": {
        "args": [
          {
            "dynamic": {
              "key": {
                "type": "any"
              },
              "value": {
                "of": [
                  {
                    "dynamic": {
                      "type": "any"
                    },
                    "type": "array"
                  },
                  {
                    "of": {
                      "type": "any"
                    },
                    "type": "set"
                  }
                ],
                "type": "any"
              }
            },
            "type": "object"
          },
          {
            "of": [
              {
                "dynamic": {
                  "type": "any"
                },
                "type": "array"
              },
              {
                "of": {
                  "type": "any"
                },
                "type": "set"
              }
            ],
            "type": "any"
          }
        ],
        "result": {
          "of": {
            "type": "any"
          },
          "type": "set"
        },
        "type": "function"
      }
    },
    {
      "name": "graph.reachable_paths",
      "decl": {
        "args": [
          {
            "dynamic": {
              "key": {
                "type": "any"
              },
              "value": {
                "of": [
                  {
                    "dynamic": {
                      "type": "any"
                    },
                    "type": "array"
                  },
                  {
                    "of": {
                      "type": "any"
                    },
                    "type": "set"
                  }
                ],
                "type": "any"
              }
            },
            "type": "object"
          },
          {
            "of": [
              {
                "dynamic": {
                  "type": "any"
                },
                "type": "array"
              },
              {
                "of": {
                  "type": "any"
                },
                "type": "set"
              }
            ],
            "type": "any"
          }
        ],
        "result": {
          "of": {
            "dynamic": {
              "type": "any"
            },
            "type": "array"
          },
          "type": "set"
        },
        "type": "function"
      }
    },
    {
      "name": "graphql.is_valid",
      "decl": {
        "args": [
          {
            "of": [
              {
                "type": "string"
              },
              {
                "dynamic": {
                  "key": {
                    "type": "any"
                  },
                  "value": {
                    "type": "any"
                  }
                },
                "type": "object"
              }
            ],
            "type": "any"
          },
          {
            "of": [
              {
                "type": "string"
              },
              {
                "dynamic": {
                  "key": {
                    "type": "any"
                  },
                  "value": {
                    "type": "any"
                  }
                },
                "type": "object"
              }
            ],
            "type": "any"
          }
        ],
        "result": {
          "type": "boolean"
        },
        "type": "function"
      }
    },
    {
      "name": "graphql.parse",
      "decl": {
        "args": [
          {
            "of": [
              {
                "type": "string"
              },
              {
                "dynamic": {
                  "key": {
                    "type": "any"
                  },
                  "value": {
                    "type": "any"
                  }
                },
                "type": "object"
              }
            ],
            "type": "any"
          },
          {
            "of": [
              {
                "type": "string"
              },
              {
                "dynamic": {
                  "key": {
                    "type": "any"
                  },
                  "value": {
                    "type": "any"
                  }
                },
                "type": "object"
              }
            ],
            "type": "any"
          }
        ],
        "result": {
          "static": [
            {
              "dynamic": {
                "key": {
                  "type": "any"
                },
                "value": {
                  "type": "any"
                }
              },
              "type": "object"
            },
            {
              "dynamic": {
                "key": {
                  "type": "any"
                },
                "value": {
                  "type": "any"
                }
              },
              "type": "object"
            }
          ],
          "type": "array"
        },
        "type": "function"
      }
    },
    {
      "name": "graphql.parse_and_verify",
      "decl": {
        "args": [
          {
            "of": [
              {
                "type": "string"
              },
              {
                "dynamic": {
                  "key": {
                    "type": "any"
                  },
                  "value": {
                    "type": "any"
                  }
                },
                "type": "object"
              }
            ],
            "type": "any"
          },
          {
            "of": [
              {
                "type": "string"
              },
              {
                "dynamic": {
                  "key": {
                    "type": "any"
                  },
                  "value": {
                    "type": "any"
                  }
                },
                "type": "object"
              }
            ],
            "type": "any"
          }
        ],
        "result": {
          "static": [
            {
              "type": "boolean"
            },
            {
              "dynamic": {
                "key": {
                  "type": "any"
                },
                "value": {
                  "type": "any"
                }
              },
              "type": "object"
            },
            {
              "dynamic": {
                "key": {
                  "type": "any"
                },
                "value": {
                  "type": "any"
                }
              },
              "type": "object"
            }
          ],
          "type": "array"
        },
        "type": "function"
      }
    },
    {
      "name": "graphql.parse_query",
      "decl": {
        "args": [
          {
            "type": "string"
          }
        ],
        "result": {
          "dynamic": {
            "key": {
              "type": "any"
            },
            "value": {
              "type": "any"
            }
          },
          "type": "object"
        },
        "type": "function"
      }
    },
    {
      "name": "graphql.parse_schema",
      "decl": {
        "args": [
          {
            "type": "string"
          }
        ],
        "result": {
          "dynamic": {
            "key": {
              "type": "any"
            },
            "value": {
              "type": "any"
            }
          },
          "type": "object"
        },
        "type": "function"
      }
    },
    {
      "name": "graphql.schema_is_valid",
      "decl": {
        "args": [
          {
            "of": [
              {
                "type": "string"
              },
              {
                "dynamic": {
                  "key": {
                    "type": "any"
                  },
                  "value": {
                    "type": "any"
                  }
                },
                "type": "object"
              }
            ],
            "type": "any"
          }
        ],
        "result": {
          "type": "boolean"
        },
        "type": "function"
      }
    },
    {
      "name": "gt",
      "decl": {
        "args": [
          {
            "type": "any"
          },
          {
            "type": "any"
          }
        ],
        "result": {
          "type": "boolean"
        },
        "type": "function"
      },
      "infix": "\u003e"
    },
    {
      "name": "gte",
      "decl": {
        "args": [
          {
            "type": "any"
          },
          {
            "type": "any"
          }
        ],
        "result": {
          "type": "boolean"
        },
        "type": "function"
      },
      "infix": "\u003e="
    },
    {
      "name": "hex.decode",
      "decl": {
        "args": [
          {
            "type": "string"
          }
        ],
        "result": {
          "type": "string"
        },
        "type": "function"
      }
    },
    {
      "name": "hex.encode",
      "decl": {
        "args": [
          {
            "type": "string"
          }
        ],
        "result": {
          "type": "string"
        },
        "type": "function"
      }
    },
    {
      "name": "http.send",
      "decl": {
        "args": [
          {
            "dynamic": {
              "key": {
                "type": "string"
              },
              "value": {
                "type": "any"
              }
            },
            "type": "object"
          }
        ],
        "result": {
          "dynamic": {
            "key": {
              "type": "any"
            },
            "value": {
              "type": "any"
            }
          },
          "type": "object"
        },
        "type": "function"
      },
      "nondeterministic": true
    },
    {
      "name": "indexof",
      "decl": {
        "args": [
          {
            "type": "string"
          },
          {
            "type": "string"
          }
        ],
        "result": {
          "type": "number"
        },
        "type": "function"
      }
    },
    {
      "name": "indexof_n",
      "decl": {
        "args": [
          {
            "type": "string"
          },
          {
            "type": "string"
          }
        ],
        "result": {
          "dynamic": {
            "type": "number"
          },
          "type": "array"
        },
        "type": "function"
      }
    },
    {
      "name": "internal.member_2",
      "decl": {
        "args": [
          {
            "type": "any"
          },
          {
            "type": "any"
          }
        ],
        "result": {
          "type": "boolean"
        },
        "type": "function"
      },
      "infix": "in"
    },
    {
      "name": "internal.member_3",
      "decl": {
        "args": [
          {
            "type": "any"
          },
          {
            "type": "any"
          },
          {
            "type": "any"
          }
        ],
        "result": {
          "type": "boolean"
        },
        "type": "function"
      },
      "infix": "in"
    },
    {
      "name": "internal.print",
      "decl": {
        "args": [
          {
            "dynamic": {
              "of": {
                "type": "any"
              },
              "type": "set"
            },
            "type": "array"
          }
        ],
        "type": "function"
      }
    },
    {
      "name": "intersection",
      "decl": {
        "args": [
          {
            "of": {
              "of": {
                "type": "any"
              },
              "type": "set"
            },
            "type": "set"
          }
        ],
        "result": {
          "of": {
            "type": "any"
          },
          "type": "set"
        },
        "type": "function"
      }
    },
    {
      "name": "io.jwt.decode",
      "decl": {
        "args": [
          {
            "type": "string"
          }
        ],
        "result": {
          "static": [
            {
              "dynamic": {
                "key": {
                  "type": "any"
                },
                "value": {
                  "type": "any"
                }
              },
              "type": "object"
            },
            {
              "dynamic": {
                "key": {
                  "type": "any"
                },
                "value": {
                  "type": "any"
                }
              },
              "type": "object"
            },
            {
              "type": "string"
            }
          ],
          "type": "array"
        },
        "type": "function"
      }
    },
    {
      "name": "io.jwt.decode_verify",
      "decl": {
        "args": [
          {
            "type": "string"
          },
          {
            "dynamic": {
              "key": {
                "type": "string"
              },
              "value": {
                "type": "any"
              }
            },
            "type": "object"
          }
        ],
        "result": {
          "static": [
            {
              "type": "boolean"
            },
            {
              "dynamic": {
                "key": {
                  "type": "any"
                },
                "value": {
                  "type": "any"
                }
              },
              "type": "object"
            },
            {
              "dynamic": {
                "key": {
                  "type": "any"
                },
                "value": {
                  "type": "any"
                }
              },
              "type": "object"
            }
          ],
          "type": "array"
        },
        "type": "function"
      },
      "nondeterministic": true
    },
    {
      "name": "io.jwt.encode_sign",
      "decl": {
        "args": [
          {
            "dynamic": {
              "key": {
                "type": "string"
              },
              "value": {
                "type": "any"
              }
            },
            "type": "object"
          },
          {
            "dynamic": {
              "key": {
                "type": "string"
              },
              "value": {
                "type": "any"
              }
            },
            "type": "object"
          },
          {
            "dynamic": {
              "key": {
                "type": "string"
              },
              "value": {
                "type": "any"
              }
            },
            "type": "object"
          }
        ],
        "result": {
          "type": "string"
        },
        "type": "function"
      },
      "nondeterministic": true
    },
    {
      "name": "io.jwt.encode_sign_raw",
      "decl": {
        "args": [
          {
            "type": "string"
          },
          {
            "type": "string"
          },
          {
            "type": "string"
          }
        ],
        "result": {
          "type": "string"
        },
        "type": "function"
      },
      "nondeterministic": true
    },
    {
      "name": "io.jwt.verify_es256",
      "decl": {
        "args": [
          {
            "type": "string"
          },
          {
            "type": "string"
          }
        ],
        "result": {
          "type": "boolean"
        },
        "type": "function"
      }
    },
    {
      "name": "io.jwt.verify_es384",
      "decl": {
        "args": [
          {
            "type": "string"
          },
          {
            "type": "string"
          }
        ],
        "result": {
          "type": "boolean"
        },
        "type": "function"
      }
    },
    {
      "name": "io.jwt.verify_es512",
      "decl": {
        "args": [
          {
            "type": "string"
          },
          {
            "type": "string"
          }
        ],
        "result": {
          "type": "boolean"
        },
        "type": "function"
      }
    },
    {
      "name": "io.jwt.verify_hs256",
      "decl": {
        "args": [
          {
            "type": "string"
          },
          {
            "type": "string"
          }
        ],
        "result": {
          "type": "boolean"
        },
        "type": "function"
      }
    },
    {
      "name": "io.jwt.verify_hs384",
      "decl": {
        "args": [
          {
            "type": "string"
          },
          {
            "type": "string"
          }
        ],
        "result": {
          "type": "boolean"
        },
        "type": "function"
      }
    },
    {
      "name": "io.jwt.verify_hs512",
      "decl": {
        "args": [
          {
            "type": "string"
          },
          {
            "type": "string"
          }
        ],
        "result": {
          "type": "boolean"
        },
        "type": "function"
      }
    },
    {
      "name": "io.jwt.verify_ps256",
      "decl": {
        "args": [
          {
            "type": "string"
          },
          {
            "type": "string"
          }
        ],
        "result": {
          "type": "boolean"
        },
        "type": "function"
      }
    },
    {
      "name": "io.jwt.verify_ps384",
      "decl": {
        "args": [
          {
            "type": "string"
          },
          {
            "type": "string"
          }
        ],
        "result": {
          "type": "boolean"
        },
        "type": "function"
      }
    },
    {
      "name": "io.jwt.verify_ps512",
      "decl": {
        "args": [
          {
            "type": "string"
          },
          {
            "type": "string"
          }
        ],
        "result": {
          "type": "boolean"
        },
        "type": "function"
      }
    },
    {
      "name": "io.jwt.verify_rs256",
      "decl": {
        "args": [
          {
            "type": "string"
          },
          {
            "type": "string"
          }
        ],
        "result": {
          "type": "boolean"
        },
        "type": "function"
      }
    },
    {
      "name": "io.jwt.verify_rs384",
      "decl": {
        "args": [
          {
            "type": "string"
          },
          {
            "type": "string"
          }
        ],
        "result": {
          "type": "boolean"
        },
        "type": "function"
      }
    },
    {
      "name": "io.jwt.verify_rs512",
      "decl": {
        "args": [
          {
            "type": "string"
          },
          {
            "type": "string"
          }
        ],
        "result": {
          "type": "boolean"
        },
        "type": "function"
      }
    },
    {
      "name": "is_array",
      "decl": {
        "args": [
          {
            "type": "any"
          }
        ],
        "result": {
          "type": "boolean"
        },
        "type": "function"
      }
    },
    {
      "name": "is_boolean",
      "decl": {
        "args": [
          {
            "type": "any"
          }
        ],
        "result": {
          "type": "boolean"
        },
        "type": "function"
      }
    },
    {
      "name": "is_null",
      "decl": {
        "args": [
          {
            "type": "any"
          }
        ],
        "result": {
          "type": "boolean"
        },
        "type": "function"
      }
    },
    {
      "name": "is_number",
      "decl": {
        "args": [
          {
            "type": "any"
          }
        ],
        "result": {
          "type": "boolean"
        },
        "type": "function"
      }
    },
    {
      "name": "is_object",
      "decl": {
        "args": [
          {
            "type": "any"
          }
        ],
        "result": {
          "type": "boolean"
        },
        "type": "function"
      }
    },
    {
      "name": "is_set",
      "decl": {
        "args": [
          {
            "type": "any"
          }
        ],
        "result": {
          "type": "boolean"
        },
        "type": "function"
      }
    },
    {
      "name": "is_string",
      "decl": {
        "args": [
          {
            "type": "any"
          }
        ],
        "result": {
          "type": "boolean"
        },
        "type": "function"
      }
    },
    {
      "name": "json.filter",
      "decl": {
        "args": [
          {
            "dynamic": {
              "key": {
                "type": "any"
              },
              "value": {
                "type": "any"
              }
            },
            "type": "object"
          },
          {
            "of": [
              {
                "dynamic": {
                  "of": [
                    {
                      "type": "string"
                    },
                    {
                      "dynamic": {
                        "type": "any"
                      },
                      "type": "array"
                    }
                  ],
                  "type": "any"
                },
                "type": "array"
              },
              {
                "of": {
                  "of": [
                    {
                      "type": "string"
                    },
                    {
                      "dynamic": {
                        "type": "any"
                      },
                      "type": "array"
                    }
                  ],
                  "type": "any"
                },
                "type": "set"
              }
            ],
            "type": "any"
          }
        ],
        "result": {
          "type": "any"
        },
        "type": "function"
      }
    },
    {
      "name": "json.is_valid",
      "decl": {
        "args": [
          {
            "type": "string"
          }
        ],
        "result": {
          "type": "boolean"
        },
        "type": "function"
      }
    },
    {
      "name": "json.marshal",
      "decl": {
        "args": [
          {
            "type": "any"
          }
        ],
        "result": {
          "type": "string"
        },
        "type": "function"
      }
    },
    {
      "name": "json.match_schema",
      "decl": {
        "args": [
          {
            "of": [
              {
                "type": "string"
              },
              {
                "dynamic": {
                  "key": {
                    "type": "any"
                  },
                  "value": {
                    "type": "any"
                  }
                },
                "type": "object"
              }
            ],
            "type": "any"
          },
          {
            "of": [
              {
                "type": "string"
              },
              {
                "dynamic": {
                  "key": {
                    "type": "any"
                  },
                  "value": {
                    "type": "any"
                  }
                },
                "type": "object"
              }
            ],
            "type": "any"
          }
        ],
        "result": {
          "static": [
            {
              "type": "boolean"
            },
            {
              "dynamic": {
                "static": [
                  {
                    "key": "desc",
                    "value": {
                      "type": "string"
                    }
                  },
                  {
                    "key": "error",
                    "value": {
                      "type": "string"
                    }
                  },
                  {
                    "key": "field",
                    "value": {
                      "type": "string"
                    }
                  },
                  {
                    "key": "type",
                    "value": {
                      "type": "string"
                    }
                  }
                ],
                "type": "object"
              },
              "type": "array"
            }
          ],
          "type": "array"
        },
        "type": "function"
      }
    },
    {
      "name": "json.patch",
      "decl": {
        "args": [
          {
            "type": "any"
          },
          {
            "dynamic": {
              "dynamic": {
                "key": {
                  "type": "any"
                },
                "value": {
                  "type": "any"
                }
              },
              "static": [
                {
                  "key": "op",
                  "value": {
                    "type": "string"
                  }
                },
                {
                  "key": "path",
                  "value": {
                    "type": "any"
                  }
                }
              ],
              "type": "object"
            },
            "type": "array"
          }
        ],
        "result": {
          "type": "any"
        },
        "type": "function"
      }
    },
    {
      "name": "json.remove",
      "decl": {
        "args": [
          {
            "dynamic": {
              "key": {
                "type": "any"
              },
              "value": {
                "type": "any"
              }
            },
            "type": "object"
          },
          {
            "of": [
              {
                "dynamic": {
                  "of": [
                    {
                      "type": "string"
                    },
                    {
                      "dynamic": {
                        "type": "any"
                      },
                      "type": "array"
                    }
                  ],
                  "type": "any"
                },
                "type": "array"
              },
              {
                "of": {
                  "of": [
                    {
                      "type": "string"
                    },
                    {
                      "dynamic": {
                        "type": "any"
                      },
                      "type": "array"
                    }
                  ],
                  "type": "any"
                },
                "type": "set"
              }
            ],
            "type": "any"
          }
        ],
        "result": {
          "type": "any"
        },
        "type": "function"
      }
    },
    {
      "name": "json.unmarshal",
      "decl": {
        "args": [
          {
            "type": "string"
          }
        ],
        "result": {
          "type": "any"
        },
        "type": "function"
      }
    },
    {
      "name": "json.verify_schema",
      "decl": {
        "args": [
          {
            "of": [
              {
                "type": "string"
              },
              {
                "dynamic": {
                  "key": {
                    "type": "any"
                  },
                  "value": {
                    "type": "any"
                  }
                },
                "type": "object"
              }
            ],
            "type": "any"
          }
        ],
        "result": {
          "static": [
            {
              "type": "boolean"
            },
            {
              "of": [
                {
                  "type": "null"
                },
                {
                  "type": "string"
                }
              ],
              "type": "any"
            }
          ],
          "type": "array"
        },
        "type": "function"
      }
    },
    {
      "name": "lower",
      "decl": {
        "args": [
          {
            "type": "string"
          }
        ],
        "result": {
          "type": "string"
        },
        "type": "function"
      }
    },
    {
      "name": "lt",
      "decl": {
        "args": [
          {
            "type": "any"
          },
          {
            "type": "any"
          }
        ],
        "result": {
          "type": "boolean"
        },
        "type": "function"
      },
      "infix": "\u003c"
    },
    {
      "name": "lte",
      "decl": {
        "args": [
          {
            "type": "any"
          },
          {
            "type": "any"
          }
        ],
        "result": {
          "type": "boolean"
        },
        "type": "function"
      },
      "infix": "\u003c="
    },
    {
      "name": "max",
      "decl": {
        "args": [
          {
            "of": [
              {
                "dynamic": {
                  "type": "any"
                },
                "type": "array"
              },
              {
                "of": {
                  "type": "any"
                },
                "type": "set"
              }
            ],
            "type": "any"
          }
        ],
        "result": {
          "type": "any"
        },
        "type": "function"
      }
    },
    {
      "name": "min",
      "decl": {
        "args": [
          {
            "of": [
              {
                "dynamic": {
                  "type": "any"
                },
                "type": "array"
              },
              {
                "of": {
                  "type": "any"
                },
                "type": "set"
              }
            ],
            "type": "any"
          }
        ],
        "result": {
          "type": "any"
        },
        "type": "function"
      }
    },
    {
      "name": "minus",
      "decl": {
        "args": [
          {
            "of": [
              {
                "type": "number"
              },
              {
                "of": {
                  "type": "any"
                },
                "type": "set"
              }
            ],
            "type": "any"
          },
          {
            "of": [
              {
                "type": "number"
              },
              {
                "of": {
                  "type": "any"
                },
                "type": "set"
              }
            ],
            "type": "any"
          }
        ],
        "result": {
          "of": [
            {
              "type": "number"
            },
            {
              "of": {
                "type": "any"
              },
              "type": "set"
            }
          ],
          "type": "any"
        },
        "type": "function"
      },
      "infix": "-"
    },
    {
      "name": "mul",
      "decl": {
        "args": [
          {
            "type": "number"
          },
          {
            "type": "number"
          }
        ],
        "result": {
          "type": "number"
        },
        "type": "function"
      },
      "infix": "*"
    },
    {
      "name": "neq",
      "decl": {
        "args": [
          {
            "type": "any"
          },
          {
            "type": "any"
          }
        ],
        "result": {
          "type": "boolean"
        },
        "type": "function"
      },
      "infix": "!="
    },
    {
      "name": "net.cidr_contains",
      "decl": {
        "args": [
          {
            "type": "string"
          },
          {
            "type": "string"
          }
        ],
        "result": {
          "type": "boolean"
        },
        "type": "function"
      }
    },
    {
      "name": "net.cidr_contains_matches",
      "decl": {
        "args": [
          {
            "of": [
              {
                "type": "string"
              },
              {
                "dynamic": {
                  "of": [
                    {
                      "type": "string"
                    },
                    {
                      "dynamic": {
                        "type": "any"
                      },
                      "type": "array"
                    }
                  ],
                  "type": "any"
                },
                "type": "array"
              },
              {
                "dynamic": {
                  "key": {
                    "type": "string"
                  },
                  "value": {
                    "of": [
                      {
                        "type": "string"
                      },
                      {
                        "dynamic": {
                          "type": "any"
                        },
                        "type": "array"
                      }
                    ],
                    "type": "any"
                  }
                },
                "type": "object"
              },
              {
                "of": {
                  "of": [
                    {
                      "type": "string"
                    },
                    {
                      "dynamic": {
                        "type": "any"
                      },
                      "type": "array"
                    }
                  ],
                  "type": "any"
                },
                "type": "set"
              }
            ],
            "type": "any"
          },
          {
            "of": [
              {
                "type": "string"
              },
              {
                "dynamic": {
                  "of": [
                    {
                      "type": "string"
                    },
                    {
                      "dynamic": {
                        "type": "any"
                      },
                      "type": "array"
                    }
                  ],
                  "type": "any"
                },
                "type": "array"
              },
              {
                "dynamic": {
                  "key": {
                    "type": "string"
                  },
                  "value": {
                    "of": [
                      {
                        "type": "string"
                      },
                      {
                        "dynamic": {
                          "type": "any"
                        },
                        "type": "array"
                      }
                    ],
                    "type": "any"
                  }
                },
                "type": "object"
              },
              {
                "of": {
                  "of": [
                    {
                      "type": "string"
                    },
                    {
                      "dynamic": {
                        "type": "any"
                      },
                      "type": "array"
                    }
                  ],
                  "type": "any"
                },
                "type": "set"
              }
            ],
            "type": "any"
          }
        ],
        "result": {
          "of": {
            "static": [
              {
                "type": "any"
              },
              {
                "type": "any"
              }
            ],
            "type": "array"
          },
          "type": "set"
        },
        "type": "function"
      }
    },
    {
      "name": "net.cidr_expand",
      "decl": {
        "args": [
          {
            "type": "string"
          }
        ],
        "result": {
          "of": {
            "type": "string"
          },
          "type": "set"
        },
        "type": "function"
      }
    },
    {
      "name": "net.cidr_intersects",
      "decl": {
        "args": [
          {
            "type": "string"
          },
          {
            "type": "string"
          }
        ],
        "result": {
          "type": "boolean"
        },
        "type": "function"
      }
    },
    {
      "name": "net.cidr_is_valid",
      "decl": {
        "args": [
          {
            "type": "string"
          }
        ],
        "result": {
          "type": "boolean"
        },
        "type": "function"
      }
    },
    {
      "name": "net.cidr_merge",
      "decl": {
        "args": [
          {
            "of": [
              {
                "dynamic": {
                  "of": [
                    {
                      "type": "string"
                    }
                  ],
                  "type": "any"
                },
                "type": "array"
              },
              {
                "of": {
                  "type": "string"
                },
                "type": "set"
              }
            ],
            "type": "any"
          }
        ],
        "result": {
          "of": {
            "type": "string"
          },
          "type": "set"
        },
        "type": "function"
      }
    },
    {
      "name": "net.cidr_overlap",
      "decl": {
        "args": [
          {
            "type": "string"
          },
          {
            "type": "string"
          }
        ],
        "result": {
          "type": "boolean"
        },
        "type": "function"
      }
    },
    {
      "name": "net.lookup_ip_addr",
      "decl": {
        "args": [
          {
            "type": "string"
          }
        ],
        "result": {
          "of": {
            "type": "string"
          },
          "type": "set"
        },
        "type": "function"
      },
      "nondeterministic": true
    },
    {
      "name": "numbers.range",
      "decl": {
        "args": [
          {
            "type": "number"
          },
          {
            "type": "number"
          }
        ],
        "result": {
          "dynamic": {
            "type": "number"
          },
          "type": "array"
        },
        "type": "function"
      }
    },
    {
      "name": "numbers.range_step",
      "decl": {
        "args": [
          {
            "type": "number"
          },
          {
            "type": "number"
          },
          {
            "type": "number"
          }
        ],
        "result": {
          "dynamic": {
            "type": "number"
          },
          "type": "array"
        },
        "type": "function"
      }
    },
    {
      "name": "object.filter",
      "decl": {
        "args": [
          {
            "dynamic": {
              "key": {
                "type": "any"
              },
              "value": {
                "type": "any"
              }
            },
            "type": "object"
          },
          {
            "of": [
              {
                "dynamic": {
                  "type": "any"
                },
                "type": "array"
              },
              {
                "dynamic": {
                  "key": {
                    "type": "any"
                  },
                  "value": {
                    "type": "any"
                  }
                },
                "type": "object"
              },
              {
                "of": {
                  "type": "any"
                },
                "type": "set"
              }
            ],
            "type": "any"
          }
        ],
        "result": {
          "type": "any"
        },
        "type": "function"
      }
    },
    {
      "name": "object.get",
      "decl": {
        "args": [
          {
            "dynamic": {
              "key": {
                "type": "any"
              },
              "value": {
                "type": "any"
              }
            },
            "type": "object"
          },
          {
            "type": "any"
          },
          {
            "type": "any"
          }
        ],
        "result": {
          "type": "any"
        },
        "type": "function"
      }
    },
    {
      "name": "object.keys",
      "decl": {
        "args": [
          {
            "dynamic": {
              "key": {
                "type": "any"
              },
              "value": {
                "type": "any"
              }
            },
            "type": "object"
          }
        ],
        "result": {
          "of": {
            "type": "any"
          },
          "type": "set"
        },
        "type": "function"
      }
    },
    {
      "name": "object.remove",
      "decl": {
        "args": [
          {
            "dynamic": {
              "key": {
                "type": "any"
              },
              "value": {
                "type": "any"
              }
            },
            "type": "object"
          },
          {
            "of": [
              {
                "dynamic": {
                  "type": "any"
                },
                "type": "array"
              },
              {
                "dynamic": {
                  "key": {
                    "type": "any"
                  },
                  "value": {
                    "type": "any"
                  }
                },
                "type": "object"
              },
              {
                "of": {
                  "type": "any"
                },
                "type": "set"
              }
            ],
            "type": "any"
          }
        ],
        "result": {
          "type": "any"
        },
        "type": "function"
      }
    },
    {
      "name": "object.subset",
      "decl": {
        "args": [
          {
            "of": [
              {
                "dynamic": {
                  "type": "any"
                },
                "type": "array"
              },
              {
                "dynamic": {
                  "key": {
                    "type": "any"
                  },
                  "value": {
                    "type": "any"
                  }
                },
                "type": "object"
              },
              {
                "of": {
                  "type": "any"
                },
                "type": "set"
              }
            ],
            "type": "any"
          },
          {
            "of": [
              {
                "dynamic": {
                  "type": "any"
                },
                "type": "array"
              },
              {
                "dynamic": {
                  "key": {
                    "type": "any"
                  },
                  "value": {
                    "type": "any"
                  }
                },
                "type": "object"
              },
              {
                "of": {
                  "type": "any"
                },
                "type": "set"
              }
            ],
            "type": "any"
          }
        ],
        "result": {
          "type": "any"
        },
        "type": "function"
      }
    },
    {
      "name": "object.union",
      "decl": {
        "args": [
          {
            "dynamic": {
              "key": {
                "type": "any"
              },
              "value": {
                "type": "any"
              }
            },
            "type": "object"
          },
          {
            "dynamic": {
              "key": {
                "type": "any"
              },
              "value": {
                "type": "any"
              }
            },
            "type": "object"
          }
        ],
        "result": {
          "type": "any"
        },
        "type": "function"
      }
    },
    {
      "name": "object.union_n",
      "decl": {
        "args": [
          {
            "dynamic": {
              "dynamic": {
                "key": {
                  "type": "any"
                },
                "value": {
                  "type": "any"
                }
              },
              "type": "object"
            },
            "type": "array"
          }
        ],
        "result": {
          "type": "any"
        },
        "type": "function"
      }
    },
    {
      "name": "opa.runtime",
      "decl": {
        "result": {
          "dynamic": {
            "key": {
              "type": "string"
            },
            "value": {
              "type": "any"
            }
          },
          "type": "object"
        },
        "type": "function"
      },
      "nondeterministic": true
    },
    {
      "name": "or",
      "decl": {
        "args": [
          {
            "of": {
              "type": "any"
            },
            "type": "set"
          },
          {
            "of": {
              "type": "any"
            },
            "type": "set"
          }
        ],
        "result": {
          "of": {
            "type": "any"
          },
          "type": "set"
        },
        "type": "function"
      },
      "infix": "|"
    },
    {
      "name": "plus",
      "decl": {
        "args": [
          {
            "type": "number"
          },
          {
            "type": "number"
          }
        ],
        "result": {
          "type": "number"
        },
        "type": "function"
      },
      "infix": "+"
    },
    {
      "name": "print",
      "decl": {
        "type": "function",
        "variadic": {
          "type": "any"
        }
      }
    },
    {
      "name": "product",
      "decl": {
        "args": [
          {
            "of": [
              {
                "dynamic": {
                  "type": "number"
                },
                "type": "array"
              },
              {
                "of": {
                  "type": "number"
                },
                "type": "set"
              }
            ],
            "type": "any"
          }
        ],
        "result": {
          "type": "number"
        },
        "type": "function"
      }
    },
    {
      "name": "providers.aws.sign_req",
      "decl": {
        "args": [
          {
            "dynamic": {
              "key": {
                "type": "string"
              },
              "value": {
                "type": "any"
              }
            },
            "type": "object"
          },
          {
            "dynamic": {
              "key": {
                "type": "string"
              },
              "value": {
                "type": "any"
              }
            },
            "type": "object"
          },
          {
            "type": "number"
          }
        ],
        "result": {
          "dynamic": {
            "key": {
              "type": "any"
            },
            "value": {
              "type": "any"
            }
          },
          "type": "object"
        },
        "type": "function"
      }
    },
    {
      "name": "rand.intn",
      "decl": {
        "args": [
          {
            "type": "string"
          },
          {
            "type": "number"
          }
        ],
        "result": {
          "type": "number"
        },
        "type": "function"
      },
      "nondeterministic": true
    },
    {
      "name": "re_match",
      "decl": {
        "args": [
          {
            "type": "string"
          },
          {
            "type": "string"
          }
        ],
        "result": {
          "type": "boolean"
        },
        "type": "function"
      }
    },
    {
      "name": "regex.find_all_string_submatch_n",
      "decl": {
        "args": [
          {
            "type": "string"
          },
          {
            "type": "string"
          },
          {
            "type": "number"
          }
        ],
        "result": {
          "dynamic": {
            "dynamic": {
              "type": "string"
            },
            "type": "array"
          },
          "type": "array"
        },
        "type": "function"
      }
    },
    {
      "name": "regex.find_n",
      "decl": {
        "args": [
          {
            "type": "string"
          },
          {
            "type": "string"
          },
          {
            "type": "number"
          }
        ],
        "result": {
          "dynamic": {
            "type": "string"
          },
          "type": "array"
        },
        "type": "function"
      }
    },
    {
      "name": "regex.globs_match",
      "decl": {
        "args": [
          {
            "type": "string"
          },
          {
            "type": "string"
          }
        ],
        "result": {
          "type": "boolean"
        },
        "type": "function"
      }
    },
    {
      "name": "regex.is_valid",
      "decl": {
        "args": [
          {
            "type": "string"
          }
        ],
        "result": {
          "type": "boolean"
        },
        "type": "function"
      }
    },
    {
      "name": "regex.match",
      "decl": {
        "args": [
          {
            "type": "string"
          },
          {
            "type": "string"
          }
        ],
        "result": {
          "type": "boolean"
        },
        "type": "function"
      }
    },
    {
      "name": "regex.replace",
      "decl": {
        "args": [
          {
            "type": "string"
          },
          {
            "type": "string"
          },
          {
            "type": "string"
          }
        ],
        "result": {
          "type": "string"
        },
        "type": "function"
      }
    },
    {
      "name": "regex.split",
      "decl": {
        "args": [
          {
            "type": "string"
          },
          {
            "type": "string"
          }
        ],
        "result": {
          "dynamic": {
            "type": "string"
          },
          "type": "array"
        },
        "type": "function"
      }
    },
    {
      "name": "regex.template_match",
      "decl": {
        "args": [
          {
            "type": "string"
          },
          {
            "type": "string"
          },
          {
            "type": "string"
          },
          {
            "type": "string"
          }
        ],
        "result": {
          "type": "boolean"
        },
        "type": "function"
      }
    },
    {
      "name": "rego.metadata.chain",
      "decl": {
        "result": {
          "dynamic": {
            "type": "any"
          },
          "type": "array"
        },
        "type": "function"
      }
    },
    {
      "name": "rego.metadata.rule",
      "decl": {
        "result": {
          "type": "any"
        },
        "type": "function"
      }
    },
    {
      "name": "rego.parse_module",
      "decl": {
        "args": [
          {
            "type": "string"
          },
          {
            "type": "string"
          }
        ],
        "result": {
          "dynamic": {
            "key": {
              "type": "string"
            },
            "value": {
              "type": "any"
            }
          },
          "type": "object"
        },
        "type": "function"
      }
    },
    {
      "name": "rem",
      "decl": {
        "args": [
          {
            "type": "number"
          },
          {
            "type": "number"
          }
        ],
        "result": {
          "type": "number"
        },
        "type": "function"
      },
      "infix": "%"
    },
    {
      "name": "replace",
      "decl": {
        "args": [
          {
            "type": "string"
          },
          {
            "type": "string"
          },
          {
            "type": "string"
          }
        ],
        "result": {
          "type": "string"
        },
        "type": "function"
      }
    },
    {
      "name": "round",
      "decl": {
        "args": [
          {
            "type": "number"
          }
        ],
        "result": {
          "type": "number"
        },
        "type": "function"
      }
    },
    {
      "name": "semver.compare",
      "decl": {
        "args": [
          {
            "type": "string"
          },
          {
            "type": "string"
          }
        ],
        "result": {
          "type": "number"
        },
        "type": "function"
      }
    },
    {
      "name": "semver.is_valid",
      "decl": {
        "args": [
          {
            "type": "any"
          }
        ],
        "result": {
          "type": "boolean"
        },
        "type": "function"
      }
    },
    {
      "name": "set_diff",
      "decl": {
        "args": [
          {
            "of": {
              "type": "any"
            },
            "type": "set"
          },
          {
            "of": {
              "type": "any"
            },
            "type": "set"
          }
        ],
        "result": {
          "of": {
            "type": "any"
          },
          "type": "set"
        },
        "type": "function"
      }
    },
    {
      "name": "sort",
      "decl": {
        "args": [
          {
            "of": [
              {
                "dynamic": {
                  "type": "any"
                },
                "type": "array"
              },
              {
                "of": {
                  "type": "any"
                },
                "type": "set"
              }
            ],
            "type": "any"
          }
        ],
        "result": {
          "dynamic": {
            "type": "any"
          },
          "type": "array"
        },
        "type": "function"
      }
    },
    {
      "name": "split",
      "decl": {
        "args": [
          {
            "type": "string"
          },
          {
            "type": "string"
          }
        ],
        "result": {
          "dynamic": {
            "type": "string"
          },
          "type": "array"
        },
        "type": "function"
      }
    },
    {
      "name": "sprintf",
      "decl": {
        "args": [
          {
            "type": "string"
          },
          {
            "dynamic": {
              "type": "any"
            },
            "type": "array"
          }
        ],
        "result": {
          "type": "string"
        },
        "type": "function"
      }
    },
    {
      "name": "startswith",
      "decl": {
        "args": [
          {
            "type": "string"
          },
          {
            "type": "string"
          }
        ],
        "result": {
          "type": "boolean"
        },
        "type": "function"
      }
    },
    {
      "name": "strings.any_prefix_match",
      "decl": {
        "args": [
          {
            "of": [
              {
                "type": "string"
              },
              {
                "dynamic": {
                  "type": "string"
                },
                "type": "array"
              },
              {
                "of": {
                  "type": "string"
                },
                "type": "set"
              }
            ],
            "type": "any"
          },
          {
            "of": [
              {
                "type": "string"
              },
              {
                "dynamic": {
                  "type": "string"
                },
                "type": "array"
              },
              {
                "of": {
                  "type": "string"
                },
                "type": "set"
              }
            ],
            "type": "any"
          }
        ],
        "result": {
          "type": "boolean"
        },
        "type": "function"
      }
    },
    {
      "name": "strings.any_suffix_match",
      "decl": {
        "args": [
          {
            "of": [
              {
                "type": "string"
              },
              {
                "dynamic": {
                  "type": "string"
                },
                "type": "array"
              },
              {
                "of": {
                  "type": "string"
                },
                "type": "set"
              }
            ],
            "type": "any"
          },
          {
            "of": [
              {
                "type": "string"
              },
              {
                "dynamic": {
                  "type": "string"
                },
                "type": "array"
              },
              {
                "of": {
                  "type": "string"
                },
                "type": "set"
              }
            ],
            "type": "any"
          }
        ],
        "result": {
          "type": "boolean"
        },
        "type": "function"
      }
    },
    {
      "name": "strings.replace_n",
      "decl": {
        "args": [
          {
            "dynamic": {
              "key": {
                "type": "string"
              },
              "value": {
                "type": "string"
              }
            },
            "type": "object"
          },
          {
            "type": "string"
          }
        ],
        "result": {
          "type": "string"
        },
        "type": "function"
      }
    },
    {
      "name": "strings.reverse",
      "decl": {
        "args": [
          {
            "type": "string"
          }
        ],
        "result": {
          "type": "string"
        },
        "type": "function"
      }
    },
    {
      "name": "substring",
      "decl": {
        "args": [
          {
            "type": "string"
          },
          {
            "type": "number"
          },
          {
            "type": "number"
          }
        ],
        "result": {
          "type": "string"
        },
        "type": "function"
      }
    },
    {
      "name": "sum",
      "decl": {
        "args": [
          {
            "of": [
              {
                "dynamic": {
                  "type": "number"
                },
                "type": "array"
              },
              {
                "of": {
                  "type": "number"
                },
                "type": "set"
              }
            ],
            "type": "any"
          }
        ],
        "result": {
          "type": "number"
        },
        "type": "function"
      }
    },
    {
      "name": "time.add_date",
      "decl": {
        "args": [
          {
            "type": "number"
          },
          {
            "type": "number"
          },
          {
            "type": "number"
          },
          {
            "type": "number"
          }
        ],
        "result": {
          "type": "number"
        },
        "type": "function"
      }
    },
    {
      "name": "time.clock",
      "decl": {
        "args": [
          {
            "of": [
              {
                "type": "number"
              },
              {
                "static": [
                  {
                    "type": "number"
                  },
                  {
                    "type": "string"
                  }
                ],
                "type": "array"
              }
            ],
            "type": "any"
          }
        ],
        "result": {
          "static": [
            {
              "type": "number"
            },
            {
              "type": "number"
            },
            {
              "type": "number"
            }
          ],
          "type": "array"
        },
        "type": "function"
      }
    },
    {
      "name": "time.date",
      "decl": {
        "args": [
          {
            "of": [
              {
                "type": "number"
              },
              {
                "static": [
                  {
                    "type": "number"
                  },
                  {
                    "type": "string"
                  }
                ],
                "type": "array"
              }
            ],
            "type": "any"
          }
        ],
        "result": {
          "static": [
            {
              "type": "number"
            },
            {
              "type": "number"
            },
            {
              "type": "number"
            }
          ],
          "type": "array"
        },
        "type": "function"
      }
    },
    {
      "name": "time.diff",
      "decl": {
        "args": [
          {
            "of": [
              {
                "type": "number"
              },
              {
                "static": [
                  {
                    "type": "number"
                  },
                  {
                    "type": "string"
                  }
                ],
                "type": "array"
              }
            ],
            "type": "any"
          },
          {
            "of": [
              {
                "type": "number"
              },
              {
                "static": [
                  {
                    "type": "number"
                  },
                  {
                    "type": "string"
                  }
                ],
                "type": "array"
              }
            ],
            "type": "any"
          }
        ],
        "result": {
          "static": [
            {
              "type": "number"
            },
            {
              "type": "number"
            },
            {
              "type": "number"
            },
            {
              "type": "number"
            },
            {
              "type": "number"
            },
            {
              "type": "number"
            }
          ],
          "type": "array"
        },
        "type": "function"
      }
    },
    {
      "name": "time.format",
      "decl": {
        "args": [
          {
            "of": [
              {
                "type": "number"
              },
              {
                "static": [
                  {
                    "type": "number"
                  },
                  {
                    "type": "string"
                  }
                ],
                "type": "array"
              },
              {
                "static": [
                  {
                    "type": "number"
                  },
                  {
                    "type": "string"
                  },
                  {
                    "type": "string"
                  }
                ],
                "type": "array"
              }
            ],
            "type": "any"
          }
        ],
        "result": {
          "type": "string"
        },
        "type": "function"
      }
    },
    {
      "name": "time.now_ns",
      "decl": {
        "result": {
          "type": "number"
        },
        "type": "function"
      },
      "nondeterministic": true
    },
    {
      "name": "time.parse_duration_ns",
      "decl": {
        "args": [
          {
            "type": "string"
          }
        ],
        "result": {
          "type": "number"
        },
        "type": "function"
      }
    },
    {
      "name": "time.parse_ns",
      "decl": {
        "args": [
          {
            "type": "string"
          },
          {
            "type": "string"
          }
        ],
        "result": {
          "type": "number"
        },
        "type": "function"
      }
    },
    {
      "name": "time.parse_rfc3339_ns",
      "decl": {
        "args": [
          {
            "type": "string"
          }
        ],
        "result": {
          "type": "number"
        },
        "type": "function"
      }
    },
    {
      "name": "time.weekday",
      "decl": {
        "args": [
          {
            "of": [
              {
                "type": "number"
              },
              {
                "static": [
                  {
                    "type": "number"
                  },
                  {
                    "type": "string"
                  }
                ],
                "type": "array"
              }
            ],
            "type": "any"
          }
        ],
        "result": {
          "type": "string"
        },
        "type": "function"
      }
    },
    {
      "name": "to_number",
      "decl": {
        "args": [
          {
            "of": [
              {
                "type": "null"
              },
              {
                "type": "boolean"
              },
              {
                "type": "number"
              },
              {
                "type": "string"
              }
            ],
            "type": "any"
          }
        ],
        "result": {
          "type": "number"
        },
        "type": "function"
      }
    },
    {
      "name": "trace",
      "decl": {
        "args": [
          {
            "type": "string"
          }
        ],
        "result": {
          "type": "boolean"
        },
        "type": "function"
      }
    },
    {
      "name": "trim",
      "decl": {
        "args": [
          {
            "type": "string"
          },
          {
            "type": "string"
          }
        ],
        "result": {
          "type": "string"
        },
        "type": "function"
      }
    },
    {
      "name": "trim_left",
      "decl": {
        "args": [
          {
            "type": "string"
          },
          {
            "type": "string"
          }
        ],
        "result": {
          "type": "string"
        },
        "type": "function"
      }
    },
    {
      "name": "trim_prefix",
      "decl": {
        "args": [
          {
            "type": "string"
          },
          {
            "type": "string"
          }
        ],
        "result": {
          "type": "string"
        },
        "type": "function"
      }
    },
    {
      "name": "trim_right",
      "decl": {
        "args": [
          {
            "type": "string"
          },
          {
            "type": "string"
          }
        ],
        "result": {
          "type": "string"
        },
        "type": "function"
      }
    },
    {
      "name": "trim_space",
      "decl": {
        "args": [
          {
            "type": "string"
          }
        ],
        "result": {
          "type": "string"
        },
        "type": "function"
      }
    },
    {
      "name": "trim_suffix",
      "decl": {
        "args": [
          {
            "type": "string"
          },
          {
            "type": "string"
          }
        ],
        "result": {
          "type": "string"
        },
        "type": "function"
      }
    },
    {
      "name": "type_name",
      "decl": {
        "args": [
          {
            "type": "any"
          }
        ],
        "result": {
          "type": "string"
        },
        "type": "function"
      }
    },
    {
      "name": "union",
      "decl": {
        "args": [
          {
            "of": {
              "of": {
                "type": "any"
              },
              "type": "set"
            },
            "type": "set"
          }
        ],
        "result": {
          "of": {
            "type": "any"
          },
          "type": "set"
        },
        "type": "function"
      }
    },
    {
      "name": "units.parse",
      "decl": {
        "args": [
          {
            "type": "string"
          }
        ],
        "result": {
          "type": "number"
        },
        "type": "function"
      }
    },
    {
      "name": "units.parse_bytes",
      "decl": {
        "args": [
          {
            "type": "string"
          }
        ],
        "result": {
          "type": "number"
        },
        "type": "function"
      }
    },
    {
      "name": "upper",
      "decl": {
        "args": [
          {
            "type": "string"
          }
        ],
        "result": {
          "type": "string"
        },
        "type": "function"
      }
    },
    {
      "name": "urlquery.decode",
      "decl": {
        "args": [
          {
            "type": "string"
          }
        ],
        "result": {
          "type": "string"
        },
        "type": "function"
      }
    },
    {
      "name": "urlquery.decode_object",
      "decl": {
        "args": [
          {
            "type": "string"
          }
        ],
        "result": {
          "dynamic": {
            "key": {
              "type": "string"
            },
            "value": {
              "dynamic": {
                "type": "string"
              },
              "type": "array"
            }
          },
          "type": "object"
        },
        "type": "function"
      }
    },
    {
      "name": "urlquery.encode",
      "decl": {
        "args": [
          {
            "type": "string"
          }
        ],
        "result": {
          "type": "string"
        },
        "type": "function"
      }
    },
    {
      "name": "urlquery.encode_object",
      "decl": {
        "args": [
          {
            "dynamic": {
              "key": {
                "type": "string"
              },
              "value": {
                "of": [
                  {
                    "type": "string"
                  },
                  {
                    "dynamic": {
                      "type": "string"
                    },
                    "type": "array"
                  },
                  {
                    "of": {
                      "type": "string"
                    },
                    "type": "set"
                  }
                ],
                "type": "any"
              }
            },
            "type": "object"
          }
        ],
        "result": {
          "type": "string"
        },
        "type": "function"
      }
    },
    {
      "name": "uuid.parse",
      "decl": {
        "args": [
          {
            "type": "string"
          }
        ],
        "result": {
          "dynamic": {
            "key": {
              "type": "string"
            },
            "value": {
              "type": "any"
            }
          },
          "type": "object"
        },
        "type": "function"
      }
    },
    {
      "name": "uuid.rfc4122",
      "decl": {
        "args": [
          {
            "type": "string"
          }
        ],
        "result": {
          "type": "string"
        },
        "type": "function"
      },
      "nondeterministic": true
    },
    {
      "name": "walk",
      "decl": {
        "args": [
          {
            "type": "any"
          }
        ],
        "result": {
          "static": [
            {
              "dynamic": {
                "type": "any"
              },
              "type": "array"
            },
            {
              "type": "any"
            }
          ],
          "type": "array"
        },
        "type": "function"
      },
      "relation": true
    },
    {
      "name": "yaml.is_valid",
      "decl": {
        "args": [
          {
            "type": "string"
          }
        ],
        "result": {
          "type": "boolean"
        },
        "type": "function"
      }
    },
    {
      "name": "yaml.marshal",
      "decl": {
        "args": [
          {
            "type": "any"
          }
        ],
        "result": {
          "type": "string"
        },
        "type": "function"
      }
    },
    {
      "name": "yaml.unmarshal",
      "decl": {
        "args": [
          {
            "type": "string"
          }
        ],
        "result": {
          "type": "any"
        },
        "type": "function"
      }
    }
  ],
  "future_keywords": [
    "contains",
    "every",
    "if",
    "in"
  ],
  "wasm_abi_versions": [
    {
      "version": 1,
      "minor_version": 1
    },
    {
      "version": 1,
      "minor_version": 2
    }
  ],
  "features": [
    "rule_head_ref_string_prefixes",
<<<<<<< HEAD
    "rego_v1_import"
=======
    "rule_head_refs"
>>>>>>> 56f2350d
  ]
}<|MERGE_RESOLUTION|>--- conflicted
+++ resolved
@@ -4706,10 +4706,7 @@
   ],
   "features": [
     "rule_head_ref_string_prefixes",
-<<<<<<< HEAD
+    "rule_head_refs",
     "rego_v1_import"
-=======
-    "rule_head_refs"
->>>>>>> 56f2350d
   ]
 }