module github.com/open-policy-agent/opa

go 1.23.8

toolchain go1.24.3

require (
	github.com/bytecodealliance/wasmtime-go/v3 v3.0.2
	github.com/cespare/xxhash/v2 v2.3.0
	github.com/containerd/containerd/v2 v2.1.4
	github.com/containerd/errdefs v1.0.0
	github.com/dgraph-io/badger/v4 v4.8.0
	github.com/fortytw2/leaktest v1.3.0
	github.com/foxcpp/go-mockdns v1.1.0
	github.com/fsnotify/fsnotify v1.9.0
	github.com/go-ini/ini v1.67.0
	github.com/go-logr/logr v1.4.3
	github.com/gobwas/glob v0.2.3
	github.com/google/go-cmp v0.7.0
	github.com/google/uuid v1.6.0
	github.com/lestrrat-go/jwx/v3 v3.0.9
	github.com/olekukonko/tablewriter v0.0.5
	github.com/opencontainers/go-digest v1.0.0
	github.com/opencontainers/image-spec v1.1.1
	github.com/peterh/liner v1.2.2
	github.com/prometheus/client_golang v1.23.0
	github.com/prometheus/client_model v0.6.2
	github.com/rcrowley/go-metrics v0.0.0-20200313005456-10cdbea86bc0
	github.com/sergi/go-diff v1.4.0
	github.com/sirupsen/logrus v1.9.3
	github.com/spf13/cobra v1.9.1
	github.com/spf13/pflag v1.0.7
	github.com/spf13/viper v1.20.1
	github.com/tchap/go-patricia/v2 v2.3.3
	github.com/vektah/gqlparser/v2 v2.5.30
	github.com/xeipuuv/gojsonreference v0.0.0-20180127040603-bd5ef7bd5415
	github.com/yashtewari/glob-intersection v0.2.0
	go.opentelemetry.io/contrib/instrumentation/net/http/otelhttp v0.62.0
	go.opentelemetry.io/otel v1.37.0
	go.opentelemetry.io/otel/exporters/otlp/otlptrace v1.37.0
	go.opentelemetry.io/otel/exporters/otlp/otlptrace/otlptracegrpc v1.37.0
	go.opentelemetry.io/otel/exporters/otlp/otlptrace/otlptracehttp v1.37.0
	go.opentelemetry.io/otel/sdk v1.37.0
	go.opentelemetry.io/otel/trace v1.37.0
	go.uber.org/automaxprocs v1.6.0
<<<<<<< HEAD
	golang.org/x/net v0.41.0
	golang.org/x/time v0.11.0
	google.golang.org/grpc v1.72.2
=======
	golang.org/x/net v0.42.0
	golang.org/x/time v0.12.0
	google.golang.org/grpc v1.74.2
>>>>>>> 44ab4cc9
	google.golang.org/protobuf v1.36.6
	gopkg.in/check.v1 v1.0.0-20201130134442-10cb98267c6c
	gopkg.in/yaml.v3 v3.0.1
	oras.land/oras-go/v2 v2.6.0
	sigs.k8s.io/yaml v1.6.0
)

require (
	github.com/agnivade/levenshtein v1.2.1 // indirect
	github.com/beorn7/perks v1.0.1 // indirect
	github.com/cenkalti/backoff/v5 v5.0.2 // indirect
	github.com/containerd/log v0.1.0 // indirect
	github.com/containerd/platforms v1.0.0-rc.1 // indirect
	github.com/containerd/typeurl/v2 v2.2.3 // indirect
	github.com/cpuguy83/go-md2man/v2 v2.0.6 // indirect
	github.com/decred/dcrd/dcrec/secp256k1/v4 v4.4.0 // indirect
	github.com/dgraph-io/ristretto/v2 v2.2.0 // indirect
	github.com/dustin/go-humanize v1.0.1 // indirect
	github.com/felixge/httpsnoop v1.0.4 // indirect
	github.com/go-logr/stdr v1.2.2 // indirect
	github.com/go-viper/mapstructure/v2 v2.3.0 // indirect
<<<<<<< HEAD
	github.com/goccy/go-json v0.10.3 // indirect
=======
	github.com/gogo/protobuf v1.3.2 // indirect
>>>>>>> 44ab4cc9
	github.com/google/flatbuffers v25.2.10+incompatible // indirect
	github.com/grpc-ecosystem/grpc-gateway/v2 v2.27.1 // indirect
	github.com/inconshreveable/mousetrap v1.1.0 // indirect
	github.com/klauspost/compress v1.18.0 // indirect
	github.com/kr/pretty v0.3.1 // indirect
	github.com/kr/text v0.2.0 // indirect
	github.com/kylelemons/godebug v1.1.0 // indirect
	github.com/lestrrat-go/blackmagic v1.0.4 // indirect
	github.com/lestrrat-go/httpcc v1.0.1 // indirect
	github.com/lestrrat-go/httprc/v3 v3.0.0 // indirect
	github.com/lestrrat-go/option v1.0.1 // indirect
	github.com/lestrrat-go/option/v2 v2.0.0 // indirect
	github.com/mattn/go-runewidth v0.0.16 // indirect
	github.com/miekg/dns v1.1.57 // indirect
	github.com/moby/locker v1.0.1 // indirect
	github.com/munnerz/goautoneg v0.0.0-20191010083416-a7dc8b61c822 // indirect
	github.com/pelletier/go-toml/v2 v2.2.4 // indirect
	github.com/prometheus/common v0.65.0 // indirect
	github.com/prometheus/procfs v0.16.1 // indirect
	github.com/rivo/uniseg v0.2.0 // indirect
	github.com/rogpeppe/go-internal v1.13.1 // indirect
	github.com/russross/blackfriday/v2 v2.1.0 // indirect
	github.com/sagikazarmark/locafero v0.7.0 // indirect
	github.com/segmentio/asm v1.2.0 // indirect
	github.com/sourcegraph/conc v0.3.0 // indirect
	github.com/spf13/afero v1.12.0 // indirect
	github.com/spf13/cast v1.7.1 // indirect
	github.com/subosito/gotenv v1.6.0 // indirect
	github.com/valyala/fastjson v1.6.4 // indirect
	github.com/xeipuuv/gojsonpointer v0.0.0-20190905194746-02993c407bfb // indirect
	go.opentelemetry.io/auto/sdk v1.1.0 // indirect
	go.opentelemetry.io/otel/metric v1.37.0 // indirect
	go.opentelemetry.io/proto/otlp v1.7.0 // indirect
	go.uber.org/atomic v1.9.0 // indirect
	go.uber.org/multierr v1.9.0 // indirect
<<<<<<< HEAD
	golang.org/x/crypto v0.40.0 // indirect
=======
	go.yaml.in/yaml/v2 v2.4.2 // indirect
>>>>>>> 44ab4cc9
	golang.org/x/mod v0.25.0 // indirect
	golang.org/x/sync v0.16.0 // indirect
	golang.org/x/sys v0.34.0 // indirect
	golang.org/x/text v0.27.0 // indirect
	golang.org/x/tools v0.34.0 // indirect
<<<<<<< HEAD
	google.golang.org/genproto/googleapis/api v0.0.0-20250519155744-55703ea1f237 // indirect
	google.golang.org/genproto/googleapis/rpc v0.0.0-20250519155744-55703ea1f237 // indirect
=======
	google.golang.org/genproto/googleapis/api v0.0.0-20250603155806-513f23925822 // indirect
	google.golang.org/genproto/googleapis/rpc v0.0.0-20250603155806-513f23925822 // indirect
>>>>>>> 44ab4cc9
)

// retract directive comment below will be displayed as a warning on pkg.go.dev for the old package name. Please retain
// this for future releases.

// Use the path github.com/open-policy-agent/opa (lower-case), not github.com/open-policy-agent/OPA.
// Before 0.15.0 OPA was not using go modules and the correct import path was not enforced.
retract [v0.1.0-rc1, v0.14.2]<|MERGE_RESOLUTION|>--- conflicted
+++ resolved
@@ -43,15 +43,9 @@
 	go.opentelemetry.io/otel/sdk v1.37.0
 	go.opentelemetry.io/otel/trace v1.37.0
 	go.uber.org/automaxprocs v1.6.0
-<<<<<<< HEAD
-	golang.org/x/net v0.41.0
-	golang.org/x/time v0.11.0
-	google.golang.org/grpc v1.72.2
-=======
 	golang.org/x/net v0.42.0
 	golang.org/x/time v0.12.0
 	google.golang.org/grpc v1.74.2
->>>>>>> 44ab4cc9
 	google.golang.org/protobuf v1.36.6
 	gopkg.in/check.v1 v1.0.0-20201130134442-10cb98267c6c
 	gopkg.in/yaml.v3 v3.0.1
@@ -73,11 +67,8 @@
 	github.com/felixge/httpsnoop v1.0.4 // indirect
 	github.com/go-logr/stdr v1.2.2 // indirect
 	github.com/go-viper/mapstructure/v2 v2.3.0 // indirect
-<<<<<<< HEAD
 	github.com/goccy/go-json v0.10.3 // indirect
-=======
 	github.com/gogo/protobuf v1.3.2 // indirect
->>>>>>> 44ab4cc9
 	github.com/google/flatbuffers v25.2.10+incompatible // indirect
 	github.com/grpc-ecosystem/grpc-gateway/v2 v2.27.1 // indirect
 	github.com/inconshreveable/mousetrap v1.1.0 // indirect
@@ -113,23 +104,15 @@
 	go.opentelemetry.io/proto/otlp v1.7.0 // indirect
 	go.uber.org/atomic v1.9.0 // indirect
 	go.uber.org/multierr v1.9.0 // indirect
-<<<<<<< HEAD
+	go.yaml.in/yaml/v2 v2.4.2 // indirect
 	golang.org/x/crypto v0.40.0 // indirect
-=======
-	go.yaml.in/yaml/v2 v2.4.2 // indirect
->>>>>>> 44ab4cc9
 	golang.org/x/mod v0.25.0 // indirect
 	golang.org/x/sync v0.16.0 // indirect
 	golang.org/x/sys v0.34.0 // indirect
 	golang.org/x/text v0.27.0 // indirect
 	golang.org/x/tools v0.34.0 // indirect
-<<<<<<< HEAD
-	google.golang.org/genproto/googleapis/api v0.0.0-20250519155744-55703ea1f237 // indirect
-	google.golang.org/genproto/googleapis/rpc v0.0.0-20250519155744-55703ea1f237 // indirect
-=======
 	google.golang.org/genproto/googleapis/api v0.0.0-20250603155806-513f23925822 // indirect
 	google.golang.org/genproto/googleapis/rpc v0.0.0-20250603155806-513f23925822 // indirect
->>>>>>> 44ab4cc9
 )
 
 // retract directive comment below will be displayed as a warning on pkg.go.dev for the old package name. Please retain
