module github.com/open-policy-agent/opa

go 1.19

require (
	github.com/OneOfOne/xxhash v1.2.8
	github.com/agnivade/levenshtein v1.1.1
	github.com/andreyvit/diff v0.0.0-20170406064948-c7f18ee00883
	github.com/bytecodealliance/wasmtime-go/v3 v3.0.2
	github.com/containerd/containerd v1.7.2
	github.com/dgraph-io/badger/v3 v3.2103.5
	github.com/fortytw2/leaktest v1.3.0
	github.com/foxcpp/go-mockdns v1.0.0
	github.com/fsnotify/fsnotify v1.6.0
	github.com/ghodss/yaml v1.0.0
	github.com/go-ini/ini v1.67.0
	github.com/go-logr/logr v1.2.4
	github.com/gobwas/glob v0.2.3
	github.com/golang/protobuf v1.5.3
	github.com/google/go-cmp v0.5.9
	github.com/gorilla/mux v1.8.0
	github.com/olekukonko/tablewriter v0.0.5
	github.com/opencontainers/go-digest v1.0.0
	github.com/opencontainers/image-spec v1.1.0-rc4
	github.com/peterh/liner v1.2.2
	github.com/prometheus/client_golang v1.16.0
	github.com/rcrowley/go-metrics v0.0.0-20200313005456-10cdbea86bc0
	github.com/sirupsen/logrus v1.9.3
	github.com/spf13/cobra v1.7.0
	github.com/spf13/pflag v1.0.5
	github.com/tchap/go-patricia/v2 v2.3.1
	github.com/xeipuuv/gojsonreference v0.0.0-20180127040603-bd5ef7bd5415
	github.com/yashtewari/glob-intersection v0.2.0
	go.opentelemetry.io/contrib/instrumentation/net/http/otelhttp v0.42.0
	go.opentelemetry.io/otel v1.16.0
	go.opentelemetry.io/otel/exporters/otlp/otlptrace v1.16.0
	go.opentelemetry.io/otel/exporters/otlp/otlptrace/otlptracegrpc v1.16.0
	go.opentelemetry.io/otel/sdk v1.16.0
	go.opentelemetry.io/otel/trace v1.16.0
	go.uber.org/automaxprocs v1.5.2
	golang.org/x/net v0.12.0
	golang.org/x/time v0.3.0
	google.golang.org/grpc v1.56.2
	gopkg.in/check.v1 v1.0.0-20201130134442-10cb98267c6c
	gopkg.in/yaml.v2 v2.4.0
	oras.land/oras-go/v2 v2.2.1
)

require (
	github.com/AdaLogics/go-fuzz-headers v0.0.0-20230106234847-43070de90fa1 // indirect
	github.com/beorn7/perks v1.0.1 // indirect
	github.com/cenkalti/backoff/v4 v4.2.1 // indirect
	github.com/cespare/xxhash v1.1.0 // indirect
	github.com/cespare/xxhash/v2 v2.2.0 // indirect
	github.com/cpuguy83/go-md2man/v2 v2.0.2 // indirect
	github.com/cyphar/filepath-securejoin v0.2.3 // indirect
	github.com/davecgh/go-spew v1.1.1 // indirect
	github.com/dgraph-io/ristretto v0.1.1 // indirect
	github.com/dgryski/go-farm v0.0.0-20200201041132-a6ae2369ad13 // indirect
	github.com/dustin/go-humanize v1.0.0 // indirect
	github.com/felixge/httpsnoop v1.0.3 // indirect
	github.com/go-logr/stdr v1.2.2 // indirect
	github.com/gogo/protobuf v1.3.2 // indirect
	github.com/golang/glog v1.1.0 // indirect
	github.com/golang/groupcache v0.0.0-20210331224755-41bb18bfe9da // indirect
	github.com/golang/snappy v0.0.4 // indirect
	github.com/google/flatbuffers v1.12.1 // indirect
	github.com/grpc-ecosystem/grpc-gateway/v2 v2.7.0 // indirect
	github.com/inconshreveable/mousetrap v1.1.0 // indirect
	github.com/klauspost/compress v1.16.0 // indirect
	github.com/kr/pretty v0.3.1 // indirect
	github.com/kr/text v0.2.0 // indirect
	github.com/mattn/go-runewidth v0.0.9 // indirect
	github.com/matttproud/golang_protobuf_extensions v1.0.4 // indirect
	github.com/miekg/dns v1.1.43 // indirect
	github.com/moby/locker v1.0.1 // indirect
	github.com/pkg/errors v0.9.1 // indirect
	github.com/prometheus/client_model v0.3.0 // indirect
	github.com/prometheus/common v0.42.0 // indirect
	github.com/prometheus/procfs v0.10.1 // indirect
	github.com/rogpeppe/go-internal v1.9.0 // indirect
	github.com/russross/blackfriday/v2 v2.1.0 // indirect
	github.com/sergi/go-diff v1.1.0 // indirect
	github.com/xeipuuv/gojsonpointer v0.0.0-20190905194746-02993c407bfb // indirect
	go.opencensus.io v0.24.0 // indirect
	go.opentelemetry.io/otel/exporters/otlp/internal/retry v1.16.0 // indirect
	go.opentelemetry.io/otel/metric v1.16.0 // indirect
	go.opentelemetry.io/proto/otlp v0.19.0 // indirect
	golang.org/x/sync v0.3.0 // indirect
<<<<<<< HEAD
	golang.org/x/sys v0.9.0 // indirect
	golang.org/x/text v0.10.0 // indirect
=======
	golang.org/x/sys v0.10.0 // indirect
	golang.org/x/text v0.11.0 // indirect
>>>>>>> b3d02d49
	google.golang.org/genproto v0.0.0-20230410155749-daa745c078e1 // indirect
	google.golang.org/protobuf v1.30.0 // indirect
	gopkg.in/yaml.v3 v3.0.1 // indirect
)

// glog is only used through badger, and only for fatal log-and-exit. However, it comes
// at a cost, its init function will lookup the current user, and on Windows, that's much
// work.
replace github.com/golang/glog => ./build/replacements/github.com/golang/glog

// retract directive comment below will be displayed as a warning on pkg.go.dev for the old package name. Please retain
// this for future releases.

// Use the path github.com/open-policy-agent/opa (lower-case), not github.com/open-policy-agent/OPA.
// Before 0.15.0 OPA was not using go modules and the correct import path was not enforced.
retract [v0.1.0-rc1, v0.14.2]<|MERGE_RESOLUTION|>--- conflicted
+++ resolved
@@ -87,13 +87,6 @@
 	go.opentelemetry.io/otel/metric v1.16.0 // indirect
 	go.opentelemetry.io/proto/otlp v0.19.0 // indirect
 	golang.org/x/sync v0.3.0 // indirect
-<<<<<<< HEAD
-	golang.org/x/sys v0.9.0 // indirect
-	golang.org/x/text v0.10.0 // indirect
-=======
-	golang.org/x/sys v0.10.0 // indirect
-	golang.org/x/text v0.11.0 // indirect
->>>>>>> b3d02d49
 	google.golang.org/genproto v0.0.0-20230410155749-daa745c078e1 // indirect
 	google.golang.org/protobuf v1.30.0 // indirect
 	gopkg.in/yaml.v3 v3.0.1 // indirect
