--- conflicted
+++ resolved
@@ -1387,9 +1387,6 @@
     link: https://i2scim.io
   styra-das:
     name: Styra DAS
-<<<<<<< HEAD
-    link: https://www.styra.com
-=======
     link: https://www.styra.com
   kustomize:
     name: Kustomize
@@ -1414,5 +1411,4 @@
     link: https://git-scm.com
   pre-commit:
     name: pre-commit
-    link: https://pre-commit.com
->>>>>>> d652184a
+    link: https://pre-commit.com