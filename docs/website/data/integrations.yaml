# This file is used to generate the OPA ecosystem page: https://www.openpolicyagent.org/docs/latest/ecosystem/
# For instructions on how to add an entry, see https://github.com/open-policy-agent/opa/tree/main/docs#integration-index
integrations:
  styra-das:
    title: Styra Declarative Authorization Service
    description: Styra DAS provides a single pane of glass for authorization and policy across the cloud-native ecosystem of software systems. Beyond a simple control plane, Styra DAS pushes OPA’s potential, providing powerful impact analysis, policy authoring, and decision logging.
    software:
      - styra-das
      - kubernetes
      - envoy
      - terraform
    labels:
      category: authorization
      type: poweredbyopa
    tutorials:
      - https://docs.styra.com/getting-started
      - https://docs.styra.com/tutorials/kubernetes/introduction
      - https://docs.styra.com/tutorials/envoy/introduction
      - https://docs.styra.com/tutorials/ssh/introduction
      - https://docs.styra.com/tutorials/terraform/introduction
      - https://docs.styra.com/tutorials/entitlements/introduction
    code:
      - https://github.com/StyraInc/das-opa-samples
      - https://github.com/StyraInc/example-policy-management
      - https://github.com/StyraInc/entitlements-samples
    inventors:
      - styra
    blogs:
      - https://blog.styra.com/blog/six-of-my-favorite-styra-declarative-authorization-service-das-features
      - https://blog.styra.com/blog/styra-declarative-authorization-service-expands-service-mesh-use-case
      - https://blog.styra.com/blog/opa-styra-terraform-protect-your-cloud-investment

  apache-apisix:
    title: Authorization Integration with Apache APISIX
    description: Apache APISIX provides a plugin for delegating fine-grained authorization decisions to OPA.
    software:
      - apache-apisix
    labels:
      category: gateway
      layer: network
    code:
      - https://github.com/apache/apisix
    inventors:
      - apache-apisix
    blogs:
      - https://apisix.apache.org/blog/2021/12/24/open-policy-agent
      - https://medium.com/@ApacheAPISIX/apache-apisix-integrates-with-open-policy-agent-to-enrich-its-ecosystem-15569fe3ab9c

  dapr:
    title: Dapr
    description: Middleware to apply Open Policy Agent policies on incoming requests
    software:
      - dapr
    labels:
      category: application
      layer: network
    tutorials:
      - https://docs.dapr.io/reference/components-reference/supported-middleware/middleware-opa/
    code:
      - https://github.com/dapr/dapr

  fig:
    title: fig
    description: Beautiful shell autocompletion for OPA and many other commands, for Mac OS
    software:
      - fig
    labels:
      category: utilities
      layer: shell
    code:
      - https://github.com/open-policy-agent/contrib/tree/main/opa_fig_autocomplete
      - https://github.com/withfig/autocomplete/blob/master/src/opa.ts
    inventors:
      - fig

  sphinx-rego:
    title: Automatically document Rego policies
    description: Sphinx extension that automatically documents Open Policy Agent Rego policies using meta properties.
    software:
      - sphinx-doc
    code:
      - https://github.com/zenitysec/sphinx-rego
    inventors:
      - zenity
    labels:
      category: tooling
      layer: cicd

  kubernetes-validating-admission:
    title: Kubernetes Admission Control
    description: Kubernetes automates deployment, scaling, and management of containerized applications.  OPA provides fine-grained, context-aware authorization for which application component configuration.
    software:
      - kubernetes
    labels:
      category: containers
      layer: orchestration
    tutorials:
      - https://www.openpolicyagent.org/docs/kubernetes-admission-control.html
      - https://katacoda.com/austinheiman/scenarios/open-policy-agent-gatekeeper
    code:
      - https://github.com/open-policy-agent/kube-mgmt
      - https://github.com/open-policy-agent/gatekeeper
    inventors:
      - styra
      - microsoft
      - google
    videos:
      - title: Securing Kubernetes With Admission Controllers
        speakers:
          - name: Dave Strebel
            organization: microsoft
        venue: Kubecon Seattle 2018
        link: https://sched.co/GrZQ
      - title: Using OPA for Admission Control in Production
        speakers:
          - name: Zach Abrahamson
            organization: Capital One
          - name: Todd Ekenstam
            organization: Intuit
        venue: Kubecon Seattle 2018
        link: https://sched.co/Grbn
      - title: Liz Rice Keynote
        speakers:
          - name: Liz Rice
            organization: AquaSecurity
        venue: Kubecon Seattle 2018
        link: https://youtu.be/McDzaTnUVWs?t=418
      - title: Intro to Open Policy Agent Gatekeeper
        speakers:
          - name: Rita Zhang
            organization: microsoft
          - name: Max Smythe
            organization: google
        venue: Kubecon Barcelona 2019
        link: https://kccnceu19.sched.com/event/MPiM/intro-open-policy-agent-rita-zhang-microsoft-max-smythe-google
      - title: Policy Enabled Kubernetes and CICD
        speakers:
          - name: Jimmy Ray
            organization: capitalone
        venue: OPA Summit at Kubecon San Diego 2019
        link: https://www.youtube.com/watch?v=vkvWZuqSk5M
      - title: "TripAdvisor: Building a Testing Framework for Integrating OPA into K8s"
        speakers:
          - name: Luke Massa
            organization: tripadvisor
        venue: OPA Summit at Kubecon San Diego 2019
        link: https://www.youtube.com/watch?v=X09c1eXvCFM
      - title: Enforcing automatic mTLS with Linkerd and OPA Gatekeeper
        speakers:
          - name: Ivan Sim
            organization: buoyant
          - name: Rita Zhang
            organization: microsoft
        venue: Kubecon San Diego 2019
        link: https://www.youtube.com/watch?v=gMaGVHnvNfs
      - title: Enforcing Service Mesh Structure using OPA Gatekeeper
        speakers:
          - name: Sandeep Parikh
            organization: google
        venue: Kubecon San Diego 2019
        link: https://www.youtube.com/watch?v=90RHTBinAFU
      - title: "TGIK: Exploring the Open Policy Agent"
        speakers:
          - name: Joe Beda
            organization: VMware
        link: https://www.youtube.com/watch?v=QU9BGPf0hBw
    blogs:
      - https://medium.com/@sbueringer/kubernetes-authorization-via-open-policy-agent-a9455d9d5ceb
      - https://medium.com/@jimmy.ray/policy-enabled-kubernetes-with-open-policy-agent-3b612b3f0203
      - https://blog.openpolicyagent.org/securing-the-kubernetes-api-with-open-policy-agent-ce93af0552c3
      - https://itnext.io/kubernetes-authorization-via-open-policy-agent-a9455d9d5ceb
      - https://medium.com/capital-one-tech/policy-enabled-kubernetes-with-open-policy-agent-3b612b3f0203
      - https://blog.openshift.com/fine-grained-policy-enforcement-in-openshift-with-open-policy-agent/

  kubernetes-authorization:
    title: Kubernetes Authorization
    description: |
      Kubernetes Authorization is a pluggable mechanism that lets administrators control which users can run which APIs and
      is often handled by builtin RBAC.  OPA's policy language is more flexible than the RBAC, for example,
      writing policy using a prohibited list of APIs instead of the usual RBAC style of listing the permitted APIs.
    code:
      - https://github.com/open-policy-agent/contrib/tree/main/k8s_authorization
    blogs:
      - https://blog.styra.com/blog/kubernetes-authorization-webhook
      - https://itnext.io/kubernetes-authorization-via-open-policy-agent-a9455d9d5ceb
      - https://itnext.io/optimizing-open-policy-agent-based-kubernetes-authorization-via-go-execution-tracer-7b439bb5dc5b
    inventors:
      - styra

  kubernetes-provisioning:
    title: Kubernetes Provisioning
    description: Kubernetes automates deployment, scaling, and management of containerized applications.  OPA decides which resources need to be created on k8s in response to a namespace being created.
    software:
      - kubernetes
    labels:
      category: containers
      layer: orchestration
    inventors:
      - goldmansachs
    videos:
      - title: Kubernetes Policy Enforcement Using OPA at Goldman Sachs
        speakers:
          - name: Miguel Uzcategui
            organization: goldmansachs
          - name: Tim Hinrichs
            organization: styra
        venue: Kubecon San Diego 2019
        link: https://www.youtube.com/watch?v=lYHr_UaHsYQ&list=PLj6h78yzYM2NDs-iu8WU5fMxINxHXlien&index=140&t=0s

  google-calendar:
    title: Google Calendar
    description: Using the Google Calendar API with OPA for calendar powered policy decisions
    labels:
      category: data
      layer: rego
    software:
      - google-calendar
    inventors:
      - styra
    code:
      - https://github.com/anderseknert/opa-google-calendar
    blogs:
      - https://blog.styra.com/blog/the-power-of-data-calendar-based-policy-enforcement

  gcp-forseti:
    title: GCP audit with Forseti
    description: |
      Google cloud provides a plethora of software as a service.
      Forseti, built using OPA, lets you run policy checks against the software resources on Google cloud and remediate violations.
    labels:
      category: publiccloud
    inventors:
      - google
    code:
      - https://forsetisecurity.org
    videos:
      - title: Repeatable GCP Environments at Scale with Cloud Build Infra-as-Code Pipelines
        speakers:
          - name: Morgante Pell
            organization: google
          - name: Andrew Phillips
            organization: google
        venue: Cloud Next 2019
        link: https://www.youtube.com/watch?v=3vfXQxWJazM&feature=youtu.be&t=2054

  aws-api-gateway:
    title: AWS API Gateway
    description: The AWS API Gateway controls API traffic for your application running on AWS.  OPA can be configured as an external authorizer for that Gateway to implement authorization policies on APIs.
    labels:
      category: servicemesh
      layer: gateway
    code:
      - https://github.com/zotoio/sls-lambda-opa

  antlr:
    title: ANTLR Grammar
    description: ANTLR4 grammar for Rego.
    labels:
      category: utilities
      layer: rego
    code:
      - https://github.com/antlr/grammars-v4
    inventors:
      - independent

  traefik-api-gateway:
    title: Traefik API Gateway
    description: |
      The Traefik API Gateway is open-source software that controls API traffic into your application.
      OPA can be configured as a plugin to implement authorization policies for those APIs.
    labels:
      category: servicemesh
      layer: gateway
    blogs:
      - https://engineering.etermax.com/api-authorization-with-kubernetes-traefik-and-open-policy-agent-23647fc384a1

  nodejs-express:
    title: NodeJS express
    description: |
      Express is a minimal and flexible Node.js web application framework that provides a robust set of features for web and mobile applications.
      OPA can be used to implement authorization policies for APIs used in the express framework.
    labels:
      category: application
      layer: network
    code:
      - https://github.com/build-security/opa-express-middleware
    inventors:
      - build.security

  asp-dotnet-core:
    title: ASP.NET Core
    description: |
      Use ASP.NET Core to create web apps and services that are fast, secure, cross-platform, and cloud-based.
      OPA can be used to implement authorization policies for APIs used in the ASP.NET Core framework.
    labels:
      category: application
      layer: network
    code:
      - https://github.com/build-security/OPA-AspDotNetCore-Middleware
    inventors:
      - build.security

  gloo-api-gateway:
    title: Gloo API Gateway
    description: |
      Gloo is an open-source Kubernetes-native ingress controller, and next-generation API gateway.
      OPA can be used to implement authorization policies for those APIs.
    labels:
      category: servicemesh
      layer: gateway
    blogs:
      - https://medium.com/solo-io/5-min-with-gloo-api-gateway-configuration-with-open-policy-agent-53da276a6534
      - https://docs.solo.io/gloo/latest/security/auth/opa/

  envoy-authorization:
    title: Container Network Authorization with Envoy
    description: Envoy is a networking abstraction for cloud-native applications. OPA hooks into Envoy’s external authorization filter to provide fine-grained, context-aware authorization for network or HTTP requests.
    labels:
      category: servicemesh
      layer: network
    software:
      - envoy
    tutorials:
      - https://github.com/tsandall/minimal-opa-envoy-example/blob/master/README.md
      - https://www.openpolicyagent.org/docs/latest/envoy-introduction/
    code:
      - https://github.com/open-policy-agent/opa-istio-plugin
      - https://github.com/tsandall/minimal-opa-envoy-example
    inventors:
      - styra
    blogs:
      - https://blog.openpolicyagent.org/envoy-external-authorization-with-opa-578213ed567c
    videos:
      - title: "OPA at Scale: How Pinterest Manages Policy Distribution"
        speakers:
          - name: Will Fu
            organization: pinterest
          - name: Jeremy Krach
            organization: pinterest
        venue: OPA Summit at Kubecon San Diego 2019
        link: https://www.youtube.com/watch?v=LhgxFICWsA8
      - title: "Deploying Open Policy Agent at Atlassian"
        speakers:
          - name: Chris Stivers
            organization: atlassian
          - name: Nicholas Higgins
            organization: atlassian
        venue: OPA Summit at Kubecon San Diego 2019
        link: https://www.youtube.com/watch?v=nvRTO8xjmrg
      - title: How Yelp Moved Security From the App to the Mesh with Envoy and OPA
        speakers:
          - name: Daniel Popescu
            organization: yelp
          - name: Ben Plotnick
            organization: yelp
        venue: Kubecon San Diego 2019
        link: https://www.youtube.com/watch?v=Z6aN3Smt-9M

  custom-library-microservice-authorization:
    title: Library-based Microservice Authorization
    description: Microservice authorization can be enforced through a network proxy like Envoy/Istio/Linkerd/...
      or can be enforced by modifying the microservice code to use a common library.  In both cases
      OPA makes the authorization decision that the network proxy or the library enforce.
    labels:
      category: servicemesh
      layer: library
    videos:
      - title: How Netflix is Solving Authorization Across Their Cloud
        speakers:
          - name: Manish Mehta
            organization: netflix
          - name: Torin Sandall
            organization: styra
        venue: Kubecon Austin 2017
        link: https://www.youtube.com/watch?v=R6tUNpRpdnY

  istio-authorization-edge:
    title: Container Network Authorization with Istio (at the Edge)
    description: Istio is a networking abstraction for cloud-native applications that uses Envoy at the edge. OPA hooks into Envoy’s external authorization filter to provide fine-grained, context-aware authorization for network or HTTP requests.
    labels:
      category: servicemesh
      layer: network
    software:
      - istio
      - envoy
      - spire
    tutorials:
      - https://github.com/open-policy-agent/opa-istio-plugin/blob/master/README.md
    code:
      - https://github.com/open-policy-agent/opa-istio-plugin
      - https://github.com/tsandall/minimal-opa-envoy-example
      - https://github.com/open-policy-agent/opa-envoy-spire-ext-authz
    blogs:
      - https://blog.openpolicyagent.org/envoy-external-authorization-with-opa-578213ed567c
    inventors:
      - styra

  istio-authorization-mixer:
    title: Container Network Authorization with Istio (as part of Mixer)
    description: Istio is a networking abstraction for cloud-native applications. In this Istio integration OPA hooks into the centralized Mixer component of Istio, to provide fine-grained, context-aware authorization for network or HTTP requests.
    labels:
      category: servicemesh
      layer: network
    software:
      - istio
    tutorials:
      - https://istio.io/docs/reference/config/policy-and-telemetry/adapters/opa/
    code:
      - https://github.com/istio/istio/tree/master/mixer/adapter/opa
    inventors:
      - google

  openfaas-function-authorization:
    title: OpenFaaS Serverless Function Authorization
    description: OpenFaaS is a serverless function framework that runs on Docker Swarm and Kubernetes. OPA makes it possible to provide fine-grained context-aware authorization on a per-function basis.
    labels:
      layer: application
      category: serverless
    software:
      - openfaas
    code:
      - https://github.com/adaptant-labs/openfaas-function-auth-opa
    tutorials:
      - https://github.com/adaptant-labs/openfaas-function-auth-opa/blob/master/README.md
    inventors:
      - adaptant

  kong-authorization:
    title: API Gateway Authorization with Kong
    description: Kong is a microservice API Gateway.  OPA provides fine-grained, context-aware control over the requests that Kong receives.
    labels:
      layer: network
      category: gateway
    software:
      - kong
    code:
      - https://github.com/TravelNest/kong-authorization-opa
      - https://github.com/open-policy-agent/contrib/tree/master/kong_api_authz
    inventors:
      - travelnest
      - wada-ama

  linux-pam:
    title: SSH and Sudo Authorization with Linux
    description: Host-level access controls are an important part of every organization's security strategy. OPA provides fine-grained, context-aware controls for SSH and sudo using Linux-PAM.
    software:
      - linuxpam
    labels:
      layer: server
    tutorials:
      - https://www.openpolicyagent.org/docs/ssh-and-sudo-authorization.html
    code:
      - https://github.com/open-policy-agent/contrib/tree/master/pam_opa
    inventors:
      - styra

  kafka-authorization:
    title: Kafka Topic Authorization
    description: Apache Kafka is a high-performance distributed streaming platform deployed by thousands of companies.  OPA provides fine-grained, context-aware access control of which users can read/write which Kafka topics to enforce important requirements around confidentiality and integrity.
    software:
      - kafka
    labels:
      category: streaming
      layer: data
    tutorials:
      - https://www.openpolicyagent.org/docs/latest/kafka-authorization/
    code:
      - https://github.com/anderseknert/opa-kafka-plugin
      - https://github.com/llofberg/kafka-authorizer-opa
    inventors:
      - ticketmaster
      - styra
    videos:
      - title: "OPA at Scale: How Pinterest Manages Policy Distribution"
        speakers:
          - name: Will Fu
            organization: pinterest
          - name: Jeremy Krach
            organization: pinterest
        venue: OPA Summit at Kubecon San Diego 2019
        link: https://www.youtube.com/watch?v=LhgxFICWsA8

  strimzi:
    title: Strimzi (Apache Kafka on Kubernetes)
    description: Strimzi provides a way to run an Apache Kafka cluster on Kubernetes in various deployment configurations. Strimzi ships with the OPA authorizer plugin right out of the box, and supports OPA as an option for Kafka authorization.
    software:
      - kafka
      - strimzi
    labels:
      category: streaming
      layer: data
    blogs:
      - https://strimzi.io/blog/2020/08/05/using-open-policy-agent-with-strimzi-and-apache-kafka/
      - https://strimzi.io/blog/2020/09/01/enforce-custom-resource-policies-with-opa-gatekeeper/
    code:
      - https://github.com/strimzi/strimzi-kafka-operator
      - https://github.com/scholzj/demo-opa-kafka-authorization
      - https://github.com/anderseknert/opa-kafka-plugin
    inventors:
      - redhat

  ceph:
    title: Ceph Object Storage Authorization
    description: Ceph is a highly scalable distributed storage solution that uniquely delivers object, block, and file storage in one unified system.  OPA provides fine-grained, context-aware authorization of the information stored within Ceph.
    software:
      - ceph
    labels:
      category: object
      layer: data
    tutorials:
      - https://docs.ceph.com/docs/master/radosgw/opa/
      - https://www.katacoda.com/styra/scenarios/opa-ceph
    inventors:
      - styra
      - redhat
    videos:
      - https://www.youtube.com/watch?v=9m4FymEvOqM&feature=share

  clojure:
    title: App authorization for Clojure
    description: Authorization middleware for Ring based apps and other utilities for working with OPA in Clojure.
    software:
      - clojure
    labels:
      layer: network
      category: application
    code:
      - https://github.com/anderseknert/clj-opa
    inventors:
      - styra

  open-service-mesh:
    title: Open Service Mesh (OSM)
    description: Open Service Mesh is a lightweight and extensible cloud native service mesh.
    software:
      - osm
    labels:
      category: servicemesh
      layer: network
    code:
      - https://github.com/openservicemesh/osm/blob/main/docs/example/manifests/opa/deploy-opa-envoy.yaml
    tutorials:
      - https://release-v0-11.docs.openservicemesh.io/docs/guides/integrations/external_auth_opa/#osm-with-opa-plugin-external-authorization-walkthrough

  minio:
    title: Minio API Authorization
    description: Minio is an open source, on-premise object database compatible with the Amazon S3 API.  This integration lets OPA enforce policies on Minio's API.
    software:
      - minio
    labels:
      layer: data
      category: authorization
    tutorials:
      - https://github.com/minio/minio/blob/master/docs/sts/opa.md
    inventors:
      - minio
      - styra

  terraform:
    title: Terraform Policy
    description: Terraform lets you describe the infrastructure you want and automatically creates, deletes, and modifies your existing infrastructure to match. OPA makes it possible to write policies that test the changes Terraform is about to make before it makes them.
    software:
      - terraform
      - aws
      - gcp
      - azure
    labels:
      category: publiccloud
      layer: orchestration
    tutorials:
      - https://www.openpolicyagent.org/docs/terraform.html
      - https://github.com/instrumenta/conftest/blob/master/README.md
    code:
      - https://github.com/instrumenta/conftest
      - https://github.com/fugue/regula
      - https://github.com/accurics/terrascan
      - https://github.com/Checkmarx/kics
    policies:
      - https://github.com/open-policy-agent/library/tree/master/terraform
      - https://github.com/accurics/terrascan/tree/master/pkg/policies/opa/rego
      - https://github.com/Checkmarx/kics/tree/master/assets/queries/terraform
    inventors:
      - fugue
      - accurics
      - checkmarx
      - medallia
      - styra
      - docker
      - snyk

  iptables:
    title: IPTables
    description: IPTables is a useful tool available to Linux kernel for filtering network packets. OPA makes it possible to manage IPTables rules using context-aware policy.
    labels:
      layer: network
      category: linux
    software:
      - linux
    tutorials:
      - https://github.com/open-policy-agent/contrib/blob/master/opa-iptables/docs/tutorial.md
    code:
      - https://github.com/open-policy-agent/contrib/tree/master/opa-iptables
    inventors:
      - name: Urvil Patel
        organization: gsoc
      - cisco
      - styra

  dart-authorization:
    title: HTTP API Authorization in Dart
    description: This integration demonstrates how to leverage OPA to perform basic HTTP API authorization in a simple Dart microservice. OPA makes it possible to provide fine-grained context-aware authorization for each REST endpoint and access method.
    labels:
      layer: network
      category: application
    software:
      - dart
    tutorials:
      - https://github.com/adaptant-labs/opa-api-authz-dart/README.md
    code:
      - https://github.com/adaptant-labs/opa-api-authz-dart
    inventors:
      - adaptant

  springsecurity-api:
    title: Authorization for Java Spring Security
    description: Spring Security provides a framework for securing Java applications.  These integrations provide simple implementations for Spring Security that use OPA for making API authorization decisions.  They provide support for both traditional Spring Security (MVC), as well as an implementation for Spring Reactive (Web Flux).
    labels:
      layer: network
      category: application
    software:
      - javaspringsecurity
    code:
      - https://github.com/open-policy-agent/contrib/tree/master/spring_authz
      - https://github.com/Bisnode/opa-spring-security
      - https://github.com/build-security/opa-java-spring-client
      - https://github.com/massenz/jwt-opa

    tutorials:
      - https://github.com/open-policy-agent/contrib/blob/master/spring_authz/README.md
      - https://github.com/massenz/jwt-opa#web-server-demo-app
    inventors:
      - styra
      - build.security
      - bisnode
      - alertavert

  spinnaker-pipeline:
    title: Spinnaker Pipeline Policy Enforcment
    description: Spinnaker is a  Continuous Delivery and Deployment tool started by Netflix.  OPA lets you configure policies that dictate what kinds of Spinnaker pipelines developers can create.
    labels:
      layer: cicd
    software:
      - spinnaker
    blogs:
      - https://blog.armory.io/deployment-policies-with-spinnaker/
    tutorials:
      - https://docs.armory.io/spinnaker/policy_engine/
    inventors:
      - armory

  java:
    title: Authorization for Java
    description: Integrations for interacting with OPA from Java
    labels:
      layer: network
      category: application
    software:
      - java
    code:
      - https://github.com/Bisnode/opa-java-client
    inventors:
      - bisnode

  jenkins-job-authorization:
    title: Jenkins Job Trigger Policy Enforcement
    description: Jenkins automates software development processes.  OPA lets you control which people and which machines can run which Jenkins jobs.
    labels:
      layer: cicd
    software:
      - jenkins
    inventors:
      - pinterest
    videos:
      - title: "OPA at Scale: How Pinterest Manages Policy Distribution"
        speakers:
          - name: Will Fu
            organization: pinterest
          - name: Jeremy Krach
            organization: pinterest
        venue: OPA Summit at Kubecon San Diego 2019
        link: https://www.youtube.com/watch?v=LhgxFICWsA8


  elasticsearch-datafiltering:
    title: Elasticsearch Data Filtering
    description: Elasticsearch is a distributed, open source search and analytics engine.  This OPA integration lets an elasticsearch client construct queries so that the data returned by elasticsearch obeys OPA-defined policies.
    labels:
      layer: data
      category: filtering
    software:
      - elasticsearch
    code:
      - https://github.com/open-policy-agent/contrib/tree/master/data_filter_elasticsearch
    tutorials:
      - https://github.com/open-policy-agent/contrib/blob/master/data_filter_elasticsearch/README.md
    inventors:
      - styra

  sql-datafiltering:
    title: SQL Database Data Filtering
    description: This integration enables the client of a SQL database to enhance a SQL query so that the results obey an OPA-defined policy.
    labels:
      layer: data
      category: filtering
    software:
      - sqlite
    code:
      - https://github.com/open-policy-agent/contrib/tree/master/data_filter_example
    blogs:
      - https://blog.openpolicyagent.org/write-policy-in-opa-enforce-policy-in-sql-d9d24db93bf4
    inventors:
      - styra

  clair-datasource:
    title: Kubernetes Admission Control using Vulnerability Scanning
    description: Admission control policies in Kubernetes can be augmented with vulnerability scanning results to make more informed decisions.  This integration demonstrates how to integrate Clair with OPA and run it as an admission controller.
    software:
      - kubernetes
      - clair
    labels:
      layer: orchestration
      category: containers
      datasource: clair
    code:
      - https://github.com/open-policy-agent/contrib/tree/master/image_enforcer
    tutorials:
      - https://github.com/open-policy-agent/contrib/blob/master/image_enforcer/README.md

  cloudflare-worker:
    title: Cloudflare Worker Enforcement of OPA Policies Using WASM
    description: Cloudflare Workers are a serverless platform that supports WASM.  This integration uses OPA's WASM compiler to generate code enforced at the edge of Cloudflare's network.
    software:
      - cloudflare
    labels:
      layer: application
      category: serverless
    code:
      - https://github.com/open-policy-agent/contrib/tree/master/wasm/cloudflare-worker
    tutorials:
      - https://github.com/open-policy-agent/contrib/blob/master/wasm/cloudflare-worker/README.md

  docker-machine:
    title: Docker controls via OPA Policies
    description: Docker's out of the box authorization model is all or nothing.  This integration demonstrates how to use OPA's context-aware policies to exert fine-grained control over Docker.
    software:
      - docker
    labels:
      layer: server
      category: container
    code:
      - https://github.com/open-policy-agent/opa-docker-authz
    tutorials:
      - https://www.openpolicyagent.org/docs/latest/docker-authorization/
    inventors:
      - styra

  conftest:
    title: Conftest -- Configuration checking
    description: Conftest is a utility built on top of OPA to help you write tests against structured configuration data.
    labels:
      type: poweredbyopa
      layer: configuration
    code:
      - https://github.com/instrumenta/conftest
    software:
      - kustomize
      - terraform
      - aws
      - toml
      - docker
    videos:
      - title: "Applying Policy Throughout the Application Lifecycle with Open Policy Agent"
        speakers:
          - name: Gareth Rushgrove
            organization: snyk
        venue: Kubecon San Diego 2019
        link: https://www.youtube.com/watch?v=cXfsaE6RKfc

  boomerang-bosun:
    title: Boomerang Bosun Policy Gating
    description: Boomerang Bosun is a policy-based gating system that combines Policy Templates with Rules and data to validate Gates.
    labels:
      type: poweredbyopa
      layer: application
    code:
      - https://www.useboomerang.io/
      - https://github.com/boomerang-io
    inventors:
      - ibm
      - boomerang
    software:
      - bosun

  kubeshield:
    title: Secure Kubernetes using eBPF & Open Policy Agent
    description: Ensure runtime security in any linux machine by combining Extended Berkeley Packet Filter(eBPF) and Open Policy Agent.
    software:
      - linux
      - kubernetes
      - ebpf
    labels:
      layer: application
      catagory: filtering
    code:
      - https://github.com/kubeshield/bpf-opa-demo
    blogs:
      - https://blog.byte.builders/post/bpf-opa/

  php-authorization:
    title: HTTP API Authorization in PHP
    description: These integrations demonstrate using OPA to perform API authorization in PSR-15 and Symfony compliant frameworks.
    labels:
      layer: network
      category: application
    software:
      - php
    tutorials:
      - https://coil.com/p/segra/OPA-for-API-Authorization-with-Slim-PHP/H-7YsQL2m
    code:
      - https://github.com/segrax/opa-php-examples
      - https://github.com/segrax/openpolicyagent
      - https://github.com/build-security/opa-symfony-middleware
    inventors:
      - build.security

  gradle-plugin:
    title: Gradle Build Plugin
    description: Build plugin adding various tasks to support using OPA as part of Gradle builds
    labels:
      layer: cicd
      category: cicdplugin
      type: poweredbyopa
    software:
      - gradle
      - java
      - groovy
      - kotlin
    code:
      - https://github.com/Bisnode/opa-gradle-plugin
      - https://plugins.gradle.org/plugin/com.bisnode.opa
    inventors:
      - bisnode

  custom-application:
    title: Custom Application Authorization
    description: |
      Application require authorization decisions made at the API gateway, frontend, backend, and database.
      OPA helps developers decouple authorization logic from application code, define a custom authorization model
      that enables end-users to control tenant permissions, and enforce that policy across the different components of the
      application (gateway, frontend, backend, database).
    tutorials:
      - https://github.com/chef/automate/tree/master/components/authz-service#authz-with-opa
    blogs:
      - https://blog.verygoodsecurity.com/posts/building-a-fine-grained-permission-system-in-a-distributed-environment/
      - https://choria.io/blog/post/2020/02/14/rego_policies_opa/
    videos:
      - title: "OPA in Practice: From Angular to OPA in Chef Automate"
        speakers:
          - name: Michael Sorens
            organization: chef
        venue: OPA Summit at Kubecon San Diego 2019
        link: https://www.youtube.com/watch?v=jrrW855xL3s

  sysdig-image-scanner:
    title: Kubernetes Sysdig Image Scanner Admission Controller
    description: Sysdig’s OPA Image Scanner combines Sysdig Secure image scanner with OPA policy-based rego language to evaluate the scan results and the admission context, providing great flexibility on the admission decision.
    software:
      - kubernetes
      - sysdigsecure
    labels:
      category: containers
      layer: orchestration
    code:
      - https://github.com/sysdiglabs/opa-image-scanner
    inventors:
      - sysdig

  pomerium-authz:
    title: Pomerium Access Proxy
    description: Pomerium is an identity-aware proxy that enables secure access to internal applications.  OPA implements authorization under the hood.
    labels:
      layer: network
      category: proxy
    software:
      - pomerium
    blogs:
      - https://www.pomerium.io/posts/2020/04/16/release-0-7/
    code:
      - https://github.com/pomerium/pomerium

  coredns-authz:
    title: CoreDNS Authorization
    description: CoreDNS is a cloud-native DNS server written in Go.  OPA can be used as a plugin to filter queries and responses.
    labels:
      layer: network
      category: dns
    software:
      - coredns
    code:
      - https://github.com/coredns/policy
    inventors:
      - infoblox

  gluu-gateway-authz:
    title: Gluu Gateway Authorization
    description: Gluu Gateway provides API authentication and authorization for websites built on Kong.  Gluu provides an OPA plugin to handle API authorization.
    labels:
      layer: network
      category: gateway
    software:
      - gluu
      - kong
    code:
      - https://github.com/GluuFederation/gluu-gateway

  pre-commit-hooks:
    title: Pre-commit hooks
    description: Pre-commit git hooks for OPA and Rego development
    labels:
      category: tooling
      layer: cicd
    software:
      - git
      - pre-commit
    code:
      - https://github.com/anderseknert/pre-commit-opa
    blogs:
      - https://www.eknert.com/tech/2020/08/31/pre-commit-hooks-for-opa
    inventors:
      - independent

  scalr-iacp:
    title: Scalr - Policy enforcement for Terraform
    description: Scalr allows teams to easily collaborate on Terraform through its pipeline that runs all Terraform operations, policy checks, and stores state. Scalr uses OPA to check the auto-generated Terraform JSON plan to ensure that it meets your organization standards prior to an apply.
    labels:
      category: Infrastructure as Code
      layer: cicd
    software:
      - terraform
    tutorials:
      - https://iacp.docs.scalr.com/en/latest/working-with-iacp/opa.html#creating-the-opa-policy
    code:
      - https://github.com/Scalr/sample-tf-opa-policies
    inventors:
      - scalr
    blogs:
      - https://www.scalr.com/blog/opa-is-to-policy-automation-as-terraform-is-to-iac/

  spire:
    title: SPIRE
    description: SPIRE is a production-ready implementation of the SPIFFE APIs that performs node and workload attestation in order to securely issue SPIFFE Verifiable Identity Documents (SVIDs) to workloads, and verify the SVIDs of other workloads, based on a predefined set of conditions.
    labels:
      layer: network
      category: application
    software:
      - spiffe
      - spire
    blogs:
      - https://blog.styra.com/blog/zero-trust-with-envoy-spire-and-open-policy-agent-opa
    code:
      - https://github.com/spiffe/spire/blob/v1.0.2/doc/authorization_policy_engine.md
    tutorials:
      - https://spiffe.io/docs/latest/microservices/envoy-opa/readme/
      - https://spiffe.io/docs/latest/microservices/envoy-jwt-opa/readme/

  fairwinds-insights:
    title: Fairwinds Insights Configuration Validation Software
    description: Automate, monitor and enforce OPA policies with visibility across multiple clusters and multiple teams. It ensures the same policies are applied across all your clusters and gives some flexibility if you want certain policies to apply to only certain workloads. Run the same policies in CI/CD, Admission Control, and In-cluster scanning to apply policy consistently throughout the development and deployment process.
    labels:
      category: kubernetes
      layer: cicd
    inventors:
      - fairwinds
    software:
      - kubernetes
      - docker
      - helm
    tutorials:
      - https://insights.docs.fairwinds.com/features/policy/
      - https://insights.docs.fairwinds.com/reports/opa/
      - https://insights.docs.fairwinds.com/features/admission-controller/
      - https://insights.docs.fairwinds.com/features/continuous-integration/
    videos:
      - https://youtu.be/kmvPYjx1bpU
      - https://youtu.be/gxE_Tkj6d40
    blogs:
      - https://www.fairwinds.com/blog/managing-opa-policies-with-fairwinds-insights
      - https://www.fairwinds.com/blog/manage-open-policy-agent-opa-consistently
      - https://www.fairwinds.com/blog/kubernetes-multi-cluster-visibility-why-how-to-get-it
      - https://www.fairwinds.com/blog/what-is-kubernetes-policy-as-code
      - https://www.fairwinds.com/blog/why-kubernetes-policy-enforcement
      - https://www.fairwinds.com/blog/an-interview-with-flatfile-on-why-fairwinds-insights-kubernetes-configuration-validation

  flask-opa:
    title: Flask-OPA
    description: Simple to use Flask extension that lets you secure your projects with OPA. It allows HTTP API Authorization and Policy Enforcement Point (AOP using decorators on methods).
    labels:
      category: flask
      layer: library
    code:
      - https://github.com/EliuX/flask-opa
    blogs:
      - https://github.com/EliuX/flask-opa/tree/master/examples

  opal:
    title: OPAL (Open Policy Administration Layer)
    description:  |
      OPAL is an administration layer for Open Policy Agent (OPA), detecting changes in realtime to both policy and policy data and pushing live updates to your agents.
      OPAL brings open-policy up to the speed needed by live applications. As your application state changes (whether it's via your APIs, DBs, git, S3 or 3rd-party SaaS services), OPAL will make sure your services are always in sync with the authorization data and policy they need (and only those they need).
    labels:
      category: updates
      layer: application
    inventors:
      - permitio
    software:
      - opal
    code:
      - https://github.com/permitio/opal
    tutorials:
      - https://github.com/permitio/opal/blob/master/docs/index.md
    videos:
      - https://www.youtube.com/watch?v=K1Zm2FPfrh8

  optoggles:
    title: OPToggles (Open Policy Toggles)
    description:  |
      OPToggles uses OPA and OPAL to sync open-policy to your frontend with the help of feature flag solutions.
      OPToggles creates user-targeted feature flags based on the policy rules you defined in OPA and keeps the users updated in real-time with OPAL's real-time policy and policy-data change detection.
      OPToggles already supports launchdarkly.com and a generic REST API.
    labels:
      category: updates
      layer: application
    inventors:
      - permitio
    code:
      - https://github.com/permitio/OPToggles
    tutorials:
      - https://optoggles.opal.ac/tutorials/demo

  bottle:
    title: Custom Bottle Application Authorization
    description:  |
      This integration demonstrates using Open Policy Agent to perform API authorization for a Python application backed by Bottle.
      Bottle is a fast, simple and lightweight WSGI micro web-framework for Python.
    labels:
      layer: network
      category: application
    software:
      - bottle
    code:
      - https://github.com/dolevf/bottle-acl-openpolicyagent
    blogs:
      - https://blog.lethalbit.com/open-policy-agent-for-bottle-web-framework/

  kubescape:
    title: Kubescape Kubernetes security posture scanner
    description: |
      This integration uses OPA for defining security controls over Kubernetes clusters. Kubescape is a simple extensible tool
      finding security problems in your environment. OPA enables Kubescape to implement and extend very fast to answer new problems.
    labels:
      category: security
      layer: application
    software:
      - kubescape
    code:
      - https://github.com/armosec/kubescape
      - https://github.com/armosec/regolibrary
    inventors:
      - armo
    tutorials:
      - https://hub.armo.cloud

  i2scim:
    title: i2scim.io SCIM Restful User/Group Provisioning API
    description: |
      i2scim.io is an open source, Apache 2 Licensed, implementation of SCIM (System for Cross-domain Identity Management RFC7643/7644) for use
      cloud-native kubernetes platforms. i2scim supports externalized access control decisions through OPA. SCIM is a RESTful HTTP API that can be
      used to provide a standardized way to provision accounts from Azure, Okta, PingIdentity and other providers and tools. SCIM can also be used
      as a backing identity store for OAuth and other authentication services.
    labels:
      category: security
      layer: application
    software:
      - i2scim
    code:
      - https://github.com/i2-open/i2scim
      - https://i2scim.io
    inventors:
      - i2
    tutorials:
      - https://i2scim.io/OPA_AccessControl.html

<<<<<<< HEAD
  graphene-graphql:
    title: Custom Application with Field-level Authorization in Graphene GraphQL
    description:  |
      This integration demonstrates using Open Policy Agent to perform field-level Authorization with GraphQL for a custom Python application backed by Graphene.
    labels:
      layer: network
      category: application
    software:
      - graphene-graphql
    code:
      - https://github.com/dolevf/graphql-open-policy-agent
=======
  rekor:
    title: Rekor transparency log monitoring and alerting
    description: |
      Rekor Sidekick monitors a Rekor signature transparency log and forwards events of interest where ever you like.
      Alert policies written in Rego determine if an event is of interest.
    labels:
      category: security
      layer: application
    software:
      - rekor
    code:
      - https://github.com/nsmith5/rekor-sidekick
>>>>>>> 0affb114

organizations:
  styra:
    name: Styra
    link: https://styra.com
  microsoft:
    name: Microsoft
    link: https://microsoft.com
  google:
    name: Google
    link: https://google.com
  travelnest:
    name: TravelNest
    link: https://travelnest.com
  ticketmaster:
    name: TicketMaster
    link: https://www.ticketmaster.com/
  docker:
    name: Docker
    link: https://www.docker.com/
  snyk:
    name: Snyk
    link: https://snyk.io/
  ceph:
    name: Ceph
    link: https://ceph.io/
  fig:
    name: fig
    link: https://fig.io
  redhat:
    name: RedHat
    link: https://www.redhat.com
  medallia:
    name: Medallia
    link: https://www.medallia.com/
  gsoc:
    name: Google Summer of Code
    link: https://summerofcode.withgoogle.com/
  cisco:
    name: Cisco
    link: https://www.cisco.com/
  adaptant:
    name: Adaptant
    link: https://www.adaptant.io/
  armory:
    name: Armory
    link: https://www.armory.io/
  minio:
    name: Minio
    link: https://min.io/
  ibm:
    name: IBM
    link: https://developer.ibm.com/open
  boomerang:
    name: Boomerang
    link: https://www.useboomerang.io/
  bisnode:
    name: Bisnode
    link: https://www.bisnode.com
  goldmansachs:
    name: Goldman Sachs
    link: https://www.goldmansachs.com/
  pinterest:
    name: Pinterest
    link: https://www.pinterest.com/
  atlassian:
    name: Atlassian
    link: https://www.atlassian.com/
  tripadvisor:
    name: TripAdvisor
    link: https://www.tripadvisor.com/
  chef:
    name: Chef
    link: https://www.chef.io/
  buoyant:
    name: Buoyant
    link: https://buoyant.io/
  netflix:
    name: Netflix
    link: https://www.netflix.com/
  capitalone:
    name: CapitalOne
    link: https://www.capitalone.com/
  yelp:
    name: Yelp
    link: https://www.yelp.com/
  sysdig:
    name: Sysdig
    link: https://sysdig.com/
  wada-ama:
    name: World Anti-Doping Agency
    link: https://www.wada-ama.org
  infoblox:
    name: InfoBlox
    link: https://www.infoblox.com/
  independent:
    name: Independent developer
    link: https://www.openpolicyagent.org
  scalr:
    name: Scalr
    link: https://www.scalr.com/
  build.security:
    name: build.security
    link: https://build.security
  fugue:
    name: Fugue
    link: https://www.fugue.co
  accurics:
    name: Accurics
    link: https://www.accurics.com/
  checkmarx:
    name: Checkmarx
    link: https://www.checkmarx.com
  fairwinds:
    name: Fairwinds
    link: https://fairwinds.com
  permitio:
    name: Permit.io
    link: https://permit.io
  alertavert:
    name: AlertAVert.com
    link: https://www.alertavert.com/
  zenity:
    name: Zenity
    link: https://www.zenity.io
  apache-apisix:
    name: Apache APISIX
    link: https://apisix.apache.org/
  armo:
    name: ARMO
    link: https://armosec.io
  i2:
    name: Independent Identity
    link: https://www.independentid.com

software:
  dapr:
    name: Dapr
    link: https://dapr.io/
  fig:
    name: fig
    link: https://fig.io
  kubernetes:
    name: Kubernetes
    link: https://kubernetes.io
  envoy:
    name: Envoy
    link: https://envoyproxy.io
  istio:
    name: Istio
    link: https://istio.io
  kong:
    name: Kong
    link: https://konghq.com/
  linuxpam:
    name: Linux PAM
    link: http://www.linux-pam.org/
  terraform:
    name: Terraform
    link: https://www.terraform.io/
  kafka:
    name: Kafka
    link: https://kafka.apache.org/
  ceph:
    name: Ceph
    link: https://ceph.io/
  clojure:
    name: Clojure
    link: https://clojure.org
  aws:
    name: Amazon Public Cloud
    link: https://aws.com
  gcp:
    name: Google Public Cloud
    link: https://cloud.google.com/
  azure:
    name: Microsoft Public Cloud
    link: https://azure.microsoft.com/
  java:
    name: Java
    link: https://www.java.com/
  javaspringsecurity:
    name: Spring Security
    link: https://spring.io/projects/spring-security
  osm:
    name: Open Service Mesh
    link: https://openservicemesh.io/
  spinnaker:
    name: Spinnaker
    link: https://www.spinnaker.io/
  strimzi:
    name: Strimzi
    link: https://strimzi.io/
  elasticsearch:
    name: Elastic Search
    link: https://www.elastic.co/
  azurecosmos:
    name: Azure Cosmos
    link: https://docs.microsoft.com/en-us/azure/cosmos-db/introduction
  azuretablestorage:
    name: Azure Table Storage
    link: https://docs.microsoft.com/en-us/azure/cosmos-db/table-storage-overview
  sqlite:
    name: SQLite
    link: https://www.sqlite.org/index.html
  clair:
    name: Clair
    link: https://github.com/coreos/clair
  cloudflare:
    name: Cloudflare
    link: https://www.cloudflare.com
  openfaas:
    name: OpenFaaS
    link: https://www.openfaas.com/
  minio:
    name: Minio
    link: https://min.io/
  dart:
    name: dart
    link: https://dart.dev/
  docker:
    name: Docker
    link: https://www.docker.com/
  bosun:
    name: Boomerang Bosun
    link: https://www.useboomerang.io/
  php:
    name: PHP
    link: https://www.php.net/
  gradle:
    name: Gradle
    link: https://gradle.org/
  jenkins:
    name: Jenkins
    link: https://jenkins.io/
  sysdigsecure:
    name: Sysdig Secure
    link: https://sysdig.com/products/kubernetes-security/
  pomerium:
    name: Pomerium
    link: https://www.pomerium.io/
  coredns:
    name: CoreDNS
    link: https://coredns.io/
  gluu:
    name: Gluu Gateway
    link: https://www.gluu.org/
  nodejsexpress:
    name: Node.JS express
    link: https://expressjs.com/
  aspdotnetcore:
    name: ASP .NET core
    link: https://docs.microsoft.com/en-us/aspnet/core/
  helm:
    name: Helm
    link: https://helm.sh/
  flask:
    name: Flask
    link: https://flask.palletsprojects.com/
  opal:
    name: OPAL
    link: https://opal.ac
  sphinx-doc:
    name: Sphinx
    link: https://www.sphinx-doc.org
  bottle:
    name: Bottle
    link: https://bottlepy.org
  spiffe:
    name: SPIFFE
    link: https://spiffe.io
  spire:
    name: SPIRE
    link: https://spiffe.io
  google-calendar:
    name: Google Calendar
    link: https://calendar.google.com/
  apache-apisix:
    name: Apache APISIX
    link: https://apisix.apache.org/
  kubescape:
    name: Kubescape
    link: https://github.com/armosec/kubescape
  i2scim:
    name: i2 SCIM Server
    link: https://i2scim.io
  graphene-graphql:
    name: Graphene GraphQL
    link: https://graphene-python.org
  styra-das:
    name: Styra DAS
    link: https://www.styra.com
  kustomize:
    name: Kustomize
    link: https://kustomize.io
  toml:
    name: TOML
    link: https://toml.io
  groovy:
    name: Groovy
    link: https://groovy-lang.org
  kotlin:
    name: Kotlin
    link: https://kotlinlang.org
  linux:
    name: Linux
    link: https://www.kernel.org
  ebpf:
    name: eBPF
    link: https://ebpf.io
  git:
    name: Git
    link: https://git-scm.com
  pre-commit:
    name: pre-commit
    link: https://pre-commit.com
  rekor:
    name: rekor
    link: https://github.com/sigstore/rekor<|MERGE_RESOLUTION|>--- conflicted
+++ resolved
@@ -1100,7 +1100,6 @@
     tutorials:
       - https://i2scim.io/OPA_AccessControl.html
 
-<<<<<<< HEAD
   graphene-graphql:
     title: Custom Application with Field-level Authorization in Graphene GraphQL
     description:  |
@@ -1112,7 +1111,6 @@
       - graphene-graphql
     code:
       - https://github.com/dolevf/graphql-open-policy-agent
-=======
   rekor:
     title: Rekor transparency log monitoring and alerting
     description: |
@@ -1125,7 +1123,6 @@
       - rekor
     code:
       - https://github.com/nsmith5/rekor-sidekick
->>>>>>> 0affb114
 
 organizations:
   styra:
