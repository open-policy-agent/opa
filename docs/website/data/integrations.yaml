# This file is used to generate the OPA ecosystem page: https://www.openpolicyagent.org/docs/latest/ecosystem/
# For instructions on how to add an entry, see https://github.com/open-policy-agent/opa/tree/main/docs#integration-index
integrations:
  styra-das:
    title: Styra Declarative Authorization Service
    description: Styra DAS provides a single pane of glass for authorization and policy across the cloud-native ecosystem of software systems. Beyond a simple control plane, Styra DAS pushes OPA’s potential, providing powerful impact analysis, policy authoring, and decision logging.
    software:
      - styra-das
      - kubernetes
      - envoy
      - terraform
    labels:
      category: authorization
      type: poweredbyopa
    tutorials:
      - https://docs.styra.com/getting-started
      - https://docs.styra.com/tutorials/kubernetes/introduction
      - https://docs.styra.com/tutorials/envoy/introduction
      - https://docs.styra.com/tutorials/ssh/introduction
      - https://docs.styra.com/tutorials/terraform/introduction
      - https://docs.styra.com/tutorials/entitlements/introduction
    code:
      - https://github.com/StyraInc/das-opa-samples
      - https://github.com/StyraInc/example-policy-management
      - https://github.com/StyraInc/entitlements-samples
    inventors:
      - styra
    blogs:
      - https://blog.styra.com/blog/six-of-my-favorite-styra-declarative-authorization-service-das-features
      - https://blog.styra.com/blog/styra-declarative-authorization-service-expands-service-mesh-use-case
      - https://blog.styra.com/blog/opa-styra-terraform-protect-your-cloud-investment

  apache-apisix:
    title: Authorization Integration with Apache APISIX
    description: Apache APISIX provides a plugin for delegating fine-grained authorization decisions to OPA.
    software:
      - apache-apisix
    labels:
      category: gateway
      layer: network
    code:
      - https://github.com/apache/apisix
    inventors:
      - apache-apisix
    blogs:
      - https://apisix.apache.org/blog/2021/12/24/open-policy-agent
      - https://medium.com/@ApacheAPISIX/apache-apisix-integrates-with-open-policy-agent-to-enrich-its-ecosystem-15569fe3ab9c

  dapr:
    title: Dapr
    description: Middleware to apply Open Policy Agent policies on incoming requests
    software:
      - dapr
    labels:
      category: application
      layer: network
    tutorials:
      - https://docs.dapr.io/reference/components-reference/supported-middleware/middleware-opa/
    code:
      - https://github.com/dapr/dapr

  fig:
    title: fig
    description: Beautiful shell autocompletion for OPA and many other commands, for Mac OS
    software:
      - fig
    labels:
      category: utilities
      layer: shell
    code:
      - https://github.com/open-policy-agent/contrib/tree/main/opa_fig_autocomplete
      - https://github.com/withfig/autocomplete/blob/master/src/opa.ts
    inventors:
      - fig

  sphinx-rego:
    title: Automatically document Rego policies
    description: Sphinx extension that automatically documents Open Policy Agent Rego policies using meta properties.
    software:
      - sphinx-doc
    code:
      - https://github.com/zenitysec/sphinx-rego
    inventors:
      - zenity
    labels:
      category: tooling
      layer: cicd

  kubernetes-validating-admission:
    title: Kubernetes Admission Control
    description: Kubernetes automates deployment, scaling, and management of containerized applications.  OPA provides fine-grained, context-aware authorization for which application component configuration.
    software:
      - kubernetes
    labels:
      category: containers
      layer: orchestration
    tutorials:
      - https://www.openpolicyagent.org/docs/kubernetes-admission-control.html
      - https://katacoda.com/austinheiman/scenarios/open-policy-agent-gatekeeper
    code:
      - https://github.com/open-policy-agent/kube-mgmt
      - https://github.com/open-policy-agent/gatekeeper
    inventors:
      - styra
      - microsoft
      - google
    videos:
      - title: Securing Kubernetes With Admission Controllers
        speakers:
          - name: Dave Strebel
            organization: microsoft
        venue: Kubecon Seattle 2018
        link: https://sched.co/GrZQ
      - title: Using OPA for Admission Control in Production
        speakers:
          - name: Zach Abrahamson
            organization: Capital One
          - name: Todd Ekenstam
            organization: Intuit
        venue: Kubecon Seattle 2018
        link: https://sched.co/Grbn
      - title: Liz Rice Keynote
        speakers:
          - name: Liz Rice
            organization: AquaSecurity
        venue: Kubecon Seattle 2018
        link: https://youtu.be/McDzaTnUVWs?t=418
      - title: Intro to Open Policy Agent Gatekeeper
        speakers:
          - name: Rita Zhang
            organization: microsoft
          - name: Max Smythe
            organization: google
        venue: Kubecon Barcelona 2019
        link: https://kccnceu19.sched.com/event/MPiM/intro-open-policy-agent-rita-zhang-microsoft-max-smythe-google
      - title: Policy Enabled Kubernetes and CICD
        speakers:
          - name: Jimmy Ray
            organization: capitalone
        venue: OPA Summit at Kubecon San Diego 2019
        link: https://www.youtube.com/watch?v=vkvWZuqSk5M
      - title: "TripAdvisor: Building a Testing Framework for Integrating OPA into K8s"
        speakers:
          - name: Luke Massa
            organization: tripadvisor
        venue: OPA Summit at Kubecon San Diego 2019
        link: https://www.youtube.com/watch?v=X09c1eXvCFM
      - title: Enforcing automatic mTLS with Linkerd and OPA Gatekeeper
        speakers:
          - name: Ivan Sim
            organization: buoyant
          - name: Rita Zhang
            organization: microsoft
        venue: Kubecon San Diego 2019
        link: https://www.youtube.com/watch?v=gMaGVHnvNfs
      - title: Enforcing Service Mesh Structure using OPA Gatekeeper
        speakers:
          - name: Sandeep Parikh
            organization: google
        venue: Kubecon San Diego 2019
        link: https://www.youtube.com/watch?v=90RHTBinAFU
      - title: "TGIK: Exploring the Open Policy Agent"
        speakers:
          - name: Joe Beda
            organization: VMware
        link: https://www.youtube.com/watch?v=QU9BGPf0hBw
    blogs:
      - https://medium.com/@sbueringer/kubernetes-authorization-via-open-policy-agent-a9455d9d5ceb
      - https://medium.com/@jimmy.ray/policy-enabled-kubernetes-with-open-policy-agent-3b612b3f0203
      - https://blog.openpolicyagent.org/securing-the-kubernetes-api-with-open-policy-agent-ce93af0552c3
      - https://itnext.io/kubernetes-authorization-via-open-policy-agent-a9455d9d5ceb
      - https://medium.com/capital-one-tech/policy-enabled-kubernetes-with-open-policy-agent-3b612b3f0203
      - https://blog.openshift.com/fine-grained-policy-enforcement-in-openshift-with-open-policy-agent/

  kubernetes-authorization:
    title: Kubernetes Authorization
    description: |
      Kubernetes Authorization is a pluggable mechanism that lets administrators control which users can run which APIs and
      is often handled by builtin RBAC.  OPA's policy language is more flexible than the RBAC, for example,
      writing policy using a prohibited list of APIs instead of the usual RBAC style of listing the permitted APIs.
    code:
      - https://github.com/open-policy-agent/contrib/tree/main/k8s_authorization
    blogs:
      - https://blog.styra.com/blog/kubernetes-authorization-webhook
      - https://itnext.io/kubernetes-authorization-via-open-policy-agent-a9455d9d5ceb
      - https://itnext.io/optimizing-open-policy-agent-based-kubernetes-authorization-via-go-execution-tracer-7b439bb5dc5b
    inventors:
      - styra

  kubernetes-provisioning:
    title: Kubernetes Provisioning
    description: Kubernetes automates deployment, scaling, and management of containerized applications.  OPA decides which resources need to be created on k8s in response to a namespace being created.
    software:
      - kubernetes
    labels:
      category: containers
      layer: orchestration
    inventors:
      - goldmansachs
    videos:
      - title: Kubernetes Policy Enforcement Using OPA at Goldman Sachs
        speakers:
          - name: Miguel Uzcategui
            organization: goldmansachs
          - name: Tim Hinrichs
            organization: styra
        venue: Kubecon San Diego 2019
        link: https://www.youtube.com/watch?v=lYHr_UaHsYQ&list=PLj6h78yzYM2NDs-iu8WU5fMxINxHXlien&index=140&t=0s

  google-calendar:
    title: Google Calendar
    description: Using the Google Calendar API with OPA for calendar powered policy decisions
    labels:
      category: data
      layer: rego
    software:
      - google-calendar
    inventors:
      - styra
    code:
      - https://github.com/anderseknert/opa-google-calendar
    blogs:
      - https://blog.styra.com/blog/the-power-of-data-calendar-based-policy-enforcement

  gcp-forseti:
    title: GCP audit with Forseti
    description: |
      Google cloud provides a plethora of software as a service.
      Forseti, built using OPA, lets you run policy checks against the software resources on Google cloud and remediate violations.
    labels:
      category: publiccloud
    inventors:
      - google
    code:
      - https://forsetisecurity.org
    videos:
      - title: Repeatable GCP Environments at Scale with Cloud Build Infra-as-Code Pipelines
        speakers:
          - name: Morgante Pell
            organization: google
          - name: Andrew Phillips
            organization: google
        venue: Cloud Next 2019
        link: https://www.youtube.com/watch?v=3vfXQxWJazM&feature=youtu.be&t=2054

  aws-api-gateway:
    title: AWS API Gateway
    description: The AWS API Gateway controls API traffic for your application running on AWS.  OPA can be configured as an external authorizer for that Gateway to implement authorization policies on APIs.
    labels:
      category: servicemesh
      layer: gateway
    code:
      - https://github.com/zotoio/sls-lambda-opa

  antlr:
    title: ANTLR Grammar
    description: ANTLR4 grammar for Rego.
    labels:
      category: utilities
      layer: rego
    code:
      - https://github.com/antlr/grammars-v4
    inventors:
      - independent

  traefik-api-gateway:
    title: Traefik API Gateway
    description: |
      The Traefik API Gateway is open-source software that controls API traffic into your application.
      OPA can be configured as a plugin to implement authorization policies for those APIs.
    labels:
      category: servicemesh
      layer: gateway
    blogs:
      - https://engineering.etermax.com/api-authorization-with-kubernetes-traefik-and-open-policy-agent-23647fc384a1

  nodejs-express:
    title: NodeJS express
    description: |
      Express is a minimal and flexible Node.js web application framework that provides a robust set of features for web and mobile applications.
      OPA can be used to implement authorization policies for APIs used in the express framework.
    labels:
      category: application
      layer: network
    code:
      - https://github.com/build-security/opa-express-middleware
    inventors:
      - build.security

  asp-dotnet-core:
    title: ASP.NET Core
    description: |
      Use ASP.NET Core to create web apps and services that are fast, secure, cross-platform, and cloud-based.
      OPA can be used to implement authorization policies for APIs used in the ASP.NET Core framework.
    labels:
      category: application
      layer: network
    code:
      - https://github.com/build-security/OPA-AspDotNetCore-Middleware
    inventors:
      - build.security

  gloo-api-gateway:
    title: Gloo API Gateway
    description: |
      Gloo is an open-source Kubernetes-native ingress controller, and next-generation API gateway.
      OPA can be used to implement authorization policies for those APIs.
    labels:
      category: servicemesh
      layer: gateway
    blogs:
      - https://medium.com/solo-io/5-min-with-gloo-api-gateway-configuration-with-open-policy-agent-53da276a6534
      - https://docs.solo.io/gloo/latest/security/auth/opa/

  envoy-authorization:
    title: Container Network Authorization with Envoy
    description: Envoy is a networking abstraction for cloud-native applications. OPA hooks into Envoy’s external authorization filter to provide fine-grained, context-aware authorization for network or HTTP requests.
    labels:
      category: servicemesh
      layer: network
    software:
      - envoy
    tutorials:
      - https://github.com/tsandall/minimal-opa-envoy-example/blob/master/README.md
      - https://www.openpolicyagent.org/docs/latest/envoy-introduction/
    code:
      - https://github.com/open-policy-agent/opa-istio-plugin
      - https://github.com/tsandall/minimal-opa-envoy-example
    inventors:
      - styra
    blogs:
      - https://blog.openpolicyagent.org/envoy-external-authorization-with-opa-578213ed567c
    videos:
      - title: "OPA at Scale: How Pinterest Manages Policy Distribution"
        speakers:
          - name: Will Fu
            organization: pinterest
          - name: Jeremy Krach
            organization: pinterest
        venue: OPA Summit at Kubecon San Diego 2019
        link: https://www.youtube.com/watch?v=LhgxFICWsA8
      - title: "Deploying Open Policy Agent at Atlassian"
        speakers:
          - name: Chris Stivers
            organization: atlassian
          - name: Nicholas Higgins
            organization: atlassian
        venue: OPA Summit at Kubecon San Diego 2019
        link: https://www.youtube.com/watch?v=nvRTO8xjmrg
      - title: How Yelp Moved Security From the App to the Mesh with Envoy and OPA
        speakers:
          - name: Daniel Popescu
            organization: yelp
          - name: Ben Plotnick
            organization: yelp
        venue: Kubecon San Diego 2019
        link: https://www.youtube.com/watch?v=Z6aN3Smt-9M

  custom-library-microservice-authorization:
    title: Library-based Microservice Authorization
    description: Microservice authorization can be enforced through a network proxy like Envoy/Istio/Linkerd/...
      or can be enforced by modifying the microservice code to use a common library.  In both cases
      OPA makes the authorization decision that the network proxy or the library enforce.
    labels:
      category: servicemesh
      layer: library
    videos:
      - title: How Netflix is Solving Authorization Across Their Cloud
        speakers:
          - name: Manish Mehta
            organization: netflix
          - name: Torin Sandall
            organization: styra
        venue: Kubecon Austin 2017
        link: https://www.youtube.com/watch?v=R6tUNpRpdnY

  istio-authorization-edge:
    title: Container Network Authorization with Istio (at the Edge)
    description: Istio is a networking abstraction for cloud-native applications that uses Envoy at the edge. OPA hooks into Envoy’s external authorization filter to provide fine-grained, context-aware authorization for network or HTTP requests.
    labels:
      category: servicemesh
      layer: network
    software:
      - istio
      - envoy
      - spire
    tutorials:
      - https://github.com/open-policy-agent/opa-istio-plugin/blob/master/README.md
    code:
      - https://github.com/open-policy-agent/opa-istio-plugin
      - https://github.com/tsandall/minimal-opa-envoy-example
      - https://github.com/open-policy-agent/opa-envoy-spire-ext-authz
    blogs:
      - https://blog.openpolicyagent.org/envoy-external-authorization-with-opa-578213ed567c
    inventors:
      - styra

  istio-authorization-mixer:
    title: Container Network Authorization with Istio (as part of Mixer)
    description: Istio is a networking abstraction for cloud-native applications. In this Istio integration OPA hooks into the centralized Mixer component of Istio, to provide fine-grained, context-aware authorization for network or HTTP requests.
    labels:
      category: servicemesh
      layer: network
    software:
      - istio
    tutorials:
      - https://istio.io/docs/reference/config/policy-and-telemetry/adapters/opa/
    code:
      - https://github.com/istio/istio/tree/master/mixer/adapter/opa
    inventors:
      - google

  openfaas-function-authorization:
    title: OpenFaaS Serverless Function Authorization
    description: OpenFaaS is a serverless function framework that runs on Docker Swarm and Kubernetes. OPA makes it possible to provide fine-grained context-aware authorization on a per-function basis.
    labels:
      layer: application
      category: serverless
    software:
      - openfaas
    code:
      - https://github.com/adaptant-labs/openfaas-function-auth-opa
    tutorials:
      - https://github.com/adaptant-labs/openfaas-function-auth-opa/blob/master/README.md
    inventors:
      - adaptant

  kong-authorization:
    title: API Gateway Authorization with Kong
    description: Kong is a microservice API Gateway.  OPA provides fine-grained, context-aware control over the requests that Kong receives.
    labels:
      layer: network
      category: gateway
    software:
      - kong
    code:
      - https://github.com/TravelNest/kong-authorization-opa
      - https://github.com/open-policy-agent/contrib/tree/master/kong_api_authz
    inventors:
      - travelnest
      - wada-ama

  linux-pam:
    title: SSH and Sudo Authorization with Linux
    description: Host-level access controls are an important part of every organization's security strategy. OPA provides fine-grained, context-aware controls for SSH and sudo using Linux-PAM.
    software:
      - linuxpam
    labels:
      layer: server
    tutorials:
      - https://www.openpolicyagent.org/docs/ssh-and-sudo-authorization.html
    code:
      - https://github.com/open-policy-agent/contrib/tree/master/pam_opa
    inventors:
      - styra

  kafka-authorization:
    title: Kafka Topic Authorization
    description: Apache Kafka is a high-performance distributed streaming platform deployed by thousands of companies.  OPA provides fine-grained, context-aware access control of which users can read/write which Kafka topics to enforce important requirements around confidentiality and integrity.
    software:
      - kafka
    labels:
      category: streaming
      layer: data
    tutorials:
      - https://www.openpolicyagent.org/docs/latest/kafka-authorization/
    code:
      - https://github.com/anderseknert/opa-kafka-plugin
      - https://github.com/llofberg/kafka-authorizer-opa
    inventors:
      - ticketmaster
      - styra
    videos:
      - title: "OPA at Scale: How Pinterest Manages Policy Distribution"
        speakers:
          - name: Will Fu
            organization: pinterest
          - name: Jeremy Krach
            organization: pinterest
        venue: OPA Summit at Kubecon San Diego 2019
        link: https://www.youtube.com/watch?v=LhgxFICWsA8

  strimzi:
    title: Strimzi (Apache Kafka on Kubernetes)
    description: Strimzi provides a way to run an Apache Kafka cluster on Kubernetes in various deployment configurations. Strimzi ships with the OPA authorizer plugin right out of the box, and supports OPA as an option for Kafka authorization.
    software:
      - kafka
      - strimzi
    labels:
      category: streaming
      layer: data
    blogs:
      - https://strimzi.io/blog/2020/08/05/using-open-policy-agent-with-strimzi-and-apache-kafka/
      - https://strimzi.io/blog/2020/09/01/enforce-custom-resource-policies-with-opa-gatekeeper/
    code:
      - https://github.com/strimzi/strimzi-kafka-operator
      - https://github.com/scholzj/demo-opa-kafka-authorization
      - https://github.com/anderseknert/opa-kafka-plugin
    inventors:
      - redhat

  ceph:
    title: Ceph Object Storage Authorization
    description: Ceph is a highly scalable distributed storage solution that uniquely delivers object, block, and file storage in one unified system.  OPA provides fine-grained, context-aware authorization of the information stored within Ceph.
    software:
      - ceph
    labels:
      category: object
      layer: data
    tutorials:
      - https://docs.ceph.com/docs/master/radosgw/opa/
      - https://www.katacoda.com/styra/scenarios/opa-ceph
    inventors:
      - styra
      - redhat
    videos:
      - https://www.youtube.com/watch?v=9m4FymEvOqM&feature=share

  clojure:
    title: App authorization for Clojure
    description: Authorization middleware for Ring based apps and other utilities for working with OPA in Clojure.
    software:
      - clojure
    labels:
      layer: network
      category: application
    code:
      - https://github.com/anderseknert/clj-opa
    inventors:
      - styra

  open-service-mesh:
    title: Open Service Mesh (OSM)
    description: Open Service Mesh is a lightweight and extensible cloud native service mesh.
    software:
      - osm
    labels:
      category: servicemesh
      layer: network
    code:
      - https://github.com/openservicemesh/osm/blob/main/docs/example/manifests/opa/deploy-opa-envoy.yaml
    tutorials:
      - https://release-v0-11.docs.openservicemesh.io/docs/guides/integrations/external_auth_opa/#osm-with-opa-plugin-external-authorization-walkthrough

  minio:
    title: Minio API Authorization
    description: Minio is an open source, on-premise object database compatible with the Amazon S3 API.  This integration lets OPA enforce policies on Minio's API.
    software:
      - minio
    labels:
      layer: data
      category: authorization
    tutorials:
      - https://github.com/minio/minio/blob/master/docs/sts/opa.md
    inventors:
      - minio
      - styra

  terraform:
    title: Terraform Policy
    description: Terraform lets you describe the infrastructure you want and automatically creates, deletes, and modifies your existing infrastructure to match. OPA makes it possible to write policies that test the changes Terraform is about to make before it makes them.
    software:
      - terraform
      - aws
      - gcp
      - azure
    labels:
      category: publiccloud
      layer: orchestration
    tutorials:
      - https://www.openpolicyagent.org/docs/terraform.html
      - https://github.com/instrumenta/conftest/blob/master/README.md
    code:
      - https://github.com/instrumenta/conftest
      - https://github.com/fugue/regula
      - https://github.com/accurics/terrascan
      - https://github.com/Checkmarx/kics
    policies:
      - https://github.com/open-policy-agent/library/tree/master/terraform
      - https://github.com/accurics/terrascan/tree/master/pkg/policies/opa/rego
      - https://github.com/Checkmarx/kics/tree/master/assets/queries/terraform
    inventors:
      - fugue
      - accurics
      - checkmarx
      - medallia
      - styra
      - docker
      - snyk

  iptables:
    title: IPTables
    description: IPTables is a useful tool available to Linux kernel for filtering network packets. OPA makes it possible to manage IPTables rules using context-aware policy.
    labels:
      layer: network
      category: linux
    software:
      - linux
    tutorials:
      - https://github.com/open-policy-agent/contrib/blob/master/opa-iptables/docs/tutorial.md
    code:
      - https://github.com/open-policy-agent/contrib/tree/master/opa-iptables
    inventors:
      - name: Urvil Patel
        organization: gsoc
      - cisco
      - styra

  dart-authorization:
    title: HTTP API Authorization in Dart
    description: This integration demonstrates how to leverage OPA to perform basic HTTP API authorization in a simple Dart microservice. OPA makes it possible to provide fine-grained context-aware authorization for each REST endpoint and access method.
    labels:
      layer: network
      category: application
    software:
      - dart
    tutorials:
      - https://github.com/adaptant-labs/opa-api-authz-dart/README.md
    code:
      - https://github.com/adaptant-labs/opa-api-authz-dart
    inventors:
      - adaptant

  springsecurity-api:
    title: Authorization for Java Spring Security
    description: Spring Security provides a framework for securing Java applications.  These integrations provide simple implementations for Spring Security that use OPA for making API authorization decisions.  They provide support for both traditional Spring Security (MVC), as well as an implementation for Spring Reactive (Web Flux).
    labels:
      layer: network
      category: application
    software:
      - javaspringsecurity
    code:
      - https://github.com/open-policy-agent/contrib/tree/master/spring_authz
      - https://github.com/Bisnode/opa-spring-security
      - https://github.com/build-security/opa-java-spring-client
      - https://github.com/massenz/jwt-opa

    tutorials:
      - https://github.com/open-policy-agent/contrib/blob/master/spring_authz/README.md
      - https://github.com/massenz/jwt-opa#web-server-demo-app
    inventors:
      - styra
      - build.security
      - bisnode
      - alertavert

  spinnaker-pipeline:
    title: Spinnaker Pipeline Policy Enforcment
    description: Spinnaker is a  Continuous Delivery and Deployment tool started by Netflix.  OPA lets you configure policies that dictate what kinds of Spinnaker pipelines developers can create.
    labels:
      layer: cicd
    software:
      - spinnaker
    blogs:
      - https://blog.armory.io/deployment-policies-with-spinnaker/
    tutorials:
      - https://docs.armory.io/spinnaker/policy_engine/
    inventors:
      - armory

  java:
    title: Authorization for Java
    description: Integrations for interacting with OPA from Java
    labels:
      layer: network
      category: application
    software:
      - java
    code:
      - https://github.com/Bisnode/opa-java-client
    inventors:
      - bisnode

  jenkins-job-authorization:
    title: Jenkins Job Trigger Policy Enforcement
    description: Jenkins automates software development processes.  OPA lets you control which people and which machines can run which Jenkins jobs.
    labels:
      layer: cicd
    software:
      - jenkins
    inventors:
      - pinterest
    videos:
      - title: "OPA at Scale: How Pinterest Manages Policy Distribution"
        speakers:
          - name: Will Fu
            organization: pinterest
          - name: Jeremy Krach
            organization: pinterest
        venue: OPA Summit at Kubecon San Diego 2019
        link: https://www.youtube.com/watch?v=LhgxFICWsA8


  elasticsearch-datafiltering:
    title: Elasticsearch Data Filtering
    description: Elasticsearch is a distributed, open source search and analytics engine.  This OPA integration lets an elasticsearch client construct queries so that the data returned by elasticsearch obeys OPA-defined policies.
    labels:
      layer: data
      category: filtering
    software:
      - elasticsearch
    code:
      - https://github.com/open-policy-agent/contrib/tree/master/data_filter_elasticsearch
    tutorials:
      - https://github.com/open-policy-agent/contrib/blob/master/data_filter_elasticsearch/README.md
    inventors:
      - styra

  sql-datafiltering:
    title: SQL Database Data Filtering
    description: This integration enables the client of a SQL database to enhance a SQL query so that the results obey an OPA-defined policy.
    labels:
      layer: data
      category: filtering
    software:
      - sqlite
    code:
      - https://github.com/open-policy-agent/contrib/tree/master/data_filter_example
    blogs:
      - https://blog.openpolicyagent.org/write-policy-in-opa-enforce-policy-in-sql-d9d24db93bf4
    inventors:
      - styra

  clair-datasource:
    title: Kubernetes Admission Control using Vulnerability Scanning
    description: Admission control policies in Kubernetes can be augmented with vulnerability scanning results to make more informed decisions.  This integration demonstrates how to integrate Clair with OPA and run it as an admission controller.
    software:
      - kubernetes
      - clair
    labels:
      layer: orchestration
      category: containers
      datasource: clair
    code:
      - https://github.com/open-policy-agent/contrib/tree/master/image_enforcer
    tutorials:
      - https://github.com/open-policy-agent/contrib/blob/master/image_enforcer/README.md

  cloudflare-worker:
    title: Cloudflare Worker Enforcement of OPA Policies Using WASM
    description: Cloudflare Workers are a serverless platform that supports WASM.  This integration uses OPA's WASM compiler to generate code enforced at the edge of Cloudflare's network.
    software:
      - cloudflare
    labels:
      layer: application
      category: serverless
    code:
      - https://github.com/open-policy-agent/contrib/tree/master/wasm/cloudflare-worker
    tutorials:
      - https://github.com/open-policy-agent/contrib/blob/master/wasm/cloudflare-worker/README.md

  docker-machine:
    title: Docker controls via OPA Policies
    description: Docker's out of the box authorization model is all or nothing.  This integration demonstrates how to use OPA's context-aware policies to exert fine-grained control over Docker.
    software:
      - docker
    labels:
      layer: server
      category: container
    code:
      - https://github.com/open-policy-agent/opa-docker-authz
    tutorials:
      - https://www.openpolicyagent.org/docs/latest/docker-authorization/
    inventors:
      - styra

  conftest:
    title: Conftest -- Configuration checking
    description: Conftest is a utility built on top of OPA to help you write tests against structured configuration data.
    labels:
      type: poweredbyopa
      layer: configuration
    code:
      - https://github.com/instrumenta/conftest
    software:
      - kustomize
      - terraform
      - aws
      - toml
      - docker
    videos:
      - title: "Applying Policy Throughout the Application Lifecycle with Open Policy Agent"
        speakers:
          - name: Gareth Rushgrove
            organization: snyk
        venue: Kubecon San Diego 2019
        link: https://www.youtube.com/watch?v=cXfsaE6RKfc

  boomerang-bosun:
    title: Boomerang Bosun Policy Gating
    description: Boomerang Bosun is a policy-based gating system that combines Policy Templates with Rules and data to validate Gates.
    labels:
      type: poweredbyopa
      layer: application
    code:
      - https://www.useboomerang.io/
      - https://github.com/boomerang-io
    inventors:
      - ibm
      - boomerang
    software:
      - bosun

  kubeshield:
    title: Secure Kubernetes using eBPF & Open Policy Agent
    description: Ensure runtime security in any linux machine by combining Extended Berkeley Packet Filter(eBPF) and Open Policy Agent.
    software:
      - linux
      - kubernetes
      - ebpf
    labels:
      layer: application
      catagory: filtering
    code:
      - https://github.com/kubeshield/bpf-opa-demo
    blogs:
      - https://blog.byte.builders/post/bpf-opa/

  php-authorization:
    title: HTTP API Authorization in PHP
    description: These integrations demonstrate using OPA to perform API authorization in PSR-15 and Symfony compliant frameworks.
    labels:
      layer: network
      category: application
    software:
      - php
    tutorials:
      - https://coil.com/p/segra/OPA-for-API-Authorization-with-Slim-PHP/H-7YsQL2m
    code:
      - https://github.com/segrax/opa-php-examples
      - https://github.com/segrax/openpolicyagent
      - https://github.com/build-security/opa-symfony-middleware
    inventors:
      - build.security

  gradle-plugin:
    title: Gradle Build Plugin
    description: Build plugin adding various tasks to support using OPA as part of Gradle builds
    labels:
      layer: cicd
      category: cicdplugin
      type: poweredbyopa
    software:
      - gradle
      - java
      - groovy
      - kotlin
    code:
      - https://github.com/Bisnode/opa-gradle-plugin
      - https://plugins.gradle.org/plugin/com.bisnode.opa
    inventors:
      - bisnode

  custom-application:
    title: Custom Application Authorization
    description: |
      Application require authorization decisions made at the API gateway, frontend, backend, and database.
      OPA helps developers decouple authorization logic from application code, define a custom authorization model
      that enables end-users to control tenant permissions, and enforce that policy across the different components of the
      application (gateway, frontend, backend, database).
    tutorials:
      - https://github.com/chef/automate/tree/master/components/authz-service#authz-with-opa
    blogs:
      - https://blog.verygoodsecurity.com/posts/building-a-fine-grained-permission-system-in-a-distributed-environment/
      - https://choria.io/blog/post/2020/02/14/rego_policies_opa/
    videos:
      - title: "OPA in Practice: From Angular to OPA in Chef Automate"
        speakers:
          - name: Michael Sorens
            organization: chef
        venue: OPA Summit at Kubecon San Diego 2019
        link: https://www.youtube.com/watch?v=jrrW855xL3s

  sysdig-image-scanner:
    title: Kubernetes Sysdig Image Scanner Admission Controller
    description: Sysdig’s OPA Image Scanner combines Sysdig Secure image scanner with OPA policy-based rego language to evaluate the scan results and the admission context, providing great flexibility on the admission decision.
    software:
      - kubernetes
      - sysdigsecure
    labels:
      category: containers
      layer: orchestration
    code:
      - https://github.com/sysdiglabs/opa-image-scanner
    inventors:
      - sysdig

  pomerium-authz:
    title: Pomerium Access Proxy
    description: Pomerium is an identity-aware proxy that enables secure access to internal applications.  OPA implements authorization under the hood.
    labels:
      layer: network
      category: proxy
    software:
      - pomerium
    blogs:
      - https://www.pomerium.io/posts/2020/04/16/release-0-7/
    code:
      - https://github.com/pomerium/pomerium

  coredns-authz:
    title: CoreDNS Authorization
    description: CoreDNS is a cloud-native DNS server written in Go.  OPA can be used as a plugin to filter queries and responses.
    labels:
      layer: network
      category: dns
    software:
      - coredns
    code:
      - https://github.com/coredns/policy
    inventors:
      - infoblox

  gluu-gateway-authz:
    title: Gluu Gateway Authorization
    description: Gluu Gateway provides API authentication and authorization for websites built on Kong.  Gluu provides an OPA plugin to handle API authorization.
    labels:
      layer: network
      category: gateway
    software:
      - gluu
      - kong
    code:
      - https://github.com/GluuFederation/gluu-gateway

  pre-commit-hooks:
    title: Pre-commit hooks
    description: Pre-commit git hooks for OPA and Rego development
    labels:
      category: tooling
      layer: cicd
    software:
      - git
      - pre-commit
    code:
      - https://github.com/anderseknert/pre-commit-opa
    blogs:
      - https://www.eknert.com/tech/2020/08/31/pre-commit-hooks-for-opa
    inventors:
      - independent

  scalr-iacp:
    title: Scalr - Policy enforcement for Terraform
    description: Scalr allows teams to easily collaborate on Terraform through its pipeline that runs all Terraform operations, policy checks, and stores state. Scalr uses OPA to check the auto-generated Terraform JSON plan to ensure that it meets your organization standards prior to an apply.
    labels:
      category: Infrastructure as Code
      layer: cicd
    software:
      - terraform
    tutorials:
      - https://iacp.docs.scalr.com/en/latest/working-with-iacp/opa.html#creating-the-opa-policy
    code:
      - https://github.com/Scalr/sample-tf-opa-policies
    inventors:
      - scalr
    blogs:
      - https://www.scalr.com/blog/opa-is-to-policy-automation-as-terraform-is-to-iac/

  spire:
    title: SPIRE
    description: SPIRE is a production-ready implementation of the SPIFFE APIs that performs node and workload attestation in order to securely issue SPIFFE Verifiable Identity Documents (SVIDs) to workloads, and verify the SVIDs of other workloads, based on a predefined set of conditions.
    labels:
      layer: network
      category: application
    software:
      - spiffe
      - spire
    blogs:
      - https://blog.styra.com/blog/zero-trust-with-envoy-spire-and-open-policy-agent-opa
    code:
      - https://github.com/spiffe/spire/blob/v1.0.2/doc/authorization_policy_engine.md
    tutorials:
      - https://spiffe.io/docs/latest/microservices/envoy-opa/readme/
      - https://spiffe.io/docs/latest/microservices/envoy-jwt-opa/readme/

  fairwinds-insights:
    title: Fairwinds Insights Configuration Validation Software
    description: Automate, monitor and enforce OPA policies with visibility across multiple clusters and multiple teams. It ensures the same policies are applied across all your clusters and gives some flexibility if you want certain policies to apply to only certain workloads. Run the same policies in CI/CD, Admission Control, and In-cluster scanning to apply policy consistently throughout the development and deployment process.
    labels:
      category: kubernetes
      layer: cicd
    inventors:
      - fairwinds
    software:
      - kubernetes
      - docker
      - helm
    tutorials:
      - https://insights.docs.fairwinds.com/features/policy/
      - https://insights.docs.fairwinds.com/reports/opa/
      - https://insights.docs.fairwinds.com/features/admission-controller/
      - https://insights.docs.fairwinds.com/features/continuous-integration/
    videos:
      - https://youtu.be/kmvPYjx1bpU
      - https://youtu.be/gxE_Tkj6d40
    blogs:
      - https://www.fairwinds.com/blog/managing-opa-policies-with-fairwinds-insights
      - https://www.fairwinds.com/blog/manage-open-policy-agent-opa-consistently
      - https://www.fairwinds.com/blog/kubernetes-multi-cluster-visibility-why-how-to-get-it
      - https://www.fairwinds.com/blog/what-is-kubernetes-policy-as-code
      - https://www.fairwinds.com/blog/why-kubernetes-policy-enforcement
      - https://www.fairwinds.com/blog/an-interview-with-flatfile-on-why-fairwinds-insights-kubernetes-configuration-validation

  flask-opa:
    title: Flask-OPA
    description: Simple to use Flask extension that lets you secure your projects with OPA. It allows HTTP API Authorization and Policy Enforcement Point (AOP using decorators on methods).
    labels:
      category: flask
      layer: library
    code:
      - https://github.com/EliuX/flask-opa
    blogs:
      - https://github.com/EliuX/flask-opa/tree/master/examples

  opal:
    title: OPAL (Open Policy Administration Layer)
    description:  |
      OPAL is an administration layer for Open Policy Agent (OPA), detecting changes in realtime to both policy and policy data and pushing live updates to your agents.
      OPAL brings open-policy up to the speed needed by live applications. As your application state changes (whether it's via your APIs, DBs, git, S3 or 3rd-party SaaS services), OPAL will make sure your services are always in sync with the authorization data and policy they need (and only those they need).
    labels:
      category: updates
      layer: application
    inventors:
      - permitio
    software:
      - opal
    code:
      - https://github.com/permitio/opal
    tutorials:
      - https://github.com/permitio/opal/blob/master/docs/index.md
    videos:
      - https://www.youtube.com/watch?v=K1Zm2FPfrh8

  optoggles:
    title: OPToggles (Open Policy Toggles)
    description:  |
      OPToggles uses OPA and OPAL to sync open-policy to your frontend with the help of feature flag solutions.
      OPToggles creates user-targeted feature flags based on the policy rules you defined in OPA and keeps the users updated in real-time with OPAL's real-time policy and policy-data change detection.
      OPToggles already supports launchdarkly.com and a generic REST API.
    labels:
      category: updates
      layer: application
    inventors:
      - permitio
    code:
      - https://github.com/permitio/OPToggles
    tutorials:
      - https://optoggles.opal.ac/tutorials/demo

  bottle:
    title: Custom Bottle Application Authorization
    description:  |
      This integration demonstrates using Open Policy Agent to perform API authorization for a Python application backed by Bottle.
      Bottle is a fast, simple and lightweight WSGI micro web-framework for Python.
    labels:
      layer: network
      category: application
    software:
      - bottle
    code:
      - https://github.com/dolevf/bottle-acl-openpolicyagent
    blogs:
      - https://blog.lethalbit.com/open-policy-agent-for-bottle-web-framework/

  kubescape:
    title: Kubescape Kubernetes security posture scanner
    description: |
      This integration uses OPA for defining security controls over Kubernetes clusters. Kubescape is a simple extensible tool
      finding security problems in your environment. OPA enables Kubescape to implement and extend very fast to answer new problems.
    labels:
      category: security
      layer: application
    software:
      - kubescape
    code:
      - https://github.com/armosec/kubescape
      - https://github.com/armosec/regolibrary
    inventors:
      - armo
    tutorials:
      - https://hub.armo.cloud

  i2scim:
    title: i2scim.io SCIM Restful User/Group Provisioning API
    description: |
      i2scim.io is an open source, Apache 2 Licensed, implementation of SCIM (System for Cross-domain Identity Management RFC7643/7644) for use
      cloud-native kubernetes platforms. i2scim supports externalized access control decisions through OPA. SCIM is a RESTful HTTP API that can be
      used to provide a standardized way to provision accounts from Azure, Okta, PingIdentity and other providers and tools. SCIM can also be used
      as a backing identity store for OAuth and other authentication services.
    labels:
      category: security
      layer: application
    software:
      - i2scim
    code:
      - https://github.com/i2-open/i2scim
      - https://i2scim.io
    inventors:
      - i2
    tutorials:
      - https://i2scim.io/OPA_AccessControl.html

  graphene-graphql:
    title: Custom Application with Field-level Authorization in Graphene GraphQL
    description:  |
      This integration demonstrates using Open Policy Agent to perform field-level Authorization with GraphQL for a custom Python application backed by Graphene.
    labels:
      layer: network
      category: application
    software:
      - graphene-graphql
    code:
      - https://github.com/dolevf/graphql-open-policy-agent
<<<<<<< HEAD
=======
  rekor:
    title: Rekor transparency log monitoring and alerting
    description: |
      Rekor Sidekick monitors a Rekor signature transparency log and forwards events of interest where ever you like.
      Alert policies written in Rego determine if an event is of interest.
    labels:
      category: security
      layer: application
    software:
      - rekor
    code:
      - https://github.com/nsmith5/rekor-sidekick
>>>>>>> 5c686e9a

organizations:
  styra:
    name: Styra
    link: https://styra.com
  microsoft:
    name: Microsoft
    link: https://microsoft.com
  google:
    name: Google
    link: https://google.com
  travelnest:
    name: TravelNest
    link: https://travelnest.com
  ticketmaster:
    name: TicketMaster
    link: https://www.ticketmaster.com/
  docker:
    name: Docker
    link: https://www.docker.com/
  snyk:
    name: Snyk
    link: https://snyk.io/
  ceph:
    name: Ceph
    link: https://ceph.io/
  fig:
    name: fig
    link: https://fig.io
  redhat:
    name: RedHat
    link: https://www.redhat.com
  medallia:
    name: Medallia
    link: https://www.medallia.com/
  gsoc:
    name: Google Summer of Code
    link: https://summerofcode.withgoogle.com/
  cisco:
    name: Cisco
    link: https://www.cisco.com/
  adaptant:
    name: Adaptant
    link: https://www.adaptant.io/
  armory:
    name: Armory
    link: https://www.armory.io/
  minio:
    name: Minio
    link: https://min.io/
  ibm:
    name: IBM
    link: https://developer.ibm.com/open
  boomerang:
    name: Boomerang
    link: https://www.useboomerang.io/
  bisnode:
    name: Bisnode
    link: https://www.bisnode.com
  goldmansachs:
    name: Goldman Sachs
    link: https://www.goldmansachs.com/
  pinterest:
    name: Pinterest
    link: https://www.pinterest.com/
  atlassian:
    name: Atlassian
    link: https://www.atlassian.com/
  tripadvisor:
    name: TripAdvisor
    link: https://www.tripadvisor.com/
  chef:
    name: Chef
    link: https://www.chef.io/
  buoyant:
    name: Buoyant
    link: https://buoyant.io/
  netflix:
    name: Netflix
    link: https://www.netflix.com/
  capitalone:
    name: CapitalOne
    link: https://www.capitalone.com/
  yelp:
    name: Yelp
    link: https://www.yelp.com/
  sysdig:
    name: Sysdig
    link: https://sysdig.com/
  wada-ama:
    name: World Anti-Doping Agency
    link: https://www.wada-ama.org
  infoblox:
    name: InfoBlox
    link: https://www.infoblox.com/
  independent:
    name: Independent developer
    link: https://www.openpolicyagent.org
  scalr:
    name: Scalr
    link: https://www.scalr.com/
  build.security:
    name: build.security
    link: https://build.security
  fugue:
    name: Fugue
    link: https://www.fugue.co
  accurics:
    name: Accurics
    link: https://www.accurics.com/
  checkmarx:
    name: Checkmarx
    link: https://www.checkmarx.com
  fairwinds:
    name: Fairwinds
    link: https://fairwinds.com
  permitio:
    name: Permit.io
    link: https://permit.io
  alertavert:
    name: AlertAVert.com
    link: https://www.alertavert.com/
  zenity:
    name: Zenity
    link: https://www.zenity.io
  apache-apisix:
    name: Apache APISIX
    link: https://apisix.apache.org/
  armo:
    name: ARMO
    link: https://armosec.io
  i2:
    name: Independent Identity
    link: https://www.independentid.com

software:
  dapr:
    name: Dapr
    link: https://dapr.io/
  fig:
    name: fig
    link: https://fig.io
  kubernetes:
    name: Kubernetes
    link: https://kubernetes.io
  envoy:
    name: Envoy
    link: https://envoyproxy.io
  istio:
    name: Istio
    link: https://istio.io
  kong:
    name: Kong
    link: https://konghq.com/
  linuxpam:
    name: Linux PAM
    link: http://www.linux-pam.org/
  terraform:
    name: Terraform
    link: https://www.terraform.io/
  kafka:
    name: Kafka
    link: https://kafka.apache.org/
  ceph:
    name: Ceph
    link: https://ceph.io/
  clojure:
    name: Clojure
    link: https://clojure.org
  aws:
    name: Amazon Public Cloud
    link: https://aws.com
  gcp:
    name: Google Public Cloud
    link: https://cloud.google.com/
  azure:
    name: Microsoft Public Cloud
    link: https://azure.microsoft.com/
  java:
    name: Java
    link: https://www.java.com/
  javaspringsecurity:
    name: Spring Security
    link: https://spring.io/projects/spring-security
  osm:
    name: Open Service Mesh
    link: https://openservicemesh.io/
  spinnaker:
    name: Spinnaker
    link: https://www.spinnaker.io/
  strimzi:
    name: Strimzi
    link: https://strimzi.io/
  elasticsearch:
    name: Elastic Search
    link: https://www.elastic.co/
  azurecosmos:
    name: Azure Cosmos
    link: https://docs.microsoft.com/en-us/azure/cosmos-db/introduction
  azuretablestorage:
    name: Azure Table Storage
    link: https://docs.microsoft.com/en-us/azure/cosmos-db/table-storage-overview
  sqlite:
    name: SQLite
    link: https://www.sqlite.org/index.html
  clair:
    name: Clair
    link: https://github.com/coreos/clair
  cloudflare:
    name: Cloudflare
    link: https://www.cloudflare.com
  openfaas:
    name: OpenFaaS
    link: https://www.openfaas.com/
  minio:
    name: Minio
    link: https://min.io/
  dart:
    name: dart
    link: https://dart.dev/
  docker:
    name: Docker
    link: https://www.docker.com/
  bosun:
    name: Boomerang Bosun
    link: https://www.useboomerang.io/
  php:
    name: PHP
    link: https://www.php.net/
  gradle:
    name: Gradle
    link: https://gradle.org/
  jenkins:
    name: Jenkins
    link: https://jenkins.io/
  sysdigsecure:
    name: Sysdig Secure
    link: https://sysdig.com/products/kubernetes-security/
  pomerium:
    name: Pomerium
    link: https://www.pomerium.io/
  coredns:
    name: CoreDNS
    link: https://coredns.io/
  gluu:
    name: Gluu Gateway
    link: https://www.gluu.org/
  nodejsexpress:
    name: Node.JS express
    link: https://expressjs.com/
  aspdotnetcore:
    name: ASP .NET core
    link: https://docs.microsoft.com/en-us/aspnet/core/
  helm:
    name: Helm
    link: https://helm.sh/
  flask:
    name: Flask
    link: https://flask.palletsprojects.com/
  opal:
    name: OPAL
    link: https://opal.ac
  sphinx-doc:
    name: Sphinx
    link: https://www.sphinx-doc.org
  bottle:
    name: Bottle
    link: https://bottlepy.org
  spiffe:
    name: SPIFFE
    link: https://spiffe.io
  spire:
    name: SPIRE
    link: https://spiffe.io
  google-calendar:
    name: Google Calendar
    link: https://calendar.google.com/
  apache-apisix:
    name: Apache APISIX
    link: https://apisix.apache.org/
  kubescape:
    name: Kubescape
    link: https://github.com/armosec/kubescape
  i2scim:
    name: i2 SCIM Server
    link: https://i2scim.io
  graphene-graphql:
    name: Graphene GraphQL
    link: https://graphene-python.org
  styra-das:
    name: Styra DAS
    link: https://www.styra.com
  kustomize:
    name: Kustomize
    link: https://kustomize.io
  toml:
    name: TOML
    link: https://toml.io
  groovy:
    name: Groovy
    link: https://groovy-lang.org
  kotlin:
    name: Kotlin
    link: https://kotlinlang.org
  linux:
    name: Linux
    link: https://www.kernel.org
  ebpf:
    name: eBPF
    link: https://ebpf.io
  git:
    name: Git
    link: https://git-scm.com
  pre-commit:
    name: pre-commit
    link: https://pre-commit.com
  rekor:
    name: rekor
    link: https://github.com/sigstore/rekor<|MERGE_RESOLUTION|>--- conflicted
+++ resolved
@@ -1111,8 +1111,6 @@
       - graphene-graphql
     code:
       - https://github.com/dolevf/graphql-open-policy-agent
-<<<<<<< HEAD
-=======
   rekor:
     title: Rekor transparency log monitoring and alerting
     description: |
@@ -1125,7 +1123,6 @@
       - rekor
     code:
       - https://github.com/nsmith5/rekor-sidekick
->>>>>>> 5c686e9a
 
 organizations:
   styra:
