{{- $localMode    := eq (getenv "ENV") "local" }}
{{- $latest       := index site.Data.releases 0 -}}
{{- $allDocs      := where site.RegularPages "Section" "docs" }}
{{- $docRedirects := site.Data.redirects }}
{{- if not $localMode }}
<<<<<<< HEAD
/docs     /docs/v{{ $latest }}
/docs/latest     /docs/v{{ $latest }}
/docs/latest/*     /docs/v{{ $latest }}/:splat

{{- range $docRedirects }}
/docs/{{ . }}     /docs/v{{ $latest }}/{{ . }}
=======
# Redirect to latest doc version by default
/docs     /docs/latest

# Rewrite "latest" to latest version of docs
/docs/latest     /docs/v{{ $latest }}     200
/docs/latest/*     /docs/v{{ $latest }}/:splat     200

{{- range $docRedirects }}
/docs/{{ . }}     /docs/v{{ $latest }}/{{ . }}

# Legacy git book redirects
/docs/{{ . }}.html /docs/v{{ $latest }}/{{ . }}
>>>>>>> acdfc982
{{- end }}
{{- end }}<|MERGE_RESOLUTION|>--- conflicted
+++ resolved
@@ -3,14 +3,6 @@
 {{- $allDocs      := where site.RegularPages "Section" "docs" }}
 {{- $docRedirects := site.Data.redirects }}
 {{- if not $localMode }}
-<<<<<<< HEAD
-/docs     /docs/v{{ $latest }}
-/docs/latest     /docs/v{{ $latest }}
-/docs/latest/*     /docs/v{{ $latest }}/:splat
-
-{{- range $docRedirects }}
-/docs/{{ . }}     /docs/v{{ $latest }}/{{ . }}
-=======
 # Redirect to latest doc version by default
 /docs     /docs/latest
 
@@ -23,6 +15,5 @@
 
 # Legacy git book redirects
 /docs/{{ . }}.html /docs/v{{ $latest }}/{{ . }}
->>>>>>> acdfc982
 {{- end }}
 {{- end }}