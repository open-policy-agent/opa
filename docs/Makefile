clean:
	rm -rf public

load-docs:
	scripts/load-docs.sh

setup:
	npm install

serve:
	ENV=local hugo server \
		--buildDrafts \
		--buildFuture

docker-serve:
	docker run --rm -it \
		-v $(PWD):/src \
		-p 1313:1313 \
		-e ENV=local \
		klakegg/hugo:0.53-ext server \
			--buildDrafts \
			--buildFuture

<<<<<<< HEAD
=======
local-production-serve: clean load-docs
	hugo server --contentDir generated

>>>>>>> acdfc982
production-build: clean load-docs
	hugo \
		--contentDir generated \
		--ignoreCache \
		--minify

preview-build: clean
<<<<<<< HEAD
=======
	@echo "- latest" > ./data/releases.yaml
>>>>>>> acdfc982
	ENV=local hugo \
		--baseURL $(DEPLOY_PRIME_URL) \
		--buildDrafts \
		--buildFuture \
		--ignoreCache \
		--minify

linkcheck-build:
	hugo \
		--baseURL "/" \
		--buildDrafts \
		--buildFuture

linkcheck: clean linkcheck-build
	htmlproofer ./public --empty-alt-ignore<|MERGE_RESOLUTION|>--- conflicted
+++ resolved
@@ -21,12 +21,9 @@
 			--buildDrafts \
 			--buildFuture
 
-<<<<<<< HEAD
-=======
 local-production-serve: clean load-docs
 	hugo server --contentDir generated
 
->>>>>>> acdfc982
 production-build: clean load-docs
 	hugo \
 		--contentDir generated \
@@ -34,10 +31,7 @@
 		--minify
 
 preview-build: clean
-<<<<<<< HEAD
-=======
 	@echo "- latest" > ./data/releases.yaml
->>>>>>> acdfc982
 	ENV=local hugo \
 		--baseURL $(DEPLOY_PRIME_URL) \
 		--buildDrafts \
