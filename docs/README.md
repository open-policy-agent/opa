# The OPA Website and Documentation

This directory contains all of the Markdown, HTML, Sass/CSS, and other assets needed
to build the [openpolicyagent.org](https://openpolicyagent.org) website. See the
section below for steps to build the site and test documentation changes
locally.

The raw OPA documentation can be found under the [content/docs](./content/docs)
directory.

> ### Developing OPA
> For documentation on developing OPA, see the [devel](./devel) directory.

## Run the site locally

You can run the site locally [with Docker](#run-the-site-locally-using-docker) or
[without Docker](#run-the-site-locally-without-docker). Regardless of your method,
you'll need install [npm](https://www.npmjs.com/get-npm).

### Run the site locally using Docker

To run the site locally using [Docker](https://docker.com), first install the
necessary static assets using npm:

```bash
npm install
```

Generate some required files:
```bash
make load-docs
```

Then, if [Docker is running](https://docs.docker.com/get-started/):

```bash
<<<<<<< HEAD
make docker-server
=======
make docker-serve
>>>>>>> acdfc982
```

Open your browser to http://localhost:1313 to see the site running locally. The docs
are available at http://localhost:1313/docs.

### Run the site locally without Docker

To build and serve the site locally without using Docker, install the following packages
on your system:

- [npm](https://npmjs.org)
- The [Hugo](#installing-hugo) static site generator

#### Installing Hugo

Running the website locally requires installing the [Hugo](https://gohugo.io) static
site generator. The required version of Hugo is listed in the
[`netlify.toml`](./netlify.toml) configuration file (see the `HUGO_VERSION` variable).

Installation instructions for Hugo can be found in the [official
documentation](https://gohugo.io/getting-started/installing/).

Please note that you need to install the "extended" version of Hugo (with built-in
support) to run the site locally. If you get errors like this, it means that you're
using the non-extended version:

```
error: failed to transform resource: TOCSS: failed to transform "sass/style.sass" (text/x-sass): this feature is not available in your current Hugo version
```

#### Installing static assets

The OPA website requires some static assets installable via npm:

```bash
npm install
```

#### Serving the site

From this directory:

```shell
make serve
```

Open your browser to http://localhost:1313 to see the site running locally. The docs
are available at http://localhost:1313/docs.

> The local version of the site is different from the production site at
> https://openpolicyagent.org in important ways. When running the site locally,
> the documentation you'll see is from the current branch, not from any past release.
> Thus, there is no version selector or concept of documentation versions in the
> "dev" site. The documentation that you see when running the site locally will be
> visible on the production site only when that documentation has been included as
> part of an OPA release.

## Site updates

The OPA site is automatically published using [Netlify](https://netlify.com). Whenever
changes in this directory are pushed to `master`, the site will be re-built and
re-deployed.

## Checking links

To check the site's links, first install the [`htmlproofer`](https://github.com/gjtorikian/html-proofer) Ruby gem:

```bash
gem install htmlproofer
```

Then run:

```bash
make linkcheck
```<|MERGE_RESOLUTION|>--- conflicted
+++ resolved
@@ -34,11 +34,7 @@
 Then, if [Docker is running](https://docs.docker.com/get-started/):
 
 ```bash
-<<<<<<< HEAD
-make docker-server
-=======
 make docker-serve
->>>>>>> acdfc982
 ```
 
 Open your browser to http://localhost:1313 to see the site running locally. The docs
