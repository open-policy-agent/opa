--- conflicted
+++ resolved
@@ -370,11 +370,7 @@
 | `services[_].credentials.s3_signing.metadata_credentials.iam_role` | `string` | No | The IAM role to use for the AWS signing service credential method |
 
 
-<<<<<<< HEAD
-##### Using AWS Security Token Service (AWS STS) via AssumeRole
-=======
 #### Using AWS Security Token Service (AWS STS) via AssumeRole
->>>>>>> 3954ba0c
 If specifying `assume_role_credentials`, OPA will use [AWS STS](https://docs.aws.amazon.com/IAM/latest/UserGuide/id_credentials_temp.html)
 to obtain temporary security credentials for accessing AWS resources. In order to retrieve temporary security credentials from STS
 via [AssumeRole](https://docs.aws.amazon.com/STS/latest/APIReference/API_AssumeRole.html) valid AWS security credentials are required.
@@ -395,13 +391,7 @@
 | `services[_].credentials.s3_signing.assume_role_credentials.session_name` | `string` | No | The session name used to identify the assumed role session. Default: `open-policy-agent` |
 | `services[_].credentials.s3_signing.assume_role_credentials.aws_domain` | `string` | No | The AWS domain name to use. Default: `amazonaws.com`. Can also be set via the `AWS_DOMAIN` environment variable (config takes precedence) |
 
-<<<<<<< HEAD
-##### Example
-
-Using Assume Role Credentials type with EC2 Metadata Credentials signing plugin.
-=======
 The following is an example using Assume Role Credentials type with EC2 Metadata Credentials signing plugin:
->>>>>>> 3954ba0c
 
 ```yaml
 services:
@@ -423,11 +413,7 @@
     resource: bundles/http/example/authz.tar.gz
 ```
 
-<<<<<<< HEAD
-##### Using EKS IAM Roles for Service Account (Web Identity) Credentials
-=======
 #### Using EKS IAM Roles for Service Account (Web Identity) Credentials
->>>>>>> 3954ba0c
 If specifying `web_identity_credentials`, OPA will expect to find environment variables for `AWS_ROLE_ARN` and `AWS_WEB_IDENTITY_TOKEN_FILE`, in accordance with the convention used by the [AWS EKS IAM Roles for Service Accounts](https://docs.aws.amazon.com/eks/latest/userguide/iam-roles-for-service-accounts.html).
 
 | Field | Type | Required | Description |
