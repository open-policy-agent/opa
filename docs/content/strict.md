--- conflicted
+++ resolved
@@ -19,10 +19,6 @@
 Name | Description | Enforced by default in OPA version
 --- | --- | ---
 Duplicate imports | Duplicate [imports](../policy-language/#imports), where one import shadows another, are prohibited. | 1.0
-<<<<<<< HEAD
-Unused local assignments | Unused [assignments](../policy-reference/#assignment-and-equality) local to a rule, function or comprehension are prohibited | 1.0 
-`any()` and `all()` removed | The `any()` and `all()` built-in functions have been deprecated, and will be removed in OPA 1.0. Use of these functions is prohibited. | 1.0
-=======
 Unused local assignments | Unused [assignments](../policy-reference/#assignment-and-equality) local to a rule, function or comprehension are prohibited | 1.0
-`input` and `data` reserved keywords | `input` and `data` are reserved keywords, and may not be used as names for rules and variable assignment. | 1.0
->>>>>>> 59810d07
+`input` and `data` reserved keywords | `input` and `data` are reserved keywords, and may not be used as names for rules and variable assignment. | 1.0 
+`any()` and `all()` removed | The `any()` and `all()` built-in functions have been deprecated, and will be removed in OPA 1.0. Use of these functions is prohibited. | 1.0