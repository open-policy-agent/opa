--- conflicted
+++ resolved
@@ -168,17 +168,10 @@
 
 		currentSize := len(result)
 		if currentSize <= int(enc.limit) {
-<<<<<<< HEAD
-			enc.uncompressedLimit = int64(len(eventBytes))
-			enc.scaleUp()
-			// success! the incoming chunk doesn't have to lose the ND cache and can go into a chunk by itself
-			// scale up the uncompressed limit using the uncompressed event size as a base
-=======
 			// success! the incoming chunk doesn't have to lose the ND cache and can go into a chunk by itself
 			// scale up the uncompressed limit using the uncompressed event size as a base
 			enc.uncompressedLimit = int64(len(eventBytes))
 			enc.scaleUp()
->>>>>>> c24ad37b
 			return [][]byte{result}, nil
 		}
 
