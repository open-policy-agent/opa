// Copyright 2018 The OPA Authors.  All rights reserved.
// Use of this source code is governed by an Apache2
// license that can be found in the LICENSE file.

package logs

import (
	"bytes"
	"compress/gzip"
	"encoding/json"
	"math"

	"github.com/open-policy-agent/opa/v1/logging"
	"github.com/open-policy-agent/opa/v1/metrics"
)

const (
	encCompressedLimitThreshold              = 0.9
	uncompressedLimitBaseFactor              = 2
	uncompressedLimitExponentScaleFactor     = 0.2
	logNDBDropCounterName                    = "decision_logs_nd_builtin_cache_dropped"
	encLogExUploadSizeLimitCounterName       = "enc_log_exceeded_upload_size_limit_bytes"
	encUncompressedLimitScaleUpCounterName   = "enc_uncompressed_limit_scale_up"
	encUncompressedLimitScaleDownCounterName = "enc_uncompressed_limit_scale_down"
	encUncompressedLimitStableCounterName    = "enc_uncompressed_limit_stable"
	encSoftLimitScaleUpCounterName           = "enc_soft_limit_scale_up"   // deprecated, use uncompressed version instead
	encSoftLimitScaleDownCounterName         = "enc_soft_limit_scale_down" // deprecated, use uncompressed version instead
	encSoftLimitStableCounterName            = "enc_soft_limit_stable"     // deprecated, use uncompressed version instead
	encNumberOfEventsInChunkHistogramName    = "enc_events_written_in_chunk"
)

// chunkEncoder implements log buffer chunking and compression.
// Decision events are written to the encoder and the encoder outputs chunks that are fit to the configured limit.
type chunkEncoder struct {
	// limit is the maximum compressed payload size (configured by upload_size_limit_bytes)
	limit     int64
	threshold int
	// bytesWritten is used to track if anything has been written to the buffer
	// using this avoids working around the fact that the gzip compression adds a header
	bytesWritten  int
	eventsWritten int64
	buf           *bytes.Buffer
	w             *gzip.Writer
	metrics       metrics.Metrics
	logger        logging.Logger
	// maxEventSize is a known size of an individual event that would require the ND cache to be dropped
	maxEventSize int64

	// The uncompressedLimit is an adaptive limit that will attempt to guess the uncompressedLimit based on the utilization of the buffer on upload.
	// This minimizes having to decompress all the events in case the limit is reached, needing to only do it if the guess is too large.
	// Otherwise, you would need to compress the incoming event by itself to get an accurate size for comparison which would cause two compressions each write.
	// This means that at first the chunks will contain fewer events until the uncompressedLimit can grow to a stable state.
	uncompressedLimit                  int64
	uncompressedLimitScaleUpExponent   float64
	uncompressedLimitScaleDownExponent float64
}

func newChunkEncoder(limit int64) *chunkEncoder {
	enc := &chunkEncoder{
		limit:                              limit,
		uncompressedLimit:                  limit,
		threshold:                          int(float64(limit) * encCompressedLimitThreshold),
		uncompressedLimitScaleUpExponent:   0,
		uncompressedLimitScaleDownExponent: 0,
	}
	enc.initialize()

	return enc
}

func (enc *chunkEncoder) Reconfigure(limit int64) {
	enc.limit = limit
	enc.softLimit = limit
	enc.softLimitScaleUpExponent = 0
	enc.softLimitScaleDownExponent = 0
}

// WithSoftLimit keep the adaptive uncompressed limit throughout the lifecycle of the size buffer
// this ensures that the uncompressed limit can grow/shrink appropriately as new data comes in
func (enc *chunkEncoder) WithSoftLimit(softLimit int64, softLimitScaleDownExponent float64, softLimitScaleUpExponent float64) *chunkEncoder {
	enc.softLimit = softLimit
	enc.softLimitScaleUpExponent = softLimitScaleUpExponent
	enc.softLimitScaleDownExponent = softLimitScaleDownExponent
	return enc
}

func (enc *chunkEncoder) WithMetrics(m metrics.Metrics) *chunkEncoder {
	enc.metrics = m
	return enc
}

func (enc *chunkEncoder) WithLogger(logger logging.Logger) *chunkEncoder {
	enc.logger = logger
	return enc
}

func (enc *chunkEncoder) Reconfigure(limit int64) {
	enc.limit = limit
	enc.uncompressedLimit = limit
	enc.uncompressedLimitScaleUpExponent = 0
	enc.uncompressedLimitScaleDownExponent = 0
	enc.threshold = int(float64(limit) * encCompressedLimitThreshold)
	enc.maxEventSize = 0
}

func (enc *chunkEncoder) scaleUp() {
	enc.incrMetric(encUncompressedLimitScaleUpCounterName)
	enc.incrMetric(encSoftLimitScaleUpCounterName)

	mul := int64(math.Pow(float64(uncompressedLimitBaseFactor), enc.uncompressedLimitScaleUpExponent+1))
	enc.uncompressedLimit *= mul
	enc.uncompressedLimitScaleUpExponent += uncompressedLimitExponentScaleFactor
}

// WriteBytes attempts to write an encoded event to the current chunk.
// Deprecated: use Write(event EventV1) instead
func (enc *chunkEncoder) WriteBytes(b []byte) ([][]byte, error) {
	var e EventV1
	if err := json.Unmarshal(b, &e); err != nil {
		return nil, err
	}

	return enc.Write(e)
}

// Write attempts to write an encoded event to the current chunk.
// A chunk is returned when it reaches the uncompressed limit, the uncompressed limit is adjusted if the buffer was underutilized or exceeded.
// An event is only dropped if it exceeds the limit after being compressed with or without dropping the Non-deterministic Cache (NDBuiltinCache).
// An event stays in the buffer until either a new event reaches the uncompressed limit or by calling Flush.
func (enc *chunkEncoder) Write(event EventV1) ([][]byte, error) {
	eventBytes, err := json.Marshal(&event)
	if err != nil {
		return nil, err
	}

	// the incoming event is too big without dropping the ND cache
	if enc.maxEventSize != 0 && int64(len(eventBytes)) >= enc.maxEventSize {
		if event.NDBuiltinCache == nil {
			enc.incrMetric(logEncodingFailureCounterName)
			if enc.logger != nil {
				enc.logger.Error("Log encoding failed: received a decision event size (%d) that exceeded the upload_size_limit_bytes (%d). No ND cache to drop.",
					len(eventBytes), enc.limit)
			}
			return nil, nil
		}

		// re-encode the event with the ND cache removed
		event.NDBuiltinCache = nil
		if enc.logger != nil {
			enc.logger.Error("ND builtins cache dropped from this event to fit under maximum upload size limits. Increase upload size limit or change usage of non-deterministic builtins.")
		}
		enc.incrMetric(logNDBDropCounterName)

		eventBytes, err = json.Marshal(&event)
		if err != nil {
			return nil, err
		}
	}

	if int64(len(eventBytes)+enc.bytesWritten+1) <= enc.uncompressedLimit {
		return nil, enc.appendEvent(eventBytes)
	}

	// Adjust the encoder's uncompressed limit based on the current amount of
	// data written to the underlying buffer. The uncompressed limit decides when to return a chunk.
	// The uncompressed limit is modified based on the below algorithm:
	// 1) Scale Up: If the current chunk size is within 90% of the user-configured limit, exponentially increase
	// the uncompressed limit. The exponential function is 2^x where x has a minimum value of 1.
	// A chunk will be returned with what was already written, the buffer was underutilized but the next time it shouldn't be.
	// The incoming event is written to the next chunk.
	// 2) Scale Down: If the current chunk size exceeds the compressed limit, decrease the uncompressed limit and re-encode the
	// decisions in the last chunk.
	// 3) Equilibrium: If the chunk size is between 90% and 100% of the user-configured limit, maintain uncompressed limit value.
	// A chunk will be returned with what was already written, the uncompressed limit is ideal.
	// The incoming event is written to the next chunk.

	// The uncompressed size is too small (it starts equal to the compressed limit)
	// Or this is a recursive call to Write trying to split the events into separate chunks
	if enc.bytesWritten == 0 {
		// If an event is too large, there are multiple things to try before dropping the event:
		// 1. Try to fit the incoming event into the next chunk without losing ND cache
		err = enc.appendEvent(eventBytes)
		if err != nil {
			return nil, err
		}

		result, err := enc.reset()
		if err != nil {
			return nil, err
		}

		currentSize := len(result[0])
		if currentSize < int(enc.limit) {
			// success! the incoming chunk doesn't have to lose the ND cache and can go into a chunk by itself
			// scale up the uncompressed limit using the uncompressed event size as a base
			err = enc.appendEvent(eventBytes)
			if err != nil {
				return nil, err
			}
			enc.uncompressedLimit = int64(len(eventBytes))
			enc.scaleUp()
			return nil, nil
		}

		// The ND cache has to be dropped, record this size as a known maximum event size
		if enc.maxEventSize == 0 || int64(len(eventBytes)) < enc.maxEventSize {
			enc.maxEventSize = int64(len(eventBytes))
		}

		// 2. Drop the ND cache and see if the incoming event can fit within the current chunk without the cache (so we can maximize chunk size)
		enc.initialize()
		enc.incrMetric(encLogExUploadSizeLimitCounterName)
		// If there's no ND builtins cache in the event, then we don't need to retry encoding anything.
		if event.NDBuiltinCache == nil {
			enc.incrMetric(logEncodingFailureCounterName)
			if enc.logger != nil {
				enc.logger.Error("Log encoding failed: received a decision event size (%d) that exceeded the upload_size_limit_bytes (%d). No ND cache to drop.", currentSize, enc.limit)
			}
			return nil, nil
		}
		// re-encode the event with the ND cache removed
		event.NDBuiltinCache = nil

		eventBytes, err = json.Marshal(&event)
		if err != nil {
			return nil, err
		}
		err = enc.appendEvent(eventBytes)
		if err != nil {
			return nil, err
		}

		result, err = enc.reset()
		if err != nil {
			return nil, err
		}

		if len(result[0]) > int(enc.limit) {
			enc.incrMetric(logEncodingFailureCounterName)
			if enc.logger != nil {
				enc.logger.Error("Log encoding failed: received a decision event size (%d) that exceeded the upload_size_limit_bytes (%d) even after dropping the ND cache.",
					len(eventBytes), enc.limit)
			}
			enc.initialize() // drop the event
			return nil, nil
		}

		// success! the incoming event without its ND cache fits into the current chunk
		err = enc.appendEvent(eventBytes)
		if err != nil {
			return nil, err
		}
		if enc.logger != nil {
			enc.logger.Error("ND builtins cache dropped from this event to fit under maximum upload size limits. Increase upload size limit or change usage of non-deterministic builtins.")
		}
		enc.incrMetric(logNDBDropCounterName)
		// success! the incoming chunk lost the ND cache, but it wasn't dropped entirely
		// scale up the uncompressed limit using the uncompressed event size as a base
		if int64(len(eventBytes)) > enc.uncompressedLimit {
			enc.uncompressedLimit = int64(len(eventBytes))
		}
		enc.scaleUp()
		return nil, nil
	}

	enc.updateMetric(encNumberOfEventsInChunkHistogramName, enc.eventsWritten)
	result, err := enc.reset()
	if err != nil {
		return nil, err
	}
<<<<<<< HEAD
=======
	return enc.update(), nil
}

//nolint:unconvert
func (enc *chunkEncoder) reset() ([][]byte, error) {
>>>>>>> c0871837

	// 1) Scale Up: If the current chunk size is within 90% of the user-configured limit, exponentially increase
	// the uncompressed limit. The exponential function is 2^x where x has a minimum value of 1
	if len(result[0]) < enc.threshold {
		enc.scaleUp()

		r, err := enc.Write(event)
		if err != nil {
			return nil, err
		}

		if r != nil {
			result = append(result, r...)
		}

		return result, err
	}

	// 3) Equilibrium: If the chunk size is between 90% and 100% of the user-configured limit, maintain uncompressed limit value.
	if int(enc.limit) > len(result[0]) && len(result[0]) >= enc.threshold {
		enc.incrMetric(encUncompressedLimitStableCounterName)
		enc.incrMetric(encSoftLimitStableCounterName)

		enc.uncompressedLimitScaleDownExponent = enc.uncompressedLimitScaleUpExponent

		r, err := enc.Write(event)
		if err != nil {
			return nil, err
		}

		if r != nil {
			result = append(result, r...)
		}
		return result, err
	}

	// 2) Scale Down: If the current chunk size exceeds the compressed limit, decrease the uncompressed limit and re-encode the
	// decisions in the last chunk.
	events, err := newChunkDecoder(result[0]).decode()
	if err != nil {
		return nil, err
	}

	// add the current event so that it can be reorganized as needed
	events = append(events, event)

	return enc.scaleDown(events)
}

func (enc *chunkEncoder) scaleDown(events []EventV1) ([][]byte, error) {
	if enc.uncompressedLimit > enc.limit {
		enc.incrMetric(encUncompressedLimitScaleDownCounterName)
		enc.incrMetric(encSoftLimitScaleDownCounterName)

		if enc.uncompressedLimitScaleDownExponent < enc.uncompressedLimitScaleUpExponent {
			enc.uncompressedLimitScaleDownExponent = enc.uncompressedLimitScaleUpExponent
		}

		den := int64(math.Pow(float64(uncompressedLimitBaseFactor), enc.uncompressedLimitScaleDownExponent-enc.uncompressedLimitScaleUpExponent+1))
		enc.uncompressedLimit /= den

		if enc.uncompressedLimitScaleUpExponent > 0 {
			enc.uncompressedLimitScaleUpExponent -= uncompressedLimitExponentScaleFactor
		}
	}

	// The uncompressed limit has grown too large the events need to be split up into multiple chunks
	enc.initialize()

	// split the events into multiple chunks
	var result [][]byte
	for i := range events {
		// recursive call to make sure the chunk created adheres to the uncompressed size limit
		chunk, err := enc.Write(events[i])
		if err != nil {
			return nil, err
		}

		if chunk != nil {
			result = append(result, chunk...)
		}
	}

	return result, nil
}

func (enc *chunkEncoder) appendEvent(event []byte) error {
	if len(event) == 0 {
		return nil
	}

	if enc.bytesWritten == 0 {
		n, err := enc.w.Write([]byte(`[`))
		if err != nil {
			return err
		}
		enc.bytesWritten += n
	} else {
		n, err := enc.w.Write([]byte(`,`))
		if err != nil {
			return err
		}
		enc.bytesWritten += n
	}

	n, err := enc.w.Write(event)
	if err != nil {
		return err
	}
	enc.bytesWritten += n
	enc.eventsWritten++

	return nil
}

func (enc *chunkEncoder) writeClose() error {
	if _, err := enc.w.Write([]byte(`]`)); err != nil {
		return err
	}
	return enc.w.Close()
}

// Flush closes the current buffer and returns all the events written in chunks limited by the compressed limit.
// If the uncompressed size has grown too much it could require multiple decoding calls to size it down.
func (enc *chunkEncoder) Flush() ([][]byte, error) {
	if enc.bytesWritten == 0 {
		return nil, nil
	}

	defer enc.initialize()

	var result [][]byte

	// create chunks until the current buffer is smaller than the limit
	for {
		r, err := enc.reset()
		if err != nil {
			return nil, err
		}
		if len(r[0]) < int(enc.limit) {
			return append(result, r[0]), nil
		}
		events, err := newChunkDecoder(r[0]).decode()
		if err != nil {
			return nil, err
		}
		chunk, err := enc.scaleDown(events)
		if err != nil {
			return nil, err
		}
		if chunk != nil {
			result = append(result, chunk...)
		}
	}
}

func (enc *chunkEncoder) reset() ([][]byte, error) {
	if enc.bytesWritten == 0 {
		return nil, nil
	}

	defer enc.initialize()

	if err := enc.writeClose(); err != nil {
		return nil, err
	}

	return [][]byte{enc.buf.Bytes()}, nil
}

func (enc *chunkEncoder) initialize() {
	enc.buf = new(bytes.Buffer)
	enc.bytesWritten = 0
	enc.eventsWritten = 0
	enc.w = gzip.NewWriter(enc.buf)
}

func (enc *chunkEncoder) incrMetric(name string) {
	if enc.metrics != nil {
		enc.metrics.Counter(name).Incr()
	}
}

func (enc *chunkEncoder) updateMetric(name string, value int64) {
	if enc.metrics != nil {
		enc.metrics.Histogram(name).Update(value)
	}
}

// chunkDecoder decodes the encoded chunks and outputs the log events
type chunkDecoder struct {
	raw []byte
}

func newChunkDecoder(raw []byte) *chunkDecoder {
	return &chunkDecoder{
		raw: raw,
	}
}

func (dec *chunkDecoder) decode() ([]EventV1, error) {
	gr, err := gzip.NewReader(bytes.NewReader(dec.raw))
	if err != nil {
		return nil, err
	}

	var events []EventV1
	if err := json.NewDecoder(gr).Decode(&events); err != nil {
		return nil, err
	}

	return events, gr.Close()
}<|MERGE_RESOLUTION|>--- conflicted
+++ resolved
@@ -268,14 +268,6 @@
 	if err != nil {
 		return nil, err
 	}
-<<<<<<< HEAD
-=======
-	return enc.update(), nil
-}
-
-//nolint:unconvert
-func (enc *chunkEncoder) reset() ([][]byte, error) {
->>>>>>> c0871837
 
 	// 1) Scale Up: If the current chunk size is within 90% of the user-configured limit, exponentially increase
 	// the uncompressed limit. The exponential function is 2^x where x has a minimum value of 1
