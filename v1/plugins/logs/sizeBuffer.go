--- conflicted
+++ resolved
@@ -14,11 +14,8 @@
 )
 
 type sizeBuffer struct {
-<<<<<<< HEAD
 	mtx                  sync.Mutex
 	buffer               *logBuffer
-	BufferSizeLimitBytes int64
-	UploadSizeLimitBytes int64
 	enc                  *chunkEncoder // encoder appends events into the gzip compressed JSON array
 	limiter              *rate.Limiter
 	metrics              metrics.Metrics
@@ -27,30 +24,15 @@
 	uploadPath           string
 	mode                 plugins.TriggerMode
 	cancelUpload         bool
-=======
-	mtx     sync.Mutex
-	buffer  *logBuffer
-	enc     *chunkEncoder // encoder appends events into the gzip compressed JSON array
-	limiter *rate.Limiter
-	metrics metrics.Metrics
-	logger  logging.Logger
->>>>>>> 8312cc09
 }
 
 func newSizeBuffer(bufferSizeLimitBytes int64, uploadSizeLimitBytes int64, client rest.Client, uploadPath string, mode plugins.TriggerMode) *sizeBuffer {
 	return &sizeBuffer{
-<<<<<<< HEAD
 		enc:                  newChunkEncoder(uploadSizeLimitBytes),
 		buffer:               newLogBuffer(bufferSizeLimitBytes),
-		BufferSizeLimitBytes: bufferSizeLimitBytes,
-		UploadSizeLimitBytes: uploadSizeLimitBytes,
 		client:               client,
 		uploadPath:           uploadPath,
 		mode:                 mode,
-=======
-		enc:    newChunkEncoder(uploadSizeLimitBytes),
-		buffer: newLogBuffer(bufferSizeLimitBytes),
->>>>>>> 8312cc09
 	}
 }
 
@@ -100,19 +82,12 @@
 		b.limiter = nil
 	}
 
-<<<<<<< HEAD
-	b.UploadSizeLimitBytes = uploadSizeLimitBytes
 	b.enc.Reconfigure(uploadSizeLimitBytes)
-	b.BufferSizeLimitBytes = bufferSizeLimitBytes
 	b.buffer.Reconfigure(bufferSizeLimitBytes)
 
 	b.mode = mode
 	b.client = client
 	b.uploadPath = uploadPath
-=======
-	b.enc.Reconfigure(uploadSizeLimitBytes)
-	b.buffer.Reconfigure(bufferSizeLimitBytes)
->>>>>>> 8312cc09
 }
 
 func (b *sizeBuffer) Push(event *EventV1) {
