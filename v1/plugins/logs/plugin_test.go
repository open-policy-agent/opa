--- conflicted
+++ resolved
@@ -3979,7 +3979,6 @@
 	return 0
 }
 
-<<<<<<< HEAD
 func TestImmediateMode(t *testing.T) {
 	tests := []struct {
 		name       string
@@ -4077,24 +4076,13 @@
 	}
 }
 
-func TestDroppedEvents(t *testing.T) {
-=======
 func TestNoDroppedEvents(t *testing.T) {
->>>>>>> 8312cc09
 	ctx := t.Context()
 	testLogger := test.New()
 	fixture := newTestFixture(t, testFixtureOptions{
 		ConsoleLogger: testLogger,
 		// the size buffer drops entire chunks instead of event
-<<<<<<< HEAD
-		ReportingBufferType: eventBufferType,
-		TriggerMode:         plugins.TriggerImmediate,
-		// configured with a long delay
-		MinDelay:                      10,
-		MaxDelay:                      20,
-=======
 		ReportingBufferType:           sizeBufferType,
->>>>>>> 8312cc09
 		ReportingUploadSizeLimitBytes: 127,
 	})
 	fixture.plugin = fixture.plugin.WithMetrics(metrics.New())
@@ -4103,14 +4091,6 @@
 	}
 	defer fixture.server.stop()
 
-<<<<<<< HEAD
-	newConfig := *fixture.plugin.Config()
-	eventLimit := int64(100)
-	newConfig.Reporting.BufferSizeLimitEvents = &eventLimit
-	fixture.plugin.Reconfigure(ctx, &newConfig)
-
-	fixture.server.ch = make(chan []EventV1, 1)
-=======
 	fixture.server.ch = make(chan []EventV1, 200)
 	for range 100 {
 		event := &server.Info{
@@ -4125,7 +4105,6 @@
 		t.Fatal(err)
 	}
 
->>>>>>> 8312cc09
 	for range 100 {
 		event := &server.Info{
 			DecisionID: strconv.Itoa(1),
@@ -4135,17 +4114,12 @@
 		}
 	}
 
-<<<<<<< HEAD
-	// Each event gets pushed out by the next event, so one stays behind
-	for range 99 {
-=======
 	if err := fixture.plugin.b.Upload(ctx, fixture.plugin.manager.Client(fixture.plugin.config.Service), *fixture.plugin.config.Resource); err != nil {
 		t.Fatal(err)
 	}
 
 	// Each event gets pushed out by the next event, so one stays behind
 	for range 199 {
->>>>>>> 8312cc09
 		<-fixture.server.ch
 	}
 
@@ -4157,4 +4131,53 @@
 	if dropped != 0 {
 		t.Fatalf("expected dropped %d but got %d", 0, dropped)
 	}
-}+}
+
+func TestDroppedEvents(t *testing.T) {
+	ctx := t.Context()
+	testLogger := test.New()
+	fixture := newTestFixture(t, testFixtureOptions{
+		ConsoleLogger: testLogger,
+		// the size buffer drops entire chunks instead of event
+		ReportingBufferType: eventBufferType,
+		TriggerMode:         plugins.TriggerImmediate,
+		// configured with a long delay
+		MinDelay:                      10,
+		MaxDelay:                      20,
+		ReportingUploadSizeLimitBytes: 127,
+	})
+	fixture.plugin = fixture.plugin.WithMetrics(metrics.New())
+	if err := fixture.plugin.Start(ctx); err != nil {
+		t.Fatal(err)
+	}
+	defer fixture.server.stop()
+
+	newConfig := *fixture.plugin.Config()
+	eventLimit := int64(100)
+	newConfig.Reporting.BufferSizeLimitEvents = &eventLimit
+	fixture.plugin.Reconfigure(ctx, &newConfig)
+
+	fixture.server.ch = make(chan []EventV1, 1)
+	for range 100 {
+		event := &server.Info{
+			DecisionID: strconv.Itoa(1),
+		}
+		if err := fixture.plugin.Log(ctx, event); err != nil {
+			t.Fatal(err)
+		}
+	}
+
+	// Each event gets pushed out by the next event, so one stays behind
+	for range 99 {
+		<-fixture.server.ch
+	}
+
+	// Stopping the plugin will flush out the last event
+	fixture.plugin.Stop(ctx)
+	<-fixture.server.ch
+
+	dropped := fixture.plugin.metrics.Counter("decision_logs_dropped_buffer_size_limit_exceeded").Value().(uint64)
+	if dropped != 0 {
+		t.Fatalf("expected dropped %d but got %d", 0, dropped)
+	}
+}
