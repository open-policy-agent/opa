// Copyright 2018 The OPA Authors.  All rights reserved.
// Use of this source code is governed by an Apache2
// license that can be found in the LICENSE file.

package logs

import (
	"context"
	"sync"

	"github.com/open-policy-agent/opa/v1/logging"
	"github.com/open-policy-agent/opa/v1/metrics"
	"github.com/open-policy-agent/opa/v1/plugins/rest"
	"github.com/open-policy-agent/opa/v1/util"
)

type bufferItem struct {
	*EventV1        // an individual event
	chunk    []byte // a ready to upload compressed JSON Array of events
}

// eventBuffer stores and uploads a gzip compressed JSON array of EventV1 entries
type eventBuffer struct {
	buffer               chan *bufferItem // buffer stores JSON encoded EventV1 data
	upload               sync.Mutex       // upload controls that uploads are done sequentially
	client               rest.Client      // client is used to upload the data to the configured service
	uploadPath           string           // uploadPath is the configured HTTP resource path for upload
	uploadSizeLimitBytes int64            // uploadSizeLimitBytes will enforce a maximum payload size to be uploaded
	enc                  *chunkEncoder    // encoder appends events into the gzip compressed JSON array
	metrics              metrics.Metrics
	logger               logging.Logger
}

func newEventBuffer(bufferSizeLimitEvents int64, client rest.Client, uploadPath string, uploadSizeLimitBytes int64) *eventBuffer {
	return &eventBuffer{
		buffer:               make(chan *bufferItem, bufferSizeLimitEvents),
		client:               client,
		uploadPath:           uploadPath,
		uploadSizeLimitBytes: uploadSizeLimitBytes,
		enc:                  newChunkEncoder(uploadSizeLimitBytes),
	}
}

func (b *eventBuffer) WithMetrics(m metrics.Metrics) *eventBuffer {
	b.metrics = m
	b.enc.metrics = m
	return b
}

func (b *eventBuffer) WithLogger(l logging.Logger) *eventBuffer {
	b.logger = l
	return b
}

func (b *eventBuffer) incrMetric(name string) {
	if b.metrics != nil {
		b.metrics.Counter(name).Incr()
	}
}

// Reconfigure updates the user configurable values
// This cannot be called concurrently, this could change the underlying channel.
// Plugin manages a lock to control this so that changes to both buffer types can be managed sequentially.
func (b *eventBuffer) Reconfigure(bufferSizeLimitEvents int64, client rest.Client, uploadPath string, uploadSizeLimitBytes int64) {
	b.client = client
	b.uploadPath = uploadPath
	b.uploadSizeLimitBytes = uploadSizeLimitBytes
	b.enc.Reconfigure(uploadSizeLimitBytes)

	if int64(cap(b.buffer)) == bufferSizeLimitEvents {
		return
	}

	// prevent an upload from pushing events that failed to upload back into a closed buffer
	b.upload.Lock()
	defer b.upload.Unlock()

	close(b.buffer)
	oldBuffer := b.buffer
	b.buffer = make(chan *bufferItem, bufferSizeLimitEvents)

	for event := range oldBuffer {
		b.push(event)
	}
}

// Push attempts to add a new event to the buffer, returning true if an event was dropped.
// This can be called concurrently.
func (b *eventBuffer) Push(event *EventV1) {
	b.push(&bufferItem{EventV1: event})
}

func (b *eventBuffer) push(event *bufferItem) {
	util.PushFIFO(b.buffer, event, b.metrics, logBufferEventDropCounterName)
}

// Upload reads events from the buffer and uploads them to the configured client.
// All the events currently in the buffer are read and written to a gzip compressed JSON array to create a chunk of data.
// Each chunk is limited by the uploadSizeLimitBytes.
func (b *eventBuffer) Upload(ctx context.Context) error {
	b.upload.Lock()
	defer b.upload.Unlock()

	eventLen := len(b.buffer)
	if eventLen == 0 {
		return &bufferEmpty{}
	}

	for range eventLen {
		event := b.readEvent()
		if event == nil {
			break
		}

		var result [][]byte
		if event.chunk != nil {
			result = [][]byte{event.chunk}
		} else {
<<<<<<< HEAD
			var err error
			result, err = encoder.Write(*event.EventV1)
=======
			serialized, err := b.processEvent(event.EventV1)
			if err != nil {
				b.logError("%v", err)
				continue
			}

			result, err = b.enc.WriteBytes(serialized)
>>>>>>> c0871837
			if err != nil {
				b.incrMetric(logEncodingFailureCounterName)
				if b.logger != nil {
					b.logger.Error("encoding failure: %v, dropping event with decision ID: %v", err, event.DecisionID)
				}
				continue
			}
		}

		if err := b.uploadChunks(ctx, result); err != nil {
			return err
		}
	}

	// flush any chunks that didn't hit the upload limit
	result, err := b.enc.Flush()
	if err != nil {
		b.incrMetric(logEncodingFailureCounterName)
		if b.logger != nil {
			b.logger.Error("encoding failure: %v", err)
		}
		return nil
	}

	if err := b.uploadChunks(ctx, result); err != nil {
		return err
	}

	return nil
}

// uploadChunks attempts to upload multiple chunks to the configured client.
// In case of failure all the events are added back to the buffer.
func (b *eventBuffer) uploadChunks(ctx context.Context, result [][]byte) error {
	var finalErr error
	for _, chunk := range result {
		err := uploadChunk(ctx, b.client, b.uploadPath, chunk)

		// if an upload failed, requeue the chunk
		if err != nil {
			finalErr = err
			b.push(&bufferItem{chunk: chunk})
		}
	}
	return finalErr
}

// readEvent does a nonblocking read from the event buffer
func (b *eventBuffer) readEvent() *bufferItem {
	select {
	case event := <-b.buffer:
		return event
	default:
		return nil
	}
}<|MERGE_RESOLUTION|>--- conflicted
+++ resolved
@@ -116,18 +116,8 @@
 		if event.chunk != nil {
 			result = [][]byte{event.chunk}
 		} else {
-<<<<<<< HEAD
 			var err error
 			result, err = encoder.Write(*event.EventV1)
-=======
-			serialized, err := b.processEvent(event.EventV1)
-			if err != nil {
-				b.logError("%v", err)
-				continue
-			}
-
-			result, err = b.enc.WriteBytes(serialized)
->>>>>>> c0871837
 			if err != nil {
 				b.incrMetric(logEncodingFailureCounterName)
 				if b.logger != nil {
