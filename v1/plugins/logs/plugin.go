// Copyright 2018 The OPA Authors.  All rights reserved.
// Use of this source code is governed by an Apache2
// license that can be found in the LICENSE file.

// Package logs implements decision log buffering and uploading.
package logs

import (
	"context"
	"encoding/json"
	"errors"
	"fmt"
	"math"
	"math/rand"
	"net/url"
	"reflect"
	"strings"
	"sync"
	"time"

	"golang.org/x/time/rate"

	"github.com/open-policy-agent/opa/internal/ref"
	"github.com/open-policy-agent/opa/v1/ast"
	"github.com/open-policy-agent/opa/v1/logging"
	"github.com/open-policy-agent/opa/v1/metrics"
	"github.com/open-policy-agent/opa/v1/plugins"
	lstat "github.com/open-policy-agent/opa/v1/plugins/logs/status"
	"github.com/open-policy-agent/opa/v1/plugins/rest"
	"github.com/open-policy-agent/opa/v1/plugins/status"
	"github.com/open-policy-agent/opa/v1/rego"
	"github.com/open-policy-agent/opa/v1/server"
	"github.com/open-policy-agent/opa/v1/storage"
	"github.com/open-policy-agent/opa/v1/util"
)

// Logger defines the interface for decision logging plugins.
type Logger interface {
	plugins.Plugin

	Log(context.Context, EventV1) error
}

// EventV1 represents a decision log event.
// WARNING: The AST() function for EventV1 must be kept in sync with
// the struct. Any changes here MUST be reflected in the AST()
// implementation below.
type EventV1 struct {
	Labels         map[string]string       `json:"labels"`
	DecisionID     string                  `json:"decision_id"`
	TraceID        string                  `json:"trace_id,omitempty"`
	SpanID         string                  `json:"span_id,omitempty"`
	Revision       string                  `json:"revision,omitempty"` // Deprecated: Use Bundles instead
	Bundles        map[string]BundleInfoV1 `json:"bundles,omitempty"`
	Path           string                  `json:"path,omitempty"`
	Query          string                  `json:"query,omitempty"`
	Input          *any                    `json:"input,omitempty"`
	Result         *any                    `json:"result,omitempty"`
	MappedResult   *any                    `json:"mapped_result,omitempty"`
	NDBuiltinCache *any                    `json:"nd_builtin_cache,omitempty"`
	Erased         []string                `json:"erased,omitempty"`
	Masked         []string                `json:"masked,omitempty"`
	Error          error                   `json:"error,omitempty"`
	RequestedBy    string                  `json:"requested_by,omitempty"`
	Timestamp      time.Time               `json:"timestamp"`
	Metrics        map[string]any          `json:"metrics,omitempty"`
	RequestID      uint64                  `json:"req_id,omitempty"`
	RequestContext *RequestContext         `json:"request_context,omitempty"`

	inputAST ast.Value
}

// BundleInfoV1 describes a bundle associated with a decision log event.
type BundleInfoV1 struct {
	Revision string `json:"revision,omitempty"`
}

type RequestContext struct {
	HTTPRequest *HTTPRequestContext `json:"http,omitempty"`
}

type HTTPRequestContext struct {
	Headers map[string][]string `json:"headers,omitempty"`
}

// AST returns the BundleInfoV1 as an AST value
func (b *BundleInfoV1) AST() ast.Value {
	result := ast.NewObject()
	if len(b.Revision) > 0 {
		result.Insert(ast.StringTerm("revision"), ast.StringTerm(b.Revision))
	}
	return result
}

// Key ast.Term values for the Rego AST representation of the EventV1
var labelsKey = ast.StringTerm("labels")
var decisionIDKey = ast.StringTerm("decision_id")
var revisionKey = ast.StringTerm("revision")
var bundlesKey = ast.StringTerm("bundles")
var pathKey = ast.StringTerm("path")
var queryKey = ast.StringTerm("query")
var inputKey = ast.StringTerm("input")
var resultKey = ast.StringTerm("result")
var mappedResultKey = ast.StringTerm("mapped_result")
var ndBuiltinCacheKey = ast.StringTerm("nd_builtin_cache")
var erasedKey = ast.StringTerm("erased")
var maskedKey = ast.StringTerm("masked")
var errorKey = ast.StringTerm("error")
var requestedByKey = ast.StringTerm("requested_by")
var timestampKey = ast.StringTerm("timestamp")
var metricsKey = ast.StringTerm("metrics")
var requestIDKey = ast.StringTerm("req_id")

// AST returns the Rego AST representation for a given EventV1 object.
// This avoids having to round trip through JSON while applying a decision log
// mask policy to the event.
func (e *EventV1) AST() (ast.Value, error) {
	var err error
	event := ast.NewObject()

	if e.Labels != nil {
		labelsObj := ast.NewObject()
		for k, v := range e.Labels {
			labelsObj.Insert(ast.StringTerm(k), ast.StringTerm(v))
		}
		event.Insert(labelsKey, ast.NewTerm(labelsObj))
	} else {
		event.Insert(labelsKey, ast.NullTerm())
	}

	event.Insert(decisionIDKey, ast.StringTerm(e.DecisionID))

	if len(e.Revision) > 0 {
		event.Insert(revisionKey, ast.StringTerm(e.Revision))
	}

	if len(e.Bundles) > 0 {
		bundlesObj := ast.NewObject()
		for k, v := range e.Bundles {
			bundlesObj.Insert(ast.StringTerm(k), ast.NewTerm(v.AST()))
		}
		event.Insert(bundlesKey, ast.NewTerm(bundlesObj))
	}

	if len(e.Path) > 0 {
		event.Insert(pathKey, ast.StringTerm(e.Path))
	}

	if len(e.Query) > 0 {
		event.Insert(queryKey, ast.StringTerm(e.Query))
	}

	if e.Input != nil {
		if e.inputAST == nil {
			e.inputAST, err = roundtripJSONToAST(e.Input)
			if err != nil {
				return nil, err
			}
		}
		event.Insert(inputKey, ast.NewTerm(e.inputAST))
	}

	if e.Result != nil {
		results, err := roundtripJSONToAST(e.Result)
		if err != nil {
			return nil, err
		}
		event.Insert(resultKey, ast.NewTerm(results))
	}

	if e.MappedResult != nil {
		mResults, err := roundtripJSONToAST(e.MappedResult)
		if err != nil {
			return nil, err
		}
		event.Insert(mappedResultKey, ast.NewTerm(mResults))
	}

	if e.NDBuiltinCache != nil {
		ndbCache, err := roundtripJSONToAST(e.NDBuiltinCache)
		if err != nil {
			return nil, err
		}
		event.Insert(ndBuiltinCacheKey, ast.NewTerm(ndbCache))
	}

	if len(e.Erased) > 0 {
		erased := make([]*ast.Term, len(e.Erased))
		for i, v := range e.Erased {
			erased[i] = ast.StringTerm(v)
		}
		event.Insert(erasedKey, ast.NewTerm(ast.NewArray(erased...)))
	}

	if len(e.Masked) > 0 {
		masked := make([]*ast.Term, len(e.Masked))
		for i, v := range e.Masked {
			masked[i] = ast.StringTerm(v)
		}
		event.Insert(maskedKey, ast.NewTerm(ast.NewArray(masked...)))
	}

	if e.Error != nil {
		evalErr, err := roundtripJSONToAST(e.Error)
		if err != nil {
			return nil, err
		}
		event.Insert(errorKey, ast.NewTerm(evalErr))
	}

	if len(e.RequestedBy) > 0 {
		event.Insert(requestedByKey, ast.StringTerm(e.RequestedBy))
	}

	// Use the timestamp JSON marshaller to ensure the format is the same as
	// round tripping through JSON.
	timeBytes, err := e.Timestamp.MarshalJSON()
	if err != nil {
		return nil, err
	}
	event.Insert(timestampKey, ast.StringTerm(strings.Trim(string(timeBytes), "\"")))

	if e.Metrics != nil {
		m, err := ast.InterfaceToValue(e.Metrics)
		if err != nil {
			return nil, err
		}
		event.Insert(metricsKey, ast.NewTerm(m))
	}

	if e.RequestID > 0 {
		event.Insert(requestIDKey, ast.UIntNumberTerm(e.RequestID))
	}

	return event, nil
}

func roundtripJSONToAST(x any) (ast.Value, error) {
	rawPtr := util.Reference(x)
	// roundtrip through json: this turns slices (e.g. []string, []bool) into
	// []any, the only array type ast.InterfaceToValue can work with
	if err := util.RoundTrip(rawPtr); err != nil {
		return nil, err
	}

	return ast.InterfaceToValue(*rawPtr)
}

const (
	// min amount of time to wait following a failure
	minRetryDelay                       = time.Millisecond * 100
	defaultMinDelaySeconds              = int64(300)
	defaultMaxDelaySeconds              = int64(600)
	defaultBufferSizeLimitEvents        = int64(10000)
	defaultUploadSizeLimitBytes         = int64(32768) // 32KB limit
	defaultBufferSizeLimitBytes         = int64(0)     // unlimited
	defaultMaskDecisionPath             = "/system/log/mask"
	defaultDropDecisionPath             = "/system/log/drop"
	logRateLimitExDropCounterName       = "decision_logs_dropped_rate_limit_exceeded"
	logBufferEventDropCounterName       = "decision_logs_dropped_buffer_size_limit_exceeded"
	logBufferSizeLimitExDropCounterName = "decision_logs_dropped_buffer_size_limit_bytes_exceeded"
	logEncodingFailureCounterName       = "decision_logs_encoding_failure"
	defaultResourcePath                 = "/logs"
	sizeBufferType                      = "size"
	eventBufferType                     = "event"
)

// ReportingConfig represents configuration for the plugin's reporting behaviour.
type ReportingConfig struct {
	BufferType            string               `json:"buffer_type,omitempty"`              // toggles how the buffer stores events, defaults to using bytes
	BufferSizeLimitBytes  *int64               `json:"buffer_size_limit_bytes,omitempty"`  // max size of in-memory size buffer
	BufferSizeLimitEvents *int64               `json:"buffer_size_limit_events,omitempty"` // max size of in-memory event channel buffer
	UploadSizeLimitBytes  *int64               `json:"upload_size_limit_bytes,omitempty"`  // max size of upload payload
	MinDelaySeconds       *int64               `json:"min_delay_seconds,omitempty"`        // min amount of time to wait between successful poll attempts
	MaxDelaySeconds       *int64               `json:"max_delay_seconds,omitempty"`        // max amount of time to wait between poll attempts
	MaxDecisionsPerSecond *float64             `json:"max_decisions_per_second,omitempty"` // max number of decision logs to buffer per second
	Trigger               *plugins.TriggerMode `json:"trigger,omitempty"`                  // trigger mode
}

type RequestContextConfig struct {
	HTTPRequest *HTTPRequestContextConfig `json:"http,omitempty"`
}

type HTTPRequestContextConfig struct {
	Headers []string `json:"headers,omitempty"`
}

// Config represents the plugin configuration.
type Config struct {
	Plugin          *string              `json:"plugin"`
	Service         string               `json:"service"`
	PartitionName   string               `json:"partition_name,omitempty"`
	Reporting       ReportingConfig      `json:"reporting"`
	RequestContext  RequestContextConfig `json:"request_context"`
	MaskDecision    *string              `json:"mask_decision"`
	DropDecision    *string              `json:"drop_decision"`
	ConsoleLogs     bool                 `json:"console"`
	Resource        *string              `json:"resource"`
	NDBuiltinCache  bool                 `json:"nd_builtin_cache,omitempty"`
	maskDecisionRef ast.Ref
	dropDecisionRef ast.Ref
}

func (c *Config) validateAndInjectDefaults(services []string, pluginsList []string, trigger *plugins.TriggerMode) error {

	if c.Plugin != nil {
		var found bool
		for _, other := range pluginsList {
			if other == *c.Plugin {
				found = true
				break
			}
		}
		if !found {
			return fmt.Errorf("invalid plugin name %q in decision_logs", *c.Plugin)
		}
	} else if c.Service == "" && len(services) != 0 && !c.ConsoleLogs {
		// For backwards compatibility allow defaulting to the first
		// service listed, but only if console logging is disabled. If enabled
		// we can't tell if the deployer wanted to use only console logs or
		// both console logs and the default service option.
		c.Service = services[0]
	} else if c.Service != "" {
		found := false

		for _, svc := range services {
			if svc == c.Service {
				found = true
				break
			}
		}

		if !found {
			return fmt.Errorf("invalid service name %q in decision_logs", c.Service)
		}
	}

	t, err := plugins.ValidateAndInjectDefaultsForTriggerMode(trigger, c.Reporting.Trigger)
	if err != nil {
		return fmt.Errorf("invalid decision_log config: %w", err)
	}
	c.Reporting.Trigger = t

	min := defaultMinDelaySeconds
	max := defaultMaxDelaySeconds

	// reject bad min/max values
	if c.Reporting.MaxDelaySeconds != nil && c.Reporting.MinDelaySeconds != nil {
		if *c.Reporting.MaxDelaySeconds < *c.Reporting.MinDelaySeconds {
			return errors.New("max reporting delay must be >= min reporting delay in decision_logs")
		}
		min = *c.Reporting.MinDelaySeconds
		max = *c.Reporting.MaxDelaySeconds
	} else if c.Reporting.MaxDelaySeconds == nil && c.Reporting.MinDelaySeconds != nil {
		return errors.New("reporting configuration missing 'max_delay_seconds' in decision_logs")
	} else if c.Reporting.MinDelaySeconds == nil && c.Reporting.MaxDelaySeconds != nil {
		return errors.New("reporting configuration missing 'min_delay_seconds' in decision_logs")
	}

	// scale to seconds
	minSeconds := int64(time.Duration(min) * time.Second)
	c.Reporting.MinDelaySeconds = &minSeconds

	maxSeconds := int64(time.Duration(max) * time.Second)
	c.Reporting.MaxDelaySeconds = &maxSeconds

	// default the upload size limit
	uploadLimit := defaultUploadSizeLimitBytes
	if c.Reporting.UploadSizeLimitBytes != nil {
		uploadLimit = *c.Reporting.UploadSizeLimitBytes
	}

	c.Reporting.UploadSizeLimitBytes = &uploadLimit

	if c.Reporting.BufferType == "" {
		c.Reporting.BufferType = sizeBufferType
	} else if c.Reporting.BufferType != eventBufferType && c.Reporting.BufferType != sizeBufferType {
		return fmt.Errorf("invalid buffer type %q, expected %q or %q", c.Reporting.BufferType, eventBufferType, sizeBufferType)
	}

	if c.Reporting.BufferType == eventBufferType && c.Reporting.BufferSizeLimitBytes != nil {
		return fmt.Errorf("invalid decision_log config, 'buffer_size_limit_bytes' isn't supported for the %v buffer type", eventBufferType)
	}
	if c.Reporting.BufferType == sizeBufferType && c.Reporting.BufferSizeLimitEvents != nil {
		return fmt.Errorf("invalid decision_log config, 'buffer_size_limit_events' isn't supported for the %v buffer type", sizeBufferType)
	}

	if c.Reporting.BufferSizeLimitBytes != nil && c.Reporting.MaxDecisionsPerSecond != nil {
		return errors.New("invalid decision_log config, specify either 'buffer_size_limit_bytes' or 'max_decisions_per_second'")
	}

	// default the buffer size limit
	sizeBufferLimit := defaultBufferSizeLimitBytes
	if c.Reporting.BufferSizeLimitBytes != nil {
		if *c.Reporting.BufferSizeLimitBytes <= int64(0) {
			return errors.New("invalid decision_log config, 'buffer_size_limit_bytes' must be higher than 0")
		}
		sizeBufferLimit = *c.Reporting.BufferSizeLimitBytes
	}
	c.Reporting.BufferSizeLimitBytes = &sizeBufferLimit

	eventBufferLimit := defaultBufferSizeLimitEvents
	if c.Reporting.BufferSizeLimitEvents != nil {
		if *c.Reporting.BufferSizeLimitEvents <= int64(0) {
			return errors.New("invalid decision_log config, 'buffer_size_limit_entries' must be higher than 0")
		}
		eventBufferLimit = *c.Reporting.BufferSizeLimitEvents
	}
	c.Reporting.BufferSizeLimitEvents = &eventBufferLimit

	if c.MaskDecision == nil {
		maskDecision := defaultMaskDecisionPath
		c.MaskDecision = &maskDecision
	}

	c.maskDecisionRef, err = ref.ParseDataPath(*c.MaskDecision)
	if err != nil {
		return fmt.Errorf("invalid mask_decision in decision_logs: %w", err)
	}

	if c.DropDecision == nil {
		dropDecision := defaultDropDecisionPath
		c.DropDecision = &dropDecision
	}

	c.dropDecisionRef, err = ref.ParseDataPath(*c.DropDecision)
	if err != nil {
		return fmt.Errorf("invalid drop_decision in decision_logs: %w", err)
	}

	if c.PartitionName != "" {
		resourcePath := fmt.Sprintf("/logs/%v", c.PartitionName)
		c.Resource = &resourcePath
	} else if c.Resource == nil {
		resourcePath := defaultResourcePath
		c.Resource = &resourcePath
	} else {
		if _, err := url.Parse(*c.Resource); err != nil {
			return fmt.Errorf("invalid resource path %q: %w", *c.Resource, err)
		}
	}

	return nil
}

// Plugin implements decision log buffering and uploading.
type Plugin struct {
	manager       *plugins.Manager
	config        Config
	runningBuffer string
	reconfigMtx   sync.RWMutex // reconfigMtx blocks reads/writes on buffer reconfiguration
	eventBuffer   *eventBuffer
	buffer        *logBuffer
	enc           *chunkEncoder
	mtx           sync.Mutex
	statusMtx     sync.Mutex
	stop          chan chan struct{}
	reconfig      chan reconfigure
	preparedMask  prepareOnce
	preparedDrop  prepareOnce
	limiter       *rate.Limiter
	metrics       metrics.Metrics
	logger        logging.Logger
	status        *lstat.Status
}

type prepareOnce struct {
	once          *sync.Once
	preparedQuery *rego.PreparedEvalQuery
	err           error
}

func newPrepareOnce() *prepareOnce {
	return &prepareOnce{
		once: new(sync.Once),
	}
}

func (po *prepareOnce) drop() {
	po.once = new(sync.Once)
}

func (po *prepareOnce) prepareOnce(f func() (*rego.PreparedEvalQuery, error)) (*rego.PreparedEvalQuery, error) {
	po.once.Do(func() {
		po.preparedQuery, po.err = f()
	})
	return po.preparedQuery, po.err
}

type reconfigure struct {
	config any
	done   chan struct{}
}

// ParseConfig validates the config and injects default values.
func ParseConfig(config []byte, services []string, pluginList []string) (*Config, error) {
	t := plugins.DefaultTriggerMode
	return NewConfigBuilder().
		WithBytes(config).
		WithServices(services).
		WithPlugins(pluginList).
		WithTriggerMode(&t).
		Parse()
}

// ConfigBuilder assists in the construction of the plugin configuration.
type ConfigBuilder struct {
	raw      []byte
	services []string
	plugins  []string
	trigger  *plugins.TriggerMode
}

// NewConfigBuilder returns a new ConfigBuilder to build and parse the plugin config.
func NewConfigBuilder() *ConfigBuilder {
	return &ConfigBuilder{}
}

// WithBytes sets the raw plugin config.
func (b *ConfigBuilder) WithBytes(config []byte) *ConfigBuilder {
	b.raw = config
	return b
}

// WithServices sets the services that implement control plane APIs.
func (b *ConfigBuilder) WithServices(services []string) *ConfigBuilder {
	b.services = services
	return b
}

// WithPlugins sets the list of named plugins for decision logging.
func (b *ConfigBuilder) WithPlugins(plugins []string) *ConfigBuilder {
	b.plugins = plugins
	return b
}

// WithTriggerMode sets the plugin trigger mode.
func (b *ConfigBuilder) WithTriggerMode(trigger *plugins.TriggerMode) *ConfigBuilder {
	b.trigger = trigger
	return b
}

// Parse validates the config and injects default values.
func (b *ConfigBuilder) Parse() (*Config, error) {
	if b.raw == nil {
		return nil, nil
	}

	var parsedConfig Config

	if err := util.Unmarshal(b.raw, &parsedConfig); err != nil {
		return nil, err
	}

	if parsedConfig.Plugin == nil && parsedConfig.Service == "" && len(b.services) == 0 && !parsedConfig.ConsoleLogs {
		// Nothing to validate or inject
		return nil, nil
	}

	if err := parsedConfig.validateAndInjectDefaults(b.services, b.plugins, b.trigger); err != nil {
		return nil, err
	}

	return &parsedConfig, nil
}

// New returns a new Plugin with the given config.
func New(parsedConfig *Config, manager *plugins.Manager) *Plugin {

	plugin := &Plugin{
		manager:      manager,
		config:       *parsedConfig,
		stop:         make(chan chan struct{}),
		enc:          newChunkEncoder(*parsedConfig.Reporting.UploadSizeLimitBytes),
<<<<<<< HEAD
		logger:       manager.Logger().WithFields(map[string]interface{}{"plugin": Name}),
		reconfig:     make(chan reconfigure),
=======
		reconfig:     make(chan reconfigure),
		logger:       manager.Logger().WithFields(map[string]any{"plugin": Name}),
>>>>>>> e43ef0a9
		status:       &lstat.Status{},
		preparedDrop: *newPrepareOnce(),
		preparedMask: *newPrepareOnce(),
	}

	plugin.enc.WithLogger(plugin.logger)

	switch parsedConfig.Reporting.BufferType {
	case eventBufferType:
		plugin.eventBuffer = newEventBuffer(
			*parsedConfig.Reporting.BufferSizeLimitEvents,
			plugin.manager.Client(plugin.config.Service),
			*parsedConfig.Resource,
			*parsedConfig.Reporting.UploadSizeLimitBytes,
		).WithLogger(plugin.logger).WithMetrics(plugin.metrics)
		plugin.runningBuffer = eventBufferType
	case sizeBufferType:
		plugin.buffer = newLogBuffer(*parsedConfig.Reporting.BufferSizeLimitBytes)
		plugin.runningBuffer = sizeBufferType
	}

	if parsedConfig.Reporting.MaxDecisionsPerSecond != nil {
		limit := *parsedConfig.Reporting.MaxDecisionsPerSecond
		plugin.limiter = rate.NewLimiter(rate.Limit(limit), int(math.Max(1, limit)))
	}

	manager.RegisterCompilerTrigger(plugin.compilerUpdated)

	manager.UpdatePluginStatus(Name, &plugins.Status{State: plugins.StateNotReady})

	return plugin
}

// WithMetrics sets the global metrics provider to be used by the plugin.
func (p *Plugin) WithMetrics(m metrics.Metrics) *Plugin {
	p.metrics = m
	p.enc.WithMetrics(m)
	return p
}

// Name identifies the plugin on manager.
const Name = "decision_logs"

// Lookup returns the decision logs plugin registered with the manager.
func Lookup(manager *plugins.Manager) *Plugin {
	if p := manager.Plugin(Name); p != nil {
		return p.(*Plugin)
	}
	return nil
}

// Start starts the plugin.
func (p *Plugin) Start(_ context.Context) error {
	p.logger.Info("Starting decision logger.")
	go p.loop()
	p.manager.UpdatePluginStatus(Name, &plugins.Status{State: plugins.StateOK})
	return nil
}

// Stop stops the plugin.
func (p *Plugin) Stop(ctx context.Context) {
	p.logger.Info("Stopping decision logger.")

	if *p.config.Reporting.Trigger == plugins.TriggerPeriodic {
		if _, ok := ctx.Deadline(); ok && p.config.Service != "" {
			p.flushDecisions(ctx)
		}
	}

	done := make(chan struct{})
	p.stop <- done
	<-done
	p.manager.UpdatePluginStatus(Name, &plugins.Status{State: plugins.StateNotReady})
}

// Config returns the plugin's current configuration
func (p *Plugin) Config() *Config {
	return &p.config
}

func (p *Plugin) flushDecisions(ctx context.Context) {
	p.logger.Info("Flushing decision logs.")

	done := make(chan bool)

	go func(ctx context.Context, done chan bool) {
		for ctx.Err() == nil {
			if err := p.oneShot(ctx); err != nil && !errors.Is(err, &bufferEmpty{}) {
				p.logger.Error("Error flushing decisions: %s", err)
				// Wait some before retrying, but skip incrementing interval since we are shutting down
				time.Sleep(1 * time.Second)
			} else {
				done <- true
				return
			}
		}
	}(ctx, done)

	select {
	case <-done:
		p.logger.Info("All decisions in buffer uploaded.")
	case <-ctx.Done():
		switch ctx.Err() {
		case context.DeadlineExceeded, context.Canceled:
			p.logger.Error("Plugin stopped with decisions possibly still in buffer.")
		}
	}
}

// Log appends a decision log event to the buffer for uploading.
func (p *Plugin) Log(ctx context.Context, decision *server.Info) error {
	bundles := map[string]BundleInfoV1{}
	for name, info := range decision.Bundles {
		bundles[name] = BundleInfoV1{Revision: info.Revision}
	}

	event := EventV1{
		Labels:         p.manager.Labels(),
		DecisionID:     decision.DecisionID,
		TraceID:        decision.TraceID,
		SpanID:         decision.SpanID,
		Revision:       decision.Revision,
		Bundles:        bundles,
		Path:           decision.Path,
		Query:          decision.Query,
		Input:          decision.Input,
		Result:         decision.Results,
		MappedResult:   decision.MappedResults,
		NDBuiltinCache: decision.NDBuiltinCache,
		RequestedBy:    decision.RemoteAddr,
		Timestamp:      decision.Timestamp,
		RequestID:      decision.RequestID,
		inputAST:       decision.InputAST,
	}

	headers := map[string][]string{}
	rctx := p.config.RequestContext

	if rctx.HTTPRequest != nil && len(rctx.HTTPRequest.Headers) > 0 && decision.HTTPRequestContext.Header != nil {
		for _, h := range rctx.HTTPRequest.Headers {
			values := decision.HTTPRequestContext.Header.Values(h)
			if len(values) > 0 {
				headers[h] = decision.HTTPRequestContext.Header.Values(h)
			}
		}
	}

	if len(headers) > 0 {
		event.RequestContext = &RequestContext{HTTPRequest: &HTTPRequestContext{Headers: headers}}
	}

	input, err := event.AST()
	if err != nil {
		return err
	}

	drop, err := p.dropEvent(ctx, decision.Txn, input)
	if err != nil {
		p.logger.Error("Log drop decision failed: %v.", err)
		return nil
	}

	if drop {
		p.logger.Debug("Decision log event to path %v dropped", event.Path)
		return nil
	}

	if decision.Metrics != nil {
		event.Metrics = decision.Metrics.All()
	}

	if decision.Error != nil {
		event.Error = decision.Error
	}

	if err := p.maskEvent(ctx, decision.Txn, input, &event); err != nil {
		// TODO(tsandall): see note below about error handling.
		p.logger.Error("Log event masking failed: %v.", err)
		return nil
	}

	if p.config.ConsoleLogs {
		if err := p.logEvent(event); err != nil {
			p.logger.Error("Failed to log to console: %v.", err)
		}
	}

	if p.config.Service != "" {
		p.encodeAndBufferEvent(event)
	}

	if p.config.Plugin != nil {
		proxy, ok := p.manager.Plugin(*p.config.Plugin).(Logger)
		if !ok {
			return errors.New("plugin does not implement Logger interface")
		}
		return proxy.Log(ctx, event)
	}

	return nil
}

// Reconfigure notifies the plugin with a new configuration.
func (p *Plugin) Reconfigure(_ context.Context, config any) {

	done := make(chan struct{})
	p.reconfig <- reconfigure{config: config, done: done}

	p.preparedMask.drop()
	p.preparedDrop.drop()

	<-done
}

// Trigger can be used to control when the plugin attempts to upload
// a new decision log in manual triggering mode.
func (p *Plugin) Trigger(ctx context.Context) error {
	done := make(chan error)

	go func() {
		if p.config.Service != "" {
			err := p.doOneShot(ctx)
			if err != nil {
				if ctx.Err() == nil {
					done <- err
				}
			}
		}
		close(done)
	}()

	select {
	case err := <-done:
		return err
	case <-ctx.Done():
		return ctx.Err()
	}
}

// compilerUpdated is called when a compiler trigger on the plugin manager
// fires. This indicates a new compiler instance is available. The decision
// logger needs to prepare a new masking query.
func (p *Plugin) compilerUpdated(storage.Transaction) {
	p.preparedMask.drop()
	p.preparedDrop.drop()
}

func (p *Plugin) loop() {
	ctx, cancel := context.WithCancel(context.Background())

	var retry int

	for {
		var waitC chan struct{}

		if *p.config.Reporting.Trigger == plugins.TriggerPeriodic && p.config.Service != "" {
			err := p.doOneShot(ctx)

			var delay time.Duration

			if err == nil {
				min := float64(*p.config.Reporting.MinDelaySeconds)
				max := float64(*p.config.Reporting.MaxDelaySeconds)
				delay = time.Duration(((max - min) * rand.Float64()) + min)
			} else {
				delay = util.DefaultBackoff(float64(minRetryDelay), float64(*p.config.Reporting.MaxDelaySeconds), retry)
			}

			p.logger.Debug("Waiting %v before next upload/retry.", delay)

			waitC = make(chan struct{})
			go func() {
				timer, timerCancel := util.TimerWithCancel(delay)
				select {
				case <-timer.C:
					if err != nil {
						retry++
					} else {
						retry = 0
					}
					close(waitC)
				case <-ctx.Done():
					timerCancel() // explicitly cancel the timer.
				}
			}()
		}

		select {
		case <-waitC:
		case update := <-p.reconfig:
			p.reconfigure(ctx, update.config)
			update.done <- struct{}{}
		case done := <-p.stop:
			cancel()
			done <- struct{}{}
			return
		}
	}
}

type bufferEmpty struct{}

func (*bufferEmpty) Error() string {
	return "buffer is empty"
}

func (p *Plugin) doOneShot(ctx context.Context) error {
	err := p.oneShot(ctx)

	if err != nil {
		if errors.Is(err, &bufferEmpty{}) {
			p.logger.Debug("Log upload queue was empty.")
			err = nil
		} else {
			p.logger.Error("%v.", err)
		}
	} else {
		p.logger.Info("Logs uploaded successfully.")
	}

	p.setStatus(err)
	return err
}

func (p *Plugin) oneShot(ctx context.Context) error {
	if p.runningBuffer == eventBufferType {
		return p.eventBuffer.Upload(ctx)
	}

	// Make a local copy of the plugin's encoder and buffer and create
	// a new encoder and buffer. This is needed as locking the buffer for
	// the upload duration will block policy evaluation and result in
	// increased latency for OPA clients
	p.mtx.Lock()
	oldChunkEnc := p.enc
	oldBuffer := p.buffer
	p.buffer = newLogBuffer(*p.config.Reporting.BufferSizeLimitBytes)
	p.enc = newChunkEncoder(*p.config.Reporting.UploadSizeLimitBytes).WithMetrics(p.metrics).WithLogger(p.logger)
	p.mtx.Unlock()

	// Along with uploading the compressed events in the buffer
	// to the remote server, flush any pending compressed data to the
	// underlying writer and add to the buffer.
	chunk, err := oldChunkEnc.Flush()
	if err != nil {
		return err
	}

	for _, ch := range chunk {
		p.bufferChunk(oldBuffer, ch)
	}

	if oldBuffer.Len() == 0 {
		return &bufferEmpty{}
	}

	for bs := oldBuffer.Pop(); bs != nil; bs = oldBuffer.Pop() {
		if err == nil {
			err = uploadChunk(ctx, p.manager.Client(p.config.Service), *p.config.Resource, bs)
		}
		if err != nil {
			if p.limiter != nil {
				events, decErr := newChunkDecoder(bs).decode()
				if decErr != nil {
					continue
				}

				for i := range events {
					p.encodeAndBufferEvent(events[i])
				}
			} else {
				// requeue the chunk
				p.mtx.Lock()
				p.bufferChunk(p.buffer, bs)
				p.mtx.Unlock()
			}
		}
	}

	return err
}

func (p *Plugin) reconfigure(ctx context.Context, config any) {
	newConfig := config.(*Config)

	if reflect.DeepEqual(p.config, *newConfig) {
		p.logger.Debug("Decision log uploader configuration unchanged.")
		return
	}

	p.logger.Info("Decision log uploader configuration changed.")
	p.config = *newConfig

	p.reconfigMtx.Lock()
	defer p.reconfigMtx.Unlock()

	switch newConfig.Reporting.BufferType {
	case eventBufferType:
		if p.eventBuffer == nil {
			p.eventBuffer = newEventBuffer(
				*p.config.Reporting.BufferSizeLimitEvents,
				p.manager.Client(p.config.Service),
				*p.config.Resource,
				*p.config.Reporting.UploadSizeLimitBytes).WithLogger(p.logger).WithMetrics(p.metrics)
		} else {
			p.eventBuffer.Reconfigure(
				*p.config.Reporting.BufferSizeLimitEvents,
				p.manager.Client(p.config.Service),
				*p.config.Resource,
				*p.config.Reporting.UploadSizeLimitBytes)
		}

		if p.runningBuffer == sizeBufferType {
			if err := p.oneShot(ctx); err != nil && !errors.Is(err, &bufferEmpty{}) {
				p.setStatus(err)
			}
		}

		p.runningBuffer = eventBufferType
	case sizeBufferType:
		if p.runningBuffer == eventBufferType {
			if err := p.eventBuffer.Upload(ctx); err != nil && !errors.Is(err, &bufferEmpty{}) {
				p.setStatus(err)
			}
		}

		if p.buffer == nil {
			p.buffer = newLogBuffer(*p.config.Reporting.BufferSizeLimitBytes)
		}

		p.runningBuffer = sizeBufferType
	}
}

// NOTE(philipc): Because ND builtins caching can cause unbounded growth in
// decision log entry size, we do best-effort event encoding here, and when we
// run out of space, we drop the ND builtins cache, and try encoding again.
func (p *Plugin) encodeAndBufferEvent(event EventV1) {
	if p.limiter != nil && !p.limiter.Allow() {
		p.incrMetric(logRateLimitExDropCounterName)
		p.logger.Error("Decision log dropped as rate limit exceeded. Reduce reporting interval or increase rate limit.")
		return
	}

	// only blocks when the buffer is being reconfigured
	p.reconfigMtx.RLock()
	defer p.reconfigMtx.RUnlock()

	if p.runningBuffer == eventBufferType {
		p.eventBuffer.Push(&event)
		return
	}

	p.mtx.Lock()
	defer p.mtx.Unlock()
	result, err := p.enc.Write(event)
	if err != nil {
		return
	}
	for _, chunk := range result {
		p.bufferChunk(p.buffer, chunk)
	}
}

func (p *Plugin) bufferChunk(buffer *logBuffer, bs []byte) {
	dropped := buffer.Push(bs)
	if dropped > 0 {
		p.incrMetric(logBufferEventDropCounterName)
		p.incrMetric(logBufferSizeLimitExDropCounterName)
		p.logger.Error("Dropped %v chunks from buffer. Reduce reporting interval or increase buffer size.", dropped)
	}
}

func (p *Plugin) maskEvent(ctx context.Context, txn storage.Transaction, input ast.Value, event *EventV1) error {
	pq, err := p.preparedMask.prepareOnce(func() (*rego.PreparedEvalQuery, error) {
		var pq rego.PreparedEvalQuery

		query := ast.NewBody(ast.NewExpr(ast.NewTerm(p.config.maskDecisionRef)))

		r := rego.New(
			rego.ParsedQuery(query),
			rego.Compiler(p.manager.GetCompiler()),
			rego.Store(p.manager.Store),
			rego.Transaction(txn),
			rego.Runtime(p.manager.Info),
			rego.EnablePrintStatements(p.manager.EnablePrintStatements()),
			rego.PrintHook(p.manager.PrintHook()),
		)

		pq, err := r.PrepareForEval(context.Background())
		if err != nil {
			return nil, err
		}
		return &pq, nil
	})

	if err != nil {
		return err
	}

	rs, err := pq.Eval(
		ctx,
		rego.EvalParsedInput(input),
		rego.EvalTransaction(txn),
	)

	if err != nil {
		return err
	} else if len(rs) == 0 {
		return nil
	}

	mRuleSet, err := newMaskRuleSet(
		rs[0].Expressions[0].Value,
		func(mRule *maskRule, err error) {
			p.logger.Error("mask rule skipped: %s: %s", mRule.String(), err.Error())
		},
	)
	if err != nil {
		return err
	}

	mRuleSet.Mask(event)

	return nil
}

func (p *Plugin) dropEvent(ctx context.Context, txn storage.Transaction, input ast.Value) (bool, error) {
	var err error

	pq, err := p.preparedDrop.prepareOnce(func() (*rego.PreparedEvalQuery, error) {
		var pq rego.PreparedEvalQuery

		query := ast.NewBody(ast.NewExpr(ast.NewTerm(p.config.dropDecisionRef)))
		r := rego.New(
			rego.ParsedQuery(query),
			rego.Compiler(p.manager.GetCompiler()),
			rego.Store(p.manager.Store),
			rego.Transaction(txn),
			rego.Runtime(p.manager.Info),
			rego.EnablePrintStatements(p.manager.EnablePrintStatements()),
			rego.PrintHook(p.manager.PrintHook()),
		)

		pq, err := r.PrepareForEval(context.Background())
		if err != nil {
			return nil, err
		}
		return &pq, nil
	})

	if err != nil {
		return false, err
	}

	rs, err := pq.Eval(
		ctx,
		rego.EvalParsedInput(input),
		rego.EvalTransaction(txn),
	)

	if err != nil {
		return false, err
	}

	return rs.Allowed(), nil
}

func uploadChunk(ctx context.Context, client rest.Client, uploadPath string, data []byte) error {

	resp, err := client.
		WithHeader("Content-Type", "application/json").
		WithHeader("Content-Encoding", "gzip").
		WithBytes(data).
		Do(ctx, "POST", uploadPath)

	if err != nil {
		return fmt.Errorf("log upload failed: %w", err)
	}

	defer util.Close(resp)

	if resp.StatusCode < 200 || resp.StatusCode >= 300 {
		return lstat.HTTPError{StatusCode: resp.StatusCode}
	}

	return nil
}

func (p *Plugin) logEvent(event EventV1) error {
	eventBuf, err := json.Marshal(&event)
	if err != nil {
		return err
	}
	fields := map[string]any{}
	err = util.UnmarshalJSON(eventBuf, &fields)
	if err != nil {
		return err
	}
	p.manager.ConsoleLogger().WithFields(fields).WithFields(map[string]any{
		"type": "openpolicyagent.org/decision_logs",
	}).Info("Decision Log")
	return nil
}

func (p *Plugin) incrMetric(name string) {
	if p.metrics != nil {
		p.metrics.Counter(name).Incr()
	}
}

func (p *Plugin) setStatus(err error) {
	p.statusMtx.Lock()
	p.status.SetError(err)
	oldStatus := p.status
	p.statusMtx.Unlock()

	if s := status.Lookup(p.manager); s != nil {
		s.UpdateDecisionLogsStatus(*oldStatus)
	}
}<|MERGE_RESOLUTION|>--- conflicted
+++ resolved
@@ -572,13 +572,8 @@
 		config:       *parsedConfig,
 		stop:         make(chan chan struct{}),
 		enc:          newChunkEncoder(*parsedConfig.Reporting.UploadSizeLimitBytes),
-<<<<<<< HEAD
-		logger:       manager.Logger().WithFields(map[string]interface{}{"plugin": Name}),
-		reconfig:     make(chan reconfigure),
-=======
 		reconfig:     make(chan reconfigure),
 		logger:       manager.Logger().WithFields(map[string]any{"plugin": Name}),
->>>>>>> e43ef0a9
 		status:       &lstat.Status{},
 		preparedDrop: *newPrepareOnce(),
 		preparedMask: *newPrepareOnce(),
