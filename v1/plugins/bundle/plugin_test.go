// Copyright 2018 The OPA Authors.  All rights reserved.
// Use of this source code is governed by an Apache2
// license that can be found in the LICENSE file.

// nolint: goconst // string duplication is for test readability.
package bundle

import (
	"bytes"
	"context"
	"errors"
	"fmt"
	"io"
	"net/http"
	"net/http/httptest"
	"os"
	"path"
	"path/filepath"
	"reflect"
	"slices"
	"sort"
	"strings"
	"testing"
	"time"

	"github.com/open-policy-agent/opa/internal/file/archive"
	"github.com/open-policy-agent/opa/internal/runtime"
	"github.com/open-policy-agent/opa/v1/ast"
	"github.com/open-policy-agent/opa/v1/bundle"
	"github.com/open-policy-agent/opa/v1/config"
	"github.com/open-policy-agent/opa/v1/download"
	"github.com/open-policy-agent/opa/v1/keys"
	"github.com/open-policy-agent/opa/v1/logging"
	"github.com/open-policy-agent/opa/v1/metrics"
	"github.com/open-policy-agent/opa/v1/plugins"
	"github.com/open-policy-agent/opa/v1/storage"
	"github.com/open-policy-agent/opa/v1/storage/disk"
	"github.com/open-policy-agent/opa/v1/storage/inmem"
	inmemtst "github.com/open-policy-agent/opa/v1/storage/inmem/test"
	"github.com/open-policy-agent/opa/v1/util"
	"github.com/open-policy-agent/opa/v1/util/test"
)

const (
	deltaBundleSize    = 128
	snapshotBundleSize = 1024
)

func TestPluginOneShot(t *testing.T) {
	t.Parallel()

	ctx := context.Background()
	manager := getTestManager()
	plugin := New(&Config{}, manager)
	bundleName := "test-bundle"
	plugin.status[bundleName] = &Status{Name: bundleName, Metrics: metrics.New()}
	plugin.downloaders[bundleName] = download.New(download.Config{}, plugin.manager.Client(""), bundleName)

	ensurePluginState(t, plugin, plugins.StateNotReady)

	module := "package foo\n\ncorge=1"

	b := bundle.Bundle{
		Manifest: bundle.Manifest{Revision: "quickbrownfaux"},
		Data:     util.MustUnmarshalJSON([]byte(`{"foo": {"bar": 1, "baz": "qux"}}`)).(map[string]interface{}),
		Modules: []bundle.ModuleFile{
			{
				Path:   "/foo/bar",
				Parsed: ast.MustParseModule(module),
				Raw:    []byte(module),
			},
		},
		Etag: "foo",
	}

	b.Manifest.Init()

	plugin.oneShot(ctx, bundleName, download.Update{Bundle: &b, Metrics: metrics.New(), Size: snapshotBundleSize})

	ensurePluginState(t, plugin, plugins.StateOK)

	if status, ok := plugin.status[bundleName]; !ok {
		t.Fatalf("Expected to find status for %s, found nil", bundleName)
	} else if status.Type != bundle.SnapshotBundleType {
		t.Fatalf("expected snapshot bundle but got %v", status.Type)
	} else if status.Size != snapshotBundleSize {
		t.Fatalf("expected snapshot bundle size %d but got %d", snapshotBundleSize, status.Size)
	}

	txn := storage.NewTransactionOrDie(ctx, manager.Store)
	defer manager.Store.Abort(ctx, txn)

	ids, err := manager.Store.ListPolicies(ctx, txn)
	if err != nil {
		t.Fatal(err)
	} else if len(ids) != 1 {
		t.Fatal("Expected 1 policy")
	}

	bs, err := manager.Store.GetPolicy(ctx, txn, ids[0])
	exp := []byte("package foo\n\ncorge=1")
	if err != nil {
		t.Fatal(err)
	} else if !bytes.Equal(bs, exp) {
		t.Fatalf("Bad policy content. Exp:\n%v\n\nGot:\n\n%v", string(exp), string(bs))
	}

	data, err := manager.Store.Read(ctx, txn, storage.Path{})
	expData := util.MustUnmarshalJSON([]byte(`{
		"foo": {"bar": 1, "baz": "qux"}, 
		"system": {
			"bundles": {"test-bundle": {"etag": "foo", "manifest": {"revision": "quickbrownfaux", "roots": [""]}}},
			"modules": {"test-bundle/foo/bar": {"rego_version": 1}}
		}
	}`))
	if err != nil {
		t.Fatal(err)
	} else if !reflect.DeepEqual(data, expData) {
		t.Fatalf("Bad data content. Exp:\n%v\n\nGot:\n\n%v", expData, data)
	}
}

func TestPluginOneShotWithAstStore(t *testing.T) {
	t.Parallel()

	ctx := context.Background()
	store := inmem.NewWithOpts(inmem.OptRoundTripOnWrite(false), inmem.OptReturnASTValuesOnRead(true))
	manager := getTestManagerWithOpts(nil, store)
	plugin := New(&Config{}, manager)
	bundleName := "test-bundle"
	plugin.status[bundleName] = &Status{Name: bundleName, Metrics: metrics.New()}
	plugin.downloaders[bundleName] = download.New(download.Config{}, plugin.manager.Client(""), bundleName)

	ensurePluginState(t, plugin, plugins.StateNotReady)

	b := bundle.Bundle{
		Manifest: bundle.Manifest{Revision: "quickbrownfaux"},
		Data:     util.MustUnmarshalJSON([]byte(`{"foo": {"bar": 1, "baz": "qux"}}`)).(map[string]interface{}),
		Etag:     "foo",
	}

	b.Manifest.Init()

	plugin.oneShot(ctx, bundleName, download.Update{Bundle: &b, Metrics: metrics.New(), Size: snapshotBundleSize})

	ensurePluginState(t, plugin, plugins.StateOK)

	if status, ok := plugin.status[bundleName]; !ok {
		t.Fatalf("Expected to find status for %s, found nil", bundleName)
	} else if status.Type != bundle.SnapshotBundleType {
		t.Fatalf("expected snapshot bundle but got %v", status.Type)
	} else if status.Size != snapshotBundleSize {
		t.Fatalf("expected snapshot bundle size %d but got %d", snapshotBundleSize, status.Size)
	}

	txn := storage.NewTransactionOrDie(ctx, manager.Store)
	defer manager.Store.Abort(ctx, txn)

	data, err := manager.Store.Read(ctx, txn, storage.Path{})
	expData := ast.MustParseTerm(`{"foo": {"bar": 1, "baz": "qux"}, "system": {"bundles": {"test-bundle": {"etag": "foo", "manifest": {"revision": "quickbrownfaux", "roots": [""]}}}}}`)
	if err != nil {
		t.Fatal(err)
	} else if ast.Compare(data, expData) != 0 {
		t.Fatalf("Bad data content. Exp:\n%v\n\nGot:\n\n%v", expData, data)
	}
}

func TestPluginOneShotV1Compatible(t *testing.T) {
	t.Parallel()

	// Note: modules are parsed before passed to plugin, so any expected errors must be triggered by the compiler stage.
	tests := []struct {
		note         string
		v1Compatible bool
		module       string
		expErrs      []string
	}{
		{
			note: "v0.x",
			module: `package foo
import future.keywords
corge contains 1 if {
	input.x == 2
}`,
		},
		{
			note: "v0.x, shadowed import (no error)",
			module: `package foo
import future.keywords
import data.foo
import data.bar as foo
corge contains 1 if {
	input.x == 2
}`,
		},
		{
			note:         "v1.0",
			v1Compatible: true,
			module: `package foo
corge contains 1 if {
	input.x == 2
}`,
		},
		{
			note:         "v1.0, shadowed import",
			v1Compatible: true,
			module: `package foo
import data.foo
import data.bar as foo
corge contains 1 if {
	input.x == 2
}`,
			expErrs: []string{
				"rego_compile_error: import must not shadow import data.foo",
			},
		},
	}

	for _, tc := range tests {
		t.Run(tc.note, func(t *testing.T) {
			regoVersion := ast.RegoV0
			if tc.v1Compatible {
				regoVersion = ast.RegoV1
			}
			popts := ast.ParserOptions{RegoVersion: regoVersion}

			ctx := context.Background()
			manager := getTestManager()
			plugin := New(&Config{}, manager)
			bundleName := "test-bundle"
			plugin.status[bundleName] = &Status{Name: bundleName, Metrics: metrics.New()}
			plugin.downloaders[bundleName] = download.New(download.Config{}, plugin.manager.Client(""), bundleName)

			ensurePluginState(t, plugin, plugins.StateNotReady)

			b := bundle.Bundle{
				Manifest: bundle.Manifest{Revision: "quickbrownfaux"},
				Data:     map[string]interface{}{},
				Modules: []bundle.ModuleFile{
					{
						Path:   "/foo/bar",
						Parsed: ast.MustParseModuleWithOpts(tc.module, popts),
						Raw:    []byte(tc.module),
					},
				},
				Etag: "foo",
			}

			b.Manifest.Init()

			plugin.oneShot(ctx, bundleName, download.Update{Bundle: &b, Metrics: metrics.New(), Size: snapshotBundleSize})

			if tc.expErrs != nil {
				ensurePluginState(t, plugin, plugins.StateNotReady)

				if status, ok := plugin.status[bundleName]; !ok {
					t.Fatalf("Expected to find status for %s, found nil", bundleName)
				} else if status.Type != bundle.SnapshotBundleType {
					t.Fatalf("expected snapshot bundle but got %v", status.Type)
				} else if errs := status.Errors; len(errs) != len(tc.expErrs) {
					t.Fatalf("expected errors:\n\n%v\n\nbut got:\n\n%v", tc.expErrs, errs)
				} else {
					for _, expErr := range tc.expErrs {
						found := false
						for _, err := range errs {
							if strings.Contains(err.Error(), expErr) {
								found = true
								break
							}
						}
						if !found {
							t.Fatalf("expected error:\n\n%v\n\nbut got:\n\n%v", expErr, errs)
						}
					}
				}
			} else {
				ensurePluginState(t, plugin, plugins.StateOK)

				if status, ok := plugin.status[bundleName]; !ok {
					t.Fatalf("Expected to find status for %s, found nil", bundleName)
				} else if status.Type != bundle.SnapshotBundleType {
					t.Fatalf("expected snapshot bundle but got %v", status.Type)
				} else if status.Size != snapshotBundleSize {
					t.Fatalf("expected snapshot bundle size %d but got %d", snapshotBundleSize, status.Size)
				}

				txn := storage.NewTransactionOrDie(ctx, manager.Store)
				defer manager.Store.Abort(ctx, txn)

				ids, err := manager.Store.ListPolicies(ctx, txn)
				if err != nil {
					t.Fatal(err)
				} else if len(ids) != 1 {
					t.Fatal("Expected 1 policy")
				}

				bs, err := manager.Store.GetPolicy(ctx, txn, ids[0])
				exp := []byte(tc.module)
				if err != nil {
					t.Fatal(err)
				} else if !bytes.Equal(bs, exp) {
					t.Fatalf("Bad policy content. Exp:\n%v\n\nGot:\n\n%v", string(exp), string(bs))
				}
			}
		})
	}
}

func TestPluginOneShotWithBundleRegoVersion(t *testing.T) {
	t.Parallel()

	// Note: modules are parsed before passed to plugin, so any expected errors must be triggered by the compiler stage.
	tests := []struct {
		note               string
		managerRegoVersion ast.RegoVersion
		bundleRegoVersion  *ast.RegoVersion
		module             string
		expErrs            []string
	}{
		{
			note:               "v0.x manager, no bundle version",
			managerRegoVersion: ast.RegoV0,
			module: `package foo
import future.keywords
corge contains 1 if {
	input.x == 2
}`,
		},
		{
			note:               "v0.x manager, no bundle version, shadowed import (no error)",
			managerRegoVersion: ast.RegoV0,
			module: `package foo
import future.keywords
import data.foo
import data.bar as foo
corge contains 1 if {
	input.x == 2
}`,
		},

		{
			note:               "v0.x manager, v0.x bundle",
			managerRegoVersion: ast.RegoV0,
			bundleRegoVersion:  pointTo(ast.RegoV0),
			module: `package foo
import future.keywords
corge contains 1 if {
	input.x == 2
}`,
		},
		{
			note:               "v0.x manager, v0.x bundle, shadowed import (no error)",
			managerRegoVersion: ast.RegoV0,
			bundleRegoVersion:  pointTo(ast.RegoV0),
			module: `package foo
import future.keywords
import data.foo
import data.bar as foo
corge contains 1 if {
	input.x == 2
}`,
		},

		{
			note:               "v0.x manager, v1.0 bundle",
			managerRegoVersion: ast.RegoV0,
			bundleRegoVersion:  pointTo(ast.RegoV1),
			module: `package foo
corge contains 1 if {
	input.x == 2
}`,
		},
		{
			note:               "v0.x manager, v1.0 bundle, shadowed import (error)",
			managerRegoVersion: ast.RegoV0,
			bundleRegoVersion:  pointTo(ast.RegoV1),
			module: `package foo
import data.foo
import data.bar as foo
corge contains 1 if {
	input.x == 2
}`,
			expErrs: []string{
				"rego_compile_error: import must not shadow import data.foo",
			},
		},

		{
			note:               "v1.0 manager, no bundle version",
			managerRegoVersion: ast.RegoV1,
			module: `package foo
import future.keywords
corge contains 1 if {
	input.x == 2
}`,
		},
		{
			note:               "v1.0 manager, no bundle version, shadowed import (error)",
			managerRegoVersion: ast.RegoV1,
			module: `package foo
import future.keywords
import data.foo
import data.bar as foo
corge contains 1 if {
	input.x == 2
}`,
			expErrs: []string{
				"rego_compile_error: import must not shadow import data.foo",
			},
		},

		{
			note:               "v1.0 manager, v0.x bundle",
			managerRegoVersion: ast.RegoV1,
			bundleRegoVersion:  pointTo(ast.RegoV0),
			module: `package foo
import future.keywords
corge contains 1 if {
	input.x == 2
}`,
		},
		{
			note:               "v1.0 manager, v0.x bundle, shadowed import (no error)",
			managerRegoVersion: ast.RegoV1,
			bundleRegoVersion:  pointTo(ast.RegoV0),
			module: `package foo
import future.keywords
import data.foo
import data.bar as foo
corge contains 1 if {
	input.x == 2
}`,
		},

		{
			note:               "v1.0 manager, v1.0 bundle",
			managerRegoVersion: ast.RegoV1,
			bundleRegoVersion:  pointTo(ast.RegoV1),
			module: `package foo
corge contains 1 if {
	input.x == 2
}`,
		},
		{
			note:               "v1.0 manager, v1.0 bundle, shadowed import (error)",
			managerRegoVersion: ast.RegoV1,
			bundleRegoVersion:  pointTo(ast.RegoV1),
			module: `package foo
import data.foo
import data.bar as foo
corge contains 1 if {
	input.x == 2
}`,
			expErrs: []string{
				"rego_compile_error: import must not shadow import data.foo",
			},
		},
	}

	for _, tc := range tests {
		t.Run(tc.note, func(t *testing.T) {
			ctx := context.Background()
			managerPopts := ast.ParserOptions{RegoVersion: tc.managerRegoVersion}
			manager, err := plugins.New(nil, "test-instance-id", inmemtst.New(),
				plugins.WithParserOptions(managerPopts))
			if err != nil {
				t.Fatal(err)
			}
			plugin := New(&Config{}, manager)
			bundleName := "test-bundle"
			plugin.status[bundleName] = &Status{Name: bundleName, Metrics: metrics.New()}
			plugin.downloaders[bundleName] = download.New(download.Config{}, plugin.manager.Client(""), bundleName)

			ensurePluginState(t, plugin, plugins.StateNotReady)

			var bundlePopts ast.ParserOptions
			m := bundle.Manifest{Revision: "quickbrownfaux"}
			if tc.bundleRegoVersion != nil {
				m.SetRegoVersion(*tc.bundleRegoVersion)
				bundlePopts = ast.ParserOptions{RegoVersion: *tc.bundleRegoVersion}
			} else {
				bundlePopts = managerPopts
			}
			b := bundle.Bundle{
				Manifest: m,
				Data:     map[string]interface{}{},
				Modules: []bundle.ModuleFile{
					{
						Path:   "/foo/bar",
						Parsed: ast.MustParseModuleWithOpts(tc.module, bundlePopts),
						Raw:    []byte(tc.module),
					},
				},
				Etag: "foo",
			}

			b.Manifest.Init()

			plugin.oneShot(ctx, bundleName, download.Update{Bundle: &b, Metrics: metrics.New(), Size: snapshotBundleSize})

			if tc.expErrs != nil {
				ensurePluginState(t, plugin, plugins.StateNotReady)

				if status, ok := plugin.status[bundleName]; !ok {
					t.Fatalf("Expected to find status for %s, found nil", bundleName)
				} else if status.Type != bundle.SnapshotBundleType {
					t.Fatalf("expected snapshot bundle but got %v", status.Type)
				} else if errs := status.Errors; len(errs) != len(tc.expErrs) {
					t.Fatalf("expected errors:\n\n%v\n\nbut got:\n\n%v", tc.expErrs, errs)
				} else {
					for _, expErr := range tc.expErrs {
						found := false
						for _, err := range errs {
							if strings.Contains(err.Error(), expErr) {
								found = true
								break
							}
						}
						if !found {
							t.Fatalf("expected error:\n\n%v\n\nbut got:\n\n%v", expErr, errs)
						}
					}
				}
			} else {
				ensurePluginState(t, plugin, plugins.StateOK)

				if status, ok := plugin.status[bundleName]; !ok {
					t.Fatalf("Expected to find status for %s, found nil", bundleName)
				} else if status.Type != bundle.SnapshotBundleType {
					t.Fatalf("expected snapshot bundle but got %v", status.Type)
				} else if status.Size != snapshotBundleSize {
					t.Fatalf("expected snapshot bundle size %d but got %d", snapshotBundleSize, status.Size)
				}

				txn := storage.NewTransactionOrDie(ctx, manager.Store)
				defer manager.Store.Abort(ctx, txn)

				ids, err := manager.Store.ListPolicies(ctx, txn)
				if err != nil {
					t.Fatal(err)
				} else if len(ids) != 1 {
					t.Fatal("Expected 1 policy")
				}

				bs, err := manager.Store.GetPolicy(ctx, txn, ids[0])
				exp := []byte(tc.module)
				if err != nil {
					t.Fatal(err)
				} else if !bytes.Equal(bs, exp) {
					t.Fatalf("Bad policy content. Exp:\n%v\n\nGot:\n\n%v", string(exp), string(bs))
				}
			}
		})
	}
}

func TestPluginOneShotWithAuthzSchemaVerification(t *testing.T) {
	t.Parallel()

	ctx := context.Background()

	manager := getTestManager()

	info, err := runtime.Term(runtime.Params{Config: nil, IsAuthorizationEnabled: true})
	if err != nil {
		t.Fatal(err)
	}
	manager.Info = info

	plugin := New(&Config{}, manager)

	bundleName := "test-bundle"

	plugin.status[bundleName] = &Status{Name: bundleName, Metrics: metrics.New()}
	plugin.downloaders[bundleName] = download.New(download.Config{}, plugin.manager.Client(""), bundleName)

	ensurePluginState(t, plugin, plugins.StateNotReady)

	// authz rules with no error
	authzModule := `package system.authz
		import rego.v1

		default allow := false

		allow if {
          input.identity == "foo"
		}`

	module := "package foo\n\ncorge=1"

	b := bundle.Bundle{
		Manifest: bundle.Manifest{Revision: "quickbrownfaux"},
		Data:     map[string]interface{}{},
		Modules: []bundle.ModuleFile{
			{
				URL:    "/authz.rego",
				Path:   "/authz.rego",
				Parsed: ast.MustParseModule(authzModule),
				Raw:    []byte(authzModule),
			},
			{
				Path:   "/foo/bar",
				Parsed: ast.MustParseModule(module),
				Raw:    []byte(module),
			},
		},
	}

	b.Manifest.Init()

	plugin.oneShot(ctx, bundleName, download.Update{Bundle: &b, Metrics: metrics.New()})

	ensurePluginState(t, plugin, plugins.StateOK)

	// authz rules with errors
	authzModule = `package system.authz
		import rego.v1

		default allow := false

		allow if {
          input.identty == "foo"            # type error 1
		}

        allow if {
          helper1
        }

        helper1 if {
          helper2
        }

        helper2 if {
          input.method == 123               # type error 2
		}

        dont_type_check_me if {
          input.methd == "GET"               # type error 3
		}`

	b = bundle.Bundle{
		Manifest: bundle.Manifest{Revision: "quickbrownfaux"},
		Data:     map[string]interface{}{},
		Modules: []bundle.ModuleFile{
			{
				URL:    "/authz.rego",
				Path:   "/authz.rego",
				Parsed: ast.MustParseModule(authzModule),
				Raw:    []byte(authzModule),
			},
			{
				Path:   "/foo/bar",
				Parsed: ast.MustParseModule(module),
				Raw:    []byte(module),
			},
		},
	}

	b.Manifest.Init()

	plugin.oneShot(ctx, bundleName, download.Update{Bundle: &b, Metrics: metrics.New()})

	ensurePluginState(t, plugin, plugins.StateOK)

	if status, ok := plugin.status[bundleName]; !ok {
		t.Fatalf("Expected to find status for %s, found nil", bundleName)
	} else if len(status.Errors) != 2 {
		t.Fatalf("expected 2 errors but got %v", len(status.Errors))
	}

	// disable authorization to ensure bundle activates with bad authz policy
	info, err = runtime.Term(runtime.Params{Config: nil, IsAuthorizationEnabled: false})
	if err != nil {
		t.Fatal(err)
	}
	plugin.manager.Info = info

	plugin.oneShot(ctx, bundleName, download.Update{Bundle: &b, Metrics: metrics.New()})

	if status, ok := plugin.status[bundleName]; !ok {
		t.Fatalf("Expected to find status for %s, found nil", bundleName)
	} else if len(status.Errors) != 0 {
		t.Fatalf("expected 0 errors but got %v", len(status.Errors))
	}

	// enable authorization but skip type checking of known input schemas
	info, err = runtime.Term(runtime.Params{Config: nil, IsAuthorizationEnabled: true, SkipKnownSchemaCheck: true})
	if err != nil {
		t.Fatal(err)
	}
	plugin.manager.Info = info

	plugin.oneShot(ctx, bundleName, download.Update{Bundle: &b, Metrics: metrics.New()})

	if status, ok := plugin.status[bundleName]; !ok {
		t.Fatalf("Expected to find status for %s, found nil", bundleName)
	} else if len(status.Errors) != 0 {
		t.Fatalf("expected 0 errors but got %v", len(status.Errors))
	}
}

func TestPluginOneShotWithAuthzSchemaVerificationNonDefaultAuthzPath(t *testing.T) {
	t.Parallel()

	ctx := context.Background()

	manager := getTestManager()

	s := "/foo/authz/allow"
	manager.Config.DefaultAuthorizationDecision = &s

	info, err := runtime.Term(runtime.Params{Config: nil, IsAuthorizationEnabled: true})
	if err != nil {
		t.Fatal(err)
	}
	manager.Info = info

	plugin := New(&Config{}, manager)

	bundleName := "test-bundle"

	plugin.status[bundleName] = &Status{Name: bundleName, Metrics: metrics.New()}
	plugin.downloaders[bundleName] = download.New(download.Config{}, plugin.manager.Client(""), bundleName)

	ensurePluginState(t, plugin, plugins.StateNotReady)

	module := "package foo\n\ncorge=1"

	authzModule := `package foo.authz
		import rego.v1

		default allow := false

		allow if {
          input.identty == "foo"            # type error 1
		}

        allow if {
          helper
        }

        helper if {
          input.method == 123               # type error 2
		}

        dont_type_check_me if {
          input.methd == "GET"               # type error 3
		}`

	b := bundle.Bundle{
		Manifest: bundle.Manifest{Revision: "quickbrownfaux"},
		Data:     map[string]interface{}{},
		Modules: []bundle.ModuleFile{
			{
				URL:    "/authz.rego",
				Path:   "/authz.rego",
				Parsed: ast.MustParseModule(authzModule),
				Raw:    []byte(authzModule),
			},
			{
				Path:   "/foo/bar",
				Parsed: ast.MustParseModule(module),
				Raw:    []byte(module),
			},
		},
	}

	b.Manifest.Init()

	plugin.oneShot(ctx, bundleName, download.Update{Bundle: &b, Metrics: metrics.New()})

	if status, ok := plugin.status[bundleName]; !ok {
		t.Fatalf("Expected to find status for %s, found nil", bundleName)
	} else if len(status.Errors) != 2 {
		t.Fatalf("expected 2 errors but got %v", len(status.Errors))
	}

	// no authz policy
	b = bundle.Bundle{
		Manifest: bundle.Manifest{Revision: "quickbrownfaux"},
		Data:     map[string]interface{}{},
		Modules: []bundle.ModuleFile{
			{
				Path:   "/foo/bar",
				Parsed: ast.MustParseModule(module),
				Raw:    []byte(module),
			},
		},
	}

	b.Manifest.Init()

	plugin.oneShot(ctx, bundleName, download.Update{Bundle: &b, Metrics: metrics.New()})

	if status, ok := plugin.status[bundleName]; !ok {
		t.Fatalf("Expected to find status for %s, found nil", bundleName)
	} else if len(status.Errors) != 0 {
		t.Fatalf("expected 0 errors but got %v", len(status.Errors))
	}
}

func TestPluginStartLazyLoadInMem(t *testing.T) {
	t.Parallel()

	readMode := []struct {
		note    string
		readAst bool
	}{
		{
			note:    "read raw",
			readAst: false,
		},
		{
			note:    "read ast",
			readAst: true,
		},
	}

	for _, rm := range readMode {
		t.Run(rm.note, func(t *testing.T) {
			ctx := context.Background()

			module := "package authz\n\ncorge=1"

			// setup fake http server with mock bundle
			mockBundle1 := bundle.Bundle{
				Data: map[string]interface{}{"p": "x1"},
				Modules: []bundle.ModuleFile{
					{
						URL:    "/bar/policy.rego",
						Path:   "/bar/policy.rego",
						Parsed: ast.MustParseModule(module),
						Raw:    []byte(module),
					},
				},
				Manifest: bundle.Manifest{
					Roots: &[]string{"p", "authz"},
				},
			}

			s1 := httptest.NewServer(http.HandlerFunc(func(w http.ResponseWriter, _ *http.Request) {
				err := bundle.NewWriter(w).Write(mockBundle1)
				if err != nil {
					t.Fatal(err)
				}
			}))

			mockBundle2 := bundle.Bundle{
				Data:    map[string]interface{}{"q": "x2"},
				Modules: []bundle.ModuleFile{},
				Manifest: bundle.Manifest{
					Roots: &[]string{"q"},
				},
			}

			s2 := httptest.NewServer(http.HandlerFunc(func(w http.ResponseWriter, _ *http.Request) {
				err := bundle.NewWriter(w).Write(mockBundle2)
				if err != nil {
					t.Fatal(err)
				}
			}))

			config := []byte(fmt.Sprintf(`{
		"services": {
			"default": {
				"url": %q
			},
			"acmecorp": {
				"url": %q
			}
		}
	}`, s1.URL, s2.URL))

			manager := getTestManagerWithOpts(config, inmem.NewWithOpts(inmem.OptReturnASTValuesOnRead(rm.readAst)))
			defer manager.Stop(ctx)

			var mode plugins.TriggerMode = "manual"

			plugin := New(&Config{
				Bundles: map[string]*Source{
					"test-1": {
						Service:        "default",
						SizeLimitBytes: int64(bundle.DefaultSizeLimitBytes),
						Config:         download.Config{Trigger: &mode},
					},
					"test-2": {
						Service:        "acmecorp",
						SizeLimitBytes: int64(bundle.DefaultSizeLimitBytes),
						Config:         download.Config{Trigger: &mode},
					},
				},
			}, manager)

			statusCh := make(chan map[string]*Status)

			// register for bundle updates to observe changes and start the plugin
			plugin.RegisterBulkListener("test-case", func(st map[string]*Status) {
				statusCh <- st
			})

			err := plugin.Start(ctx)
			if err != nil {
				t.Fatal(err)
			}

			// manually trigger bundle download on all configured bundles
			go func() {
				_ = plugin.Trigger(ctx)
			}()

			// wait for bundle update and then assert on data content
			<-statusCh
			<-statusCh

			result, err := storage.ReadOne(ctx, manager.Store, storage.Path{"p"})
			if err != nil {
				t.Fatal(err)
			}

			if rm.readAst {
				expected, _ := ast.InterfaceToValue(mockBundle1.Data["p"])
				if ast.Compare(result, expected) != 0 {
					t.Fatalf("expected data to be %v but got %v", expected, result)
				}
			} else {
				if !reflect.DeepEqual(result, mockBundle1.Data["p"]) {
					t.Fatalf("expected data to be %v but got %v", mockBundle1.Data, result)
				}
			}

			result, err = storage.ReadOne(ctx, manager.Store, storage.Path{"q"})
			if err != nil {
				t.Fatal(err)
			}

			if rm.readAst {
				expected, _ := ast.InterfaceToValue(mockBundle2.Data["q"])
				if ast.Compare(result, expected) != 0 {
					t.Fatalf("expected data to be %v but got %v", expected, result)
				}
			} else {
				if !reflect.DeepEqual(result, mockBundle2.Data["q"]) {
					t.Fatalf("expected data to be %v but got %v", mockBundle2.Data, result)
				}
			}

			txn := storage.NewTransactionOrDie(ctx, manager.Store)
			defer manager.Store.Abort(ctx, txn)

			ids, err := manager.Store.ListPolicies(ctx, txn)
			if err != nil {
				t.Fatal(err)
			} else if len(ids) != 1 {
				t.Fatal("Expected 1 policy")
			}

			bs, err := manager.Store.GetPolicy(ctx, txn, ids[0])
			exp := []byte("package authz\n\ncorge=1")
			if err != nil {
				t.Fatal(err)
			} else if !bytes.Equal(bs, exp) {
				t.Fatalf("Bad policy content. Exp:\n%v\n\nGot:\n\n%v", string(exp), string(bs))
			}

			data, err := manager.Store.Read(ctx, txn, storage.Path{})
			if err != nil {
				t.Fatal(err)
			}

			expected := `{
				"p": "x1", "q": "x2", 
				"system": {
					"bundles": {"test-1": {"etag": "", "manifest": {"revision": "", "roots": ["p", "authz"]}}, "test-2": {"etag": "", "manifest": {"revision": "", "roots": ["q"]}}},
					"modules": {"test-1/bar/policy.rego": {"rego_version": 1}}
				}
			}`
			if rm.readAst {
				expData := ast.MustParseTerm(expected)
				if ast.Compare(data, expData) != 0 {
					t.Fatalf("Bad data content. Exp:\n%v\n\nGot:\n\n%v", expData, data)
				}
			} else {
				expData := util.MustUnmarshalJSON([]byte(expected))
				if !reflect.DeepEqual(data, expData) {
					t.Fatalf("Bad data content. Exp:\n%v\n\nGot:\n\n%v", expData, data)
				}
			}
		})
	}
}

func TestPluginOneShotDiskStorageMetrics(t *testing.T) {
	t.Parallel()

	test.WithTempFS(nil, func(dir string) {
		ctx := context.Background()
		met := metrics.New()
		store, err := disk.New(ctx, logging.NewNoOpLogger(), nil, disk.Options{
			Dir: dir,
			Partitions: []storage.Path{
				storage.MustParsePath("/foo"),
			},
		})
		if err != nil {
			t.Fatal(err)
		}
		manager := getTestManagerWithOpts(nil, store)
		defer manager.Stop(ctx)
		plugin := New(&Config{}, manager)
		bundleName := "test-bundle"
		plugin.status[bundleName] = &Status{Name: bundleName, Metrics: met}
		plugin.downloaders[bundleName] = download.New(download.Config{}, plugin.manager.Client(""), bundleName)

		ensurePluginState(t, plugin, plugins.StateNotReady)

		module := "package foo\n\ncorge=1"

		b := bundle.Bundle{
			Manifest: bundle.Manifest{Revision: "quickbrownfaux"},
			Data:     util.MustUnmarshalJSON([]byte(`{"foo": {"bar": 1, "baz": "qux"}}`)).(map[string]interface{}),
			Modules: []bundle.ModuleFile{
				{
					Path:   "/foo/bar",
					Parsed: ast.MustParseModule(module),
					Raw:    []byte(module),
				},
			},
		}

		b.Manifest.Init()

		met = metrics.New()
		plugin.oneShot(ctx, bundleName, download.Update{Bundle: &b, Metrics: met})

		ensurePluginState(t, plugin, plugins.StateOK)

		// NOTE(sr): These assertions reflect the current behaviour only! Not prescriptive.
		name := "disk_deleted_keys"
		if exp, act := 3, met.Counter(name).Value(); act.(uint64) != uint64(exp) {
			t.Errorf("%s: expected %v, got %v", name, exp, act)
		}
		name = "disk_written_keys"
		if exp, act := 7, met.Counter(name).Value(); act.(uint64) != uint64(exp) {
			t.Errorf("%s: expected %v, got %v", name, exp, act)
		}
		name = "disk_read_keys"
		if exp, act := 14, met.Counter(name).Value(); act.(uint64) != uint64(exp) {
			t.Errorf("%s: expected %v, got %v", name, exp, act)
		}
		name = "disk_read_bytes"
		if exp, act := 269, met.Counter(name).Value(); act.(uint64) != uint64(exp) {
			t.Errorf("%s: expected %v, got %v", name, exp, act)
		}
		for _, timer := range []string{
			"disk_commit",
			"disk_write",
			"disk_read",
		} {
			if act := met.Timer(timer).Int64(); act <= 0 {
				t.Errorf("%s: expected non-zero timer, got %v", timer, act)
			}
		}
		if t.Failed() {
			t.Logf("all metrics: %v", met.All())
		}

		// Ensure we can read it all back -- this is the only bundle plugin test using disk storage,
		// so some duplicating with TestPluginOneShot is OK:

		txn := storage.NewTransactionOrDie(ctx, manager.Store)
		defer manager.Store.Abort(ctx, txn)

		ids, err := manager.Store.ListPolicies(ctx, txn)
		if err != nil {
			t.Fatal(err)
		} else if len(ids) != 1 {
			t.Fatal("Expected 1 policy")
		}

		bs, err := manager.Store.GetPolicy(ctx, txn, ids[0])
		exp := []byte("package foo\n\ncorge=1")
		if err != nil {
			t.Fatal(err)
		} else if !bytes.Equal(bs, exp) {
			t.Fatalf("Bad policy content. Exp:\n%v\n\nGot:\n\n%v", string(exp), string(bs))
		}

		data, err := manager.Store.Read(ctx, txn, storage.Path{})
		expData := util.MustUnmarshalJSON([]byte(`{
			"foo": {"bar": 1, "baz": "qux"}, 
			"system": {
				"bundles": {"test-bundle": {"etag": "", "manifest": {"revision": "quickbrownfaux", "roots": [""]}}},
				"modules": {"test-bundle/foo/bar": {"rego_version": 1}}
			}
		}`))
		if err != nil {
			t.Fatal(err)
		} else if !reflect.DeepEqual(data, expData) {
			t.Fatalf("Bad data content. Exp:\n%v\n\nGot:\n\n%v", expData, data)
		}
	})
}

func TestPluginOneShotDeltaBundle(t *testing.T) {
	t.Parallel()

	ctx := context.Background()
	manager := getTestManager()
	plugin := New(&Config{}, manager)
	bundleName := "test-bundle"
	plugin.status[bundleName] = &Status{Name: bundleName, Metrics: metrics.New()}
	plugin.downloaders[bundleName] = download.New(download.Config{}, plugin.manager.Client(""), bundleName)

	ensurePluginState(t, plugin, plugins.StateNotReady)

	module := "package a\n\ncorge=1"

	b := bundle.Bundle{
		Manifest: bundle.Manifest{Revision: "quickbrownfaux", Roots: &[]string{"a"}},
		Data: map[string]interface{}{
			"a": map[string]interface{}{
				"baz": "qux",
			},
		},
		Modules: []bundle.ModuleFile{
			{
				Path:   "a/policy.rego",
				Parsed: ast.MustParseModule(module),
				Raw:    []byte(module),
			},
		},
	}

	plugin.oneShot(ctx, bundleName, download.Update{Bundle: &b, Metrics: metrics.New()})

	ensurePluginState(t, plugin, plugins.StateOK)

	// simulate a delta bundle download

	// replace a value
	p1 := bundle.PatchOperation{
		Op:    "replace",
		Path:  "a/baz",
		Value: "bux",
	}

	// add a new object member
	p2 := bundle.PatchOperation{
		Op:    "upsert",
		Path:  "/a/foo",
		Value: []interface{}{"hello", "world"},
	}

	b2 := bundle.Bundle{
		Manifest: bundle.Manifest{Revision: "delta", Roots: &[]string{"a"}},
		Patch:    bundle.Patch{Data: []bundle.PatchOperation{p1, p2}},
		Etag:     "foo",
	}

	plugin.process(ctx, bundleName, download.Update{Bundle: &b2, Metrics: metrics.New(), Size: deltaBundleSize})

	ensurePluginState(t, plugin, plugins.StateOK)

	if status, ok := plugin.status[bundleName]; !ok {
		t.Fatalf("Expected to find status for %s, found nil", bundleName)
	} else if status.Type != bundle.DeltaBundleType {
		t.Fatalf("expected delta bundle but got %v", status.Type)
	} else if status.Size != deltaBundleSize {
		t.Fatalf("expected delta bundle size %d but got %d", deltaBundleSize, status.Size)
	}

	txn := storage.NewTransactionOrDie(ctx, manager.Store)
	defer manager.Store.Abort(ctx, txn)

	ids, err := manager.Store.ListPolicies(ctx, txn)
	if err != nil {
		t.Fatal(err)
	}
	if len(ids) != 1 {
		t.Fatalf("Expected 1 policy, got %d", len(ids))
	}

	bs, err := manager.Store.GetPolicy(ctx, txn, ids[0])
	if err != nil {
		t.Fatal(err)
	}
	exp := []byte("package a\n\ncorge=1")
	if !bytes.Equal(bs, exp) {
		t.Fatalf("Bad policy content. Exp:\n%v\n\nGot:\n\n%v", string(exp), string(bs))
	}

	data, err := manager.Store.Read(ctx, txn, storage.Path{})
	if err != nil {
		t.Fatal(err)
	}
	expData := util.MustUnmarshalJSON([]byte(`{
		"a": {"baz": "bux", "foo": ["hello", "world"]}, 
		"system": {
			"bundles": {"test-bundle": {"etag": "foo", "manifest": {"revision": "delta", "roots": ["a"]}}},
			"modules": {"test-bundle/a/policy.rego": {"rego_version": 1}}
		}
	}`))
	if !reflect.DeepEqual(data, expData) {
		t.Fatalf("Bad data content. Exp:\n%#v\n\nGot:\n\n%#v", expData, data)
	}
}

func TestPluginOneShotDeltaBundleWithAstStore(t *testing.T) {
	t.Parallel()

	ctx := context.Background()
	store := inmem.NewWithOpts(inmem.OptRoundTripOnWrite(false), inmem.OptReturnASTValuesOnRead(true))
	manager := getTestManagerWithOpts(nil, store)
	plugin := New(&Config{}, manager)
	bundleName := "test-bundle"
	plugin.status[bundleName] = &Status{Name: bundleName, Metrics: metrics.New()}
	plugin.downloaders[bundleName] = download.New(download.Config{}, plugin.manager.Client(""), bundleName)

	ensurePluginState(t, plugin, plugins.StateNotReady)

	module := "package a\n\ncorge=1"

	b := bundle.Bundle{
		Manifest: bundle.Manifest{Revision: "quickbrownfaux", Roots: &[]string{"a"}},
		Data: map[string]interface{}{
			"a": map[string]interface{}{
				"baz": "qux",
			},
		},
		Modules: []bundle.ModuleFile{
			{
				Path:   "a/policy.rego",
				Parsed: ast.MustParseModule(module),
				Raw:    []byte(module),
			},
		},
	}

	plugin.oneShot(ctx, bundleName, download.Update{Bundle: &b, Metrics: metrics.New()})

	ensurePluginState(t, plugin, plugins.StateOK)

	// simulate a delta bundle download

	// replace a value
	p1 := bundle.PatchOperation{
		Op:    "replace",
		Path:  "a/baz",
		Value: "bux",
	}

	// add a new object member
	p2 := bundle.PatchOperation{
		Op:    "upsert",
		Path:  "/a/foo",
		Value: []interface{}{"hello", "world"},
	}

	b2 := bundle.Bundle{
		Manifest: bundle.Manifest{Revision: "delta", Roots: &[]string{"a"}},
		Patch:    bundle.Patch{Data: []bundle.PatchOperation{p1, p2}},
		Etag:     "foo",
	}

	plugin.process(ctx, bundleName, download.Update{Bundle: &b2, Metrics: metrics.New(), Size: deltaBundleSize})

	ensurePluginState(t, plugin, plugins.StateOK)

	if status, ok := plugin.status[bundleName]; !ok {
		t.Fatalf("Expected to find status for %s, found nil", bundleName)
	} else if status.Type != bundle.DeltaBundleType {
		t.Fatalf("expected delta bundle but got %v", status.Type)
	} else if status.Size != deltaBundleSize {
		t.Fatalf("expected delta bundle size %d but got %d", deltaBundleSize, status.Size)
	}

	txn := storage.NewTransactionOrDie(ctx, manager.Store)
	defer manager.Store.Abort(ctx, txn)

	ids, err := manager.Store.ListPolicies(ctx, txn)
	if err != nil {
		t.Fatal(err)
	}
	if len(ids) != 1 {
		t.Fatalf("Expected 1 policy, got %d", len(ids))
	}

	bs, err := manager.Store.GetPolicy(ctx, txn, ids[0])
	if err != nil {
		t.Fatal(err)
	}
	exp := []byte("package a\n\ncorge=1")
	if !bytes.Equal(bs, exp) {
		t.Fatalf("Bad policy content. Exp:\n%v\n\nGot:\n\n%v", string(exp), string(bs))
	}

	data, err := manager.Store.Read(ctx, txn, storage.Path{})
	if err != nil {
		t.Fatal(err)
	}
	expData := ast.MustParseTerm(`{
		"a": {"baz": "bux", "foo": ["hello", "world"]}, 
		"system": {
			"bundles": {"test-bundle": {"etag": "foo", "manifest": {"revision": "delta", "roots": ["a"]}}},
			"modules": {"test-bundle/a/policy.rego": {"rego_version": 1}}
		}
	}`)
	if ast.Compare(data, expData) != 0 {
		t.Fatalf("Bad data content. Exp:\n%#v\n\nGot:\n\n%#v", expData, data)
	}
}

func TestPluginStart(t *testing.T) {
	t.Parallel()

	ctx := context.Background()
	manager := getTestManager()
	bundles := map[string]*Source{}

	plugin := New(&Config{Bundles: bundles}, manager)
	err := plugin.Start(ctx)
	if err != nil {
		t.Fatal("unexpected error:", err)
	}
}

func TestStop(t *testing.T) {
	t.Parallel()

	var longPollTimeout int64 = 3
	done := make(chan struct{})
	tsURLBase := "/opa-test/"

	ts := httptest.NewServer(http.HandlerFunc(func(w http.ResponseWriter, r *http.Request) {
		if !strings.HasPrefix(r.URL.Path, tsURLBase) {
			t.Fatalf("Invalid request URL path: %s, expected prefix %s", r.URL.Path, tsURLBase)
		}

		close(done)

		// simulate long operation
		time.Sleep(time.Duration(longPollTimeout) * time.Second)
		fmt.Fprintln(w) // Note: this is an invalid bundle and will fail the download
	}))
	defer ts.Close()

	ctx := context.Background()
	manager := getTestManager()

	serviceName := "test-svc"
	err := manager.Reconfigure(&config.Config{
		Services: []byte(fmt.Sprintf("{\"%s\":{ \"url\": \"%s\"}}", serviceName, ts.URL+tsURLBase)),
	})
	if err != nil {
		t.Fatalf("Error configuring plugin manager: %s", err)
	}

	triggerPolling := plugins.TriggerPeriodic
	baseConf := download.Config{Polling: download.PollingConfig{LongPollingTimeoutSeconds: &longPollTimeout}, Trigger: &triggerPolling}

	plugin := Plugin{
		manager:     manager,
		status:      map[string]*Status{},
		etags:       map[string]string{},
		downloaders: map[string]Loader{},
	}
	bundleName := "test-bundle"
	plugin.status[bundleName] = &Status{Name: bundleName}

	callback := func(ctx context.Context, u download.Update) {
		plugin.oneShot(ctx, bundleName, u)
	}
	plugin.downloaders[bundleName] = download.New(baseConf, plugin.manager.Client(serviceName), bundleName).WithCallback(callback)

	err = plugin.Start(ctx)
	if err != nil {
		t.Fatal("unexpected error:", err)
	}

	// Give time for a long poll request to be initiated
	<-done

	plugin.Stop(ctx)

	if plugin.status[bundleName].Code != errCode {
		t.Fatalf("expected error code %v but got %v", errCode, plugin.status[bundleName].Code)
	}

	if !strings.Contains(plugin.status[bundleName].Message, "context canceled") {
		t.Fatalf("unexpected error message %v", plugin.status[bundleName].Message)
	}
}

func TestPluginOneShotBundlePersistence(t *testing.T) {
	t.Parallel()

	ctx := context.Background()
	manager := getTestManager()

	dir := t.TempDir()

	bundleName := "test-bundle"
	bundleSource := Source{
		Persist: true,
	}

	bundles := map[string]*Source{}
	bundles[bundleName] = &bundleSource

	plugin := New(&Config{Bundles: bundles}, manager)

	plugin.status[bundleName] = &Status{Name: bundleName, Metrics: metrics.New()}
	plugin.downloaders[bundleName] = download.New(download.Config{}, plugin.manager.Client(""), bundleName)
	plugin.bundlePersistPath = filepath.Join(dir, ".opa")

	ensurePluginState(t, plugin, plugins.StateNotReady)

	// simulate a bundle download error with no bundle on disk
	plugin.oneShot(ctx, bundleName, download.Update{Error: fmt.Errorf("unknown error")})

	if plugin.status[bundleName].Message == "" {
		t.Fatal("expected error but got none")
	}

	ensurePluginState(t, plugin, plugins.StateNotReady)

	// download a bundle and persist to disk. Then verify the bundle persisted to disk
	module := "package foo\n\ncorge=1"
	b := bundle.Bundle{
		Manifest: bundle.Manifest{Revision: "quickbrownfaux"},
		Data:     util.MustUnmarshalJSON([]byte(`{"foo": {"bar": 1, "baz": "qux"}}`)).(map[string]interface{}),
		Modules: []bundle.ModuleFile{
			{
				URL:    "/foo/bar.rego",
				Path:   "/foo/bar.rego",
				Parsed: ast.MustParseModule(module),
				Raw:    []byte(module),
			},
		},
		Etag: "foo",
	}

	b.Manifest.Init()
	expBndl := b.Copy() // We're opting out of roundtripping in storage/inmem, so we copy ourselves.

	var buf bytes.Buffer
	if err := bundle.NewWriter(&buf).UseModulePath(true).Write(b); err != nil {
		t.Fatal("unexpected error:", err)
	}

	plugin.oneShot(ctx, bundleName, download.Update{Bundle: &b, Metrics: metrics.New(), Raw: &buf})

	ensurePluginState(t, plugin, plugins.StateOK)

	result, err := plugin.loadBundleFromDisk(plugin.bundlePersistPath, bundleName, nil)
	if err != nil {
		t.Fatal("unexpected error:", err)
	}

	if !result.Equal(expBndl) {
		t.Fatalf("expected the downloaded bundle to be equal to the one loaded from disk: result=%v, exp=%v", result, expBndl)
	}

	// simulate a bundle download error and verify that the bundle on disk is activated
	plugin.oneShot(ctx, bundleName, download.Update{Error: fmt.Errorf("unknown error")})

	ensurePluginState(t, plugin, plugins.StateOK)

	txn := storage.NewTransactionOrDie(ctx, manager.Store)
	defer manager.Store.Abort(ctx, txn)

	ids, err := manager.Store.ListPolicies(ctx, txn)
	if err != nil {
		t.Fatal(err)
	} else if len(ids) != 1 {
		t.Fatal("Expected 1 policy")
	}

	bs, err := manager.Store.GetPolicy(ctx, txn, ids[0])
	exp := []byte("package foo\n\ncorge=1")
	if err != nil {
		t.Fatal(err)
	} else if !bytes.Equal(bs, exp) {
		t.Fatalf("Bad policy content. Exp:\n%v\n\nGot:\n\n%v", string(exp), string(bs))
	}

	data, err := manager.Store.Read(ctx, txn, storage.Path{})
	expData := util.MustUnmarshalJSON([]byte(`{
		"foo": {"bar": 1, "baz": "qux"}, 
		"system": {
			"bundles": {"test-bundle": {"etag": "foo", "manifest": {"revision": "quickbrownfaux", "roots": [""]}}},
			"modules": {"test-bundle/foo/bar.rego": {"rego_version": 1}}
		}
	}`))
	if err != nil {
		t.Fatal(err)
	} else if !reflect.DeepEqual(data, expData) {
		t.Fatalf("Bad data content. Exp:\n%v\n\nGot:\n\n%v", expData, data)
	}
}

func TestPluginOneShotBundlePersistenceV1Compatible(t *testing.T) {
	t.Parallel()

	// Note: modules are parsed before passed to plugin, so any expected errors must be triggered by the compiler stage.
	tests := []struct {
		note         string
		v1Compatible bool
		module       string
		expErrs      []string
	}{
		{
			note: "v0.x",
			module: `package foo
import future.keywords
corge contains 1 if {
	input.x == 2
}`,
		},
		{
			note: "v0.x, shadowed import (no error)",
			module: `package foo
import future.keywords
import data.foo
import data.bar as foo
corge contains 1 if {
	input.x == 2
}`,
		},
		{
			note:         "v1.0",
			v1Compatible: true,
			module: `package foo
corge contains 1 if {
	input.x == 2
}`,
		},
		{
			note:         "v1.0, shadowed import",
			v1Compatible: true,
			module: `package foo
import data.foo
import data.bar as foo
corge contains 1 if {
	input.x == 2
}`,
			expErrs: []string{
				"rego_compile_error: import must not shadow import data.foo",
			},
		},
	}

	for _, tc := range tests {
		t.Run(tc.note, func(t *testing.T) {
			regoVersion := ast.RegoV0
			if tc.v1Compatible {
				regoVersion = ast.RegoV1
			}
			popts := ast.ParserOptions{RegoVersion: regoVersion}

			ctx := context.Background()
			manager, err := plugins.New(nil, "test-instance-id", inmemtst.New(), plugins.WithParserOptions(popts))
			if err != nil {
				t.Fatal("unexpected error:", err)
			}

			dir := t.TempDir()

			bundleName := "test-bundle"
			bundleSource := Source{
				Persist: true,
			}

			bundles := map[string]*Source{}
			bundles[bundleName] = &bundleSource

			plugin := New(&Config{Bundles: bundles}, manager)

			plugin.status[bundleName] = &Status{Name: bundleName, Metrics: metrics.New()}
			plugin.downloaders[bundleName] = download.New(download.Config{}, plugin.manager.Client(""), bundleName)
			plugin.bundlePersistPath = filepath.Join(dir, ".opa")

			ensurePluginState(t, plugin, plugins.StateNotReady)

			// simulate a bundle download error with no bundle on disk
			plugin.oneShot(ctx, bundleName, download.Update{Error: fmt.Errorf("unknown error")})

			if plugin.status[bundleName].Message == "" {
				t.Fatal("expected error but got none")
			}

			ensurePluginState(t, plugin, plugins.StateNotReady)

			// download a bundle and persist to disk. Then verify the bundle persisted to disk
			b := bundle.Bundle{
				Manifest: bundle.Manifest{Revision: "quickbrownfaux"},
				Data:     util.MustUnmarshalJSON([]byte(`{"foo": {"bar": 1, "baz": "qux"}}`)).(map[string]interface{}),
				Modules: []bundle.ModuleFile{
					{
						URL:    "/foo/bar.rego",
						Path:   "/foo/bar.rego",
						Parsed: ast.MustParseModuleWithOpts(tc.module, popts),
						Raw:    []byte(tc.module),
					},
				},
				Etag: "foo",
			}

			b.Manifest.Init()
			expBndl := b.Copy() // We're opting out of roundtripping in storage/inmem, so we copy ourselves.

			var buf bytes.Buffer
			if err := bundle.NewWriter(&buf).UseModulePath(true).Write(b); err != nil {
				t.Fatal("unexpected error:", err)
			}

			plugin.oneShot(ctx, bundleName, download.Update{Bundle: &b, Metrics: metrics.New(), Raw: &buf})

			if tc.expErrs != nil {
				ensurePluginState(t, plugin, plugins.StateNotReady)

				if status, ok := plugin.status[bundleName]; !ok {
					t.Fatalf("Expected to find status for %s, found nil", bundleName)
				} else if status.Type != bundle.SnapshotBundleType {
					t.Fatalf("expected snapshot bundle but got %v", status.Type)
				} else if errs := status.Errors; len(errs) != len(tc.expErrs) {
					t.Fatalf("expected errors:\n\n%v\n\nbut got:\n\n%v", tc.expErrs, errs)
				} else {
					for _, expErr := range tc.expErrs {
						found := false
						for _, err := range errs {
							if strings.Contains(err.Error(), expErr) {
								found = true
								break
							}
						}
						if !found {
							t.Fatalf("expected error:\n\n%v\n\nbut got:\n\n%v", expErr, errs)
						}
					}
				}
			} else {
				ensurePluginState(t, plugin, plugins.StateOK)

				result, err := plugin.loadBundleFromDisk(plugin.bundlePersistPath, bundleName, nil)
				if err != nil {
					t.Fatal("unexpected error:", err)
				}

				if !result.Equal(expBndl) {
					t.Fatalf("expected the downloaded bundle to be equal to the one loaded from disk: result=%v, exp=%v", result, expBndl)
				}

				// simulate a bundle download error and verify that the bundle on disk is activated
				plugin.oneShot(ctx, bundleName, download.Update{Error: fmt.Errorf("unknown error")})

				ensurePluginState(t, plugin, plugins.StateOK)

				txn := storage.NewTransactionOrDie(ctx, manager.Store)
				defer manager.Store.Abort(ctx, txn)

				ids, err := manager.Store.ListPolicies(ctx, txn)
				if err != nil {
					t.Fatal(err)
				} else if len(ids) != 1 {
					t.Fatal("Expected 1 policy")
				}

				bs, err := manager.Store.GetPolicy(ctx, txn, ids[0])
				exp := []byte(tc.module)
				if err != nil {
					t.Fatal(err)
				} else if !bytes.Equal(bs, exp) {
					t.Fatalf("Bad policy content. Exp:\n%v\n\nGot:\n\n%v", string(exp), string(bs))
				}

				var expData any
				if tc.v1Compatible {
					expData = util.MustUnmarshalJSON([]byte(`{
						"foo": {"bar": 1, "baz": "qux"}, 
						"system": {
							"bundles": {"test-bundle": {"etag": "foo", "manifest": {"revision": "quickbrownfaux", "roots": [""]}}}
						}
					}`))
				} else {
					expData = util.MustUnmarshalJSON([]byte(`{
						"foo": {"bar": 1, "baz": "qux"}, 
						"system": {
							"bundles": {"test-bundle": {"etag": "foo", "manifest": {"revision": "quickbrownfaux", "roots": [""]}}},
							"modules": {"test-bundle/foo/bar.rego": {"rego_version": 1}}
						}
					}`))
				}

				data, err := manager.Store.Read(ctx, txn, storage.Path{})
<<<<<<< HEAD
				expData := util.MustUnmarshalJSON([]byte(fmt.Sprintf(`{
					"foo": {"bar": 1, "baz": "qux"}, 
					"system": {
						"bundles": {"test-bundle": {"etag": "foo", "manifest": {"revision": "quickbrownfaux", "roots": [""]}}},
						"modules": {"test-bundle/foo/bar.rego": {"rego_version": %d}}
					}
				}`, regoVersion.Int())))
=======
>>>>>>> e47bd4f9
				if err != nil {
					t.Fatal(err)
				} else if !reflect.DeepEqual(data, expData) {
					t.Fatalf("Bad data content. Exp:\n%v\n\nGot:\n\n%v", expData, data)
				}
			}
		})
	}
}

func TestPluginOneShotBundlePersistenceWithBundleRegoVersion(t *testing.T) {
	t.Parallel()

	// Note: modules are parsed before passed to plugin, so any expected errors must be triggered by the compiler stage.
	tests := []struct {
		note               string
		managerRegoVersion ast.RegoVersion
		bundleRegoVersion  *ast.RegoVersion
		module             string
		expErrs            []string
	}{
		{
			note:               "v0.x manager, no bundle rego version",
			managerRegoVersion: ast.RegoV0,
			module: `package foo
import future.keywords
corge contains 1 if {
	input.x == 2
}`,
		},
		{
			note:               "v0.x manager, no bundle rego version, shadowed import (no error)",
			managerRegoVersion: ast.RegoV0,
			module: `package foo
import future.keywords
import data.foo
import data.bar as foo
corge contains 1 if {
	input.x == 2
}`,
		},
		{
			note:               "v0.x manager, v0.x bundle",
			managerRegoVersion: ast.RegoV0,
			bundleRegoVersion:  pointTo(ast.RegoV0),
			module: `package foo
import future.keywords
corge contains 1 if {
	input.x == 2
}`,
		},
		{
			note:               "v0.x manager, v0.x bundle, shadowed import (no error)",
			managerRegoVersion: ast.RegoV0,
			bundleRegoVersion:  pointTo(ast.RegoV0),
			module: `package foo
import future.keywords
import data.foo
import data.bar as foo
corge contains 1 if {
	input.x == 2
}`,
		},
		{
			note:               "v0.x manager, v1.0 bundle",
			managerRegoVersion: ast.RegoV0,
			bundleRegoVersion:  pointTo(ast.RegoV1),
			module: `package foo
corge contains 1 if {
	input.x == 2
}`,
		},
		{
			note:               "v0.x manager, v1.0 bundle, shadowed import",
			managerRegoVersion: ast.RegoV0,
			bundleRegoVersion:  pointTo(ast.RegoV1),
			module: `package foo
import data.foo
import data.bar as foo
corge contains 1 if {
	input.x == 2
}`,
			expErrs: []string{
				"rego_compile_error: import must not shadow import data.foo",
			},
		},

		{
			note:               "v1.0 manager, no bundle rego version",
			managerRegoVersion: ast.RegoV1,
			module: `package foo
import future.keywords
corge contains 1 if {
	input.x == 2
}`,
		},
		{
			note:               "v1.0 manager, no bundle rego version, shadowed import (no error)",
			managerRegoVersion: ast.RegoV1,
			module: `package foo
import future.keywords
import data.foo
import data.bar as foo
corge contains 1 if {
	input.x == 2
}`,
			expErrs: []string{
				"rego_compile_error: import must not shadow import data.foo",
			},
		},
		{
			note:               "v1.0 manager, v0.x bundle",
			managerRegoVersion: ast.RegoV1,
			bundleRegoVersion:  pointTo(ast.RegoV0),
			module: `package foo
import future.keywords
corge contains 1 if {
	input.x == 2
}`,
		},
		{
			note:               "v1.0 manager, v0.x bundle, shadowed import (no error)",
			managerRegoVersion: ast.RegoV1,
			bundleRegoVersion:  pointTo(ast.RegoV0),
			module: `package foo
import future.keywords
import data.foo
import data.bar as foo
corge contains 1 if {
	input.x == 2
}`,
		},
		{
			note:               "v1.0 manager, v1.0 bundle",
			managerRegoVersion: ast.RegoV1,
			bundleRegoVersion:  pointTo(ast.RegoV1),
			module: `package foo
corge contains 1 if {
	input.x == 2
}`,
		},
		{
			note:               "v1.0 manager, v1.0 bundle, shadowed import",
			managerRegoVersion: ast.RegoV1,
			bundleRegoVersion:  pointTo(ast.RegoV1),
			module: `package foo
import data.foo
import data.bar as foo
corge contains 1 if {
	input.x == 2
}`,
			expErrs: []string{
				"rego_compile_error: import must not shadow import data.foo",
			},
		},
	}

	for _, tc := range tests {
		t.Run(tc.note, func(t *testing.T) {
			ctx := context.Background()
			managerPopts := ast.ParserOptions{RegoVersion: tc.managerRegoVersion}
			manager, err := plugins.New(nil, "test-instance-id", inmemtst.New(),
				plugins.WithParserOptions(managerPopts))
			if err != nil {
				t.Fatal("unexpected error:", err)
			}

			dir := t.TempDir()

			bundleName := "test-bundle"
			bundleSource := Source{
				Persist: true,
			}

			bundles := map[string]*Source{}
			bundles[bundleName] = &bundleSource

			plugin := New(&Config{Bundles: bundles}, manager)

			plugin.status[bundleName] = &Status{Name: bundleName, Metrics: metrics.New()}
			plugin.downloaders[bundleName] = download.New(download.Config{}, plugin.manager.Client(""), bundleName)
			plugin.bundlePersistPath = filepath.Join(dir, ".opa")

			ensurePluginState(t, plugin, plugins.StateNotReady)

			// simulate a bundle download error with no bundle on disk
			plugin.oneShot(ctx, bundleName, download.Update{Error: fmt.Errorf("unknown error")})

			if plugin.status[bundleName].Message == "" {
				t.Fatal("expected error but got none")
			}

			ensurePluginState(t, plugin, plugins.StateNotReady)

			// download a bundle and persist to disk. Then verify the bundle persisted to disk
			var bundlePopts ast.ParserOptions
			m := bundle.Manifest{Revision: "quickbrownfaux"}
			if tc.bundleRegoVersion != nil {
				m.SetRegoVersion(*tc.bundleRegoVersion)
				bundlePopts = ast.ParserOptions{RegoVersion: *tc.bundleRegoVersion}
			} else {
				bundlePopts = managerPopts
			}
			b := bundle.Bundle{
				Manifest: m,
				Data:     util.MustUnmarshalJSON([]byte(`{"foo": {"bar": 1, "baz": "qux"}}`)).(map[string]interface{}),
				Modules: []bundle.ModuleFile{
					{
						URL:    "/foo/bar.rego",
						Path:   "/foo/bar.rego",
						Parsed: ast.MustParseModuleWithOpts(tc.module, bundlePopts),
						Raw:    []byte(tc.module),
					},
				},
				Etag: "foo",
			}

			b.Manifest.Init()
			expBndl := b.Copy() // We're opting out of roundtripping in storage/inmem, so we copy ourselves.

			var buf bytes.Buffer
			if err := bundle.NewWriter(&buf).UseModulePath(true).Write(b); err != nil {
				t.Fatal("unexpected error:", err)
			}

			plugin.oneShot(ctx, bundleName, download.Update{Bundle: &b, Metrics: metrics.New(), Raw: &buf})

			if tc.expErrs != nil {
				ensurePluginState(t, plugin, plugins.StateNotReady)

				if status, ok := plugin.status[bundleName]; !ok {
					t.Fatalf("Expected to find status for %s, found nil", bundleName)
				} else if status.Type != bundle.SnapshotBundleType {
					t.Fatalf("expected snapshot bundle but got %v", status.Type)
				} else if errs := status.Errors; len(errs) != len(tc.expErrs) {
					t.Fatalf("expected errors:\n\n%v\n\nbut got:\n\n%v", tc.expErrs, errs)
				} else {
					for _, expErr := range tc.expErrs {
						found := false
						for _, err := range errs {
							if strings.Contains(err.Error(), expErr) {
								found = true
								break
							}
						}
						if !found {
							t.Fatalf("expected error:\n\n%v\n\nbut got:\n\n%v", expErr, errs)
						}
					}
				}
			} else {
				ensurePluginState(t, plugin, plugins.StateOK)

				result, err := plugin.loadBundleFromDisk(plugin.bundlePersistPath, bundleName, nil)
				if err != nil {
					t.Fatal("unexpected error:", err)
				}

				if !result.Equal(expBndl) {
					t.Fatalf("expected the downloaded bundle to be equal to the one loaded from disk: result=%v, exp=%v", result, expBndl)
				}

				// simulate a bundle download error and verify that the bundle on disk is activated
				plugin.oneShot(ctx, bundleName, download.Update{Error: fmt.Errorf("unknown error")})

				ensurePluginState(t, plugin, plugins.StateOK)

				txn := storage.NewTransactionOrDie(ctx, manager.Store)
				defer manager.Store.Abort(ctx, txn)

				ids, err := manager.Store.ListPolicies(ctx, txn)
				if err != nil {
					t.Fatal(err)
				} else if len(ids) != 1 {
					t.Fatal("Expected 1 policy")
				}

				bs, err := manager.Store.GetPolicy(ctx, txn, ids[0])
				exp := []byte(tc.module)
				if err != nil {
					t.Fatal(err)
				} else if !bytes.Equal(bs, exp) {
					t.Fatalf("Bad policy content. Exp:\n%v\n\nGot:\n\n%v", string(exp), string(bs))
				}

				data, err := manager.Store.Read(ctx, txn, storage.Path{})

				var manifestRegoVersion string
				var moduleRegoVersion string
				if tc.bundleRegoVersion != nil {
					manifestRegoVersion = fmt.Sprintf(`, "rego_version": %d`, bundleRegoVersion(*tc.bundleRegoVersion))

					if *tc.bundleRegoVersion != tc.managerRegoVersion {
						moduleRegoVersion = fmt.Sprintf(`,"modules": {"test-bundle/foo/bar.rego": {"rego_version": %d}}`, tc.bundleRegoVersion.Int())
					}
				} else {
					manifestRegoVersion = ""

<<<<<<< HEAD
				var moduleRegoVersion int
				if tc.bundleRegoVersion != nil {
					moduleRegoVersion = tc.bundleRegoVersion.Int()
				} else {
					moduleRegoVersion = tc.managerRegoVersion.Int()
=======
					if ast.DefaultRegoVersion != tc.managerRegoVersion {
						moduleRegoVersion = fmt.Sprintf(`,"modules": {"test-bundle/foo/bar.rego": {"rego_version": %d}}`, ast.DefaultRegoVersion.Int())
					}
>>>>>>> e47bd4f9
				}

				expData := util.MustUnmarshalJSON([]byte(fmt.Sprintf(`{
					"foo": {"bar": 1, "baz": "qux"}, 
					"system": {
						"bundles": {"test-bundle": {"etag": "foo", "manifest": {"revision": "quickbrownfaux"%s, "roots": [""]}}}%s
					}
				}`,
					manifestRegoVersion, moduleRegoVersion)))

				if err != nil {
					t.Fatal(err)
				} else if !reflect.DeepEqual(data, expData) {
					t.Fatalf("Bad data content. Exp:\n%v\n\nGot:\n\n%v", expData, data)
				}
			}
		})
	}
}

func TestPluginOneShotSignedBundlePersistence(t *testing.T) {
	t.Parallel()

	ctx := context.Background()
	manager := getTestManager()

	dir := t.TempDir()

	bundleName := "test-bundle"
	vc := bundle.NewVerificationConfig(map[string]*bundle.KeyConfig{"foo": {Key: "secret", Algorithm: "HS256"}}, "foo", "", nil)
	bundleSource := Source{
		Persist: true,
		Signing: vc,
	}

	bundles := map[string]*Source{}
	bundles[bundleName] = &bundleSource

	plugin := New(&Config{Bundles: bundles}, manager)

	plugin.status[bundleName] = &Status{Name: bundleName, Metrics: metrics.New()}
	plugin.downloaders[bundleName] = download.New(download.Config{}, plugin.manager.Client(""), bundleName)
	plugin.bundlePersistPath = filepath.Join(dir, ".opa")

	ensurePluginState(t, plugin, plugins.StateNotReady)

	// simulate a bundle download error with no bundle on disk
	plugin.oneShot(ctx, bundleName, download.Update{Error: fmt.Errorf("unknown error")})

	if plugin.status[bundleName].Message == "" {
		t.Fatal("expected error but got none")
	}

	ensurePluginState(t, plugin, plugins.StateNotReady)

	// download a signed bundle and persist to disk. Then verify the bundle persisted to disk
	signedTokenHS256 := `eyJhbGciOiJIUzI1NiJ9.eyJmaWxlcyI6W3sibmFtZSI6Ii5tYW5pZmVzdCIsImhhc2giOiI1MDdhMmMzOGExNDQxZGI1OGQyY2I4Nzk4MmM0MmFhOTFhNDM0MmVmNDIyYTZiNTQyZWRkZWJlZWY2ZjA0MTJmIiwiYWxnb3JpdGhtIjoiU0hBLTI1NiJ9LHsibmFtZSI6ImV4YW1wbGUxL2RhdGEuanNvbiIsImhhc2giOiI3YTM4YmY4MWYzODNmNjk0MzNhZDZlOTAwZDM1YjNlMjM4NTU5M2Y3NmE3YjdhYjVkNDM1NWI4YmE0MWVlMjRiIiwiYWxnb3JpdGhtIjoiU0hBLTI1NiJ9LHsibmFtZSI6ImV4YW1wbGUyL2RhdGEuanNvbiIsImhhc2giOiI5ZTRmMTg5YmY0MDc5ZDFiNmViNjQ0Njg3OTg2NmNkNWYzOWMyNjg4MGQ0ZmI1MThmNGUwMWNkMWJiZmU1MTNlIiwiYWxnb3JpdGhtIjoiU0hBLTI1NiJ9XX0.jCLRMyys5u8S2sTS2pWWY82IAeKDpLh3S641_BskCtY`

	files := [][2]string{
		{"/.manifest", `{"revision": "quickbrownfaux"}`},
		{"/.signatures.json", fmt.Sprintf(`{"signatures": ["%v"]}`, signedTokenHS256)},
		{"/example1/data.json", `{"foo": "bar"}`},
		{"/example2/data.json", `{"x": true}`},
	}

	buf := archive.MustWriteTarGz(files)

	var dup bytes.Buffer
	tee := io.TeeReader(buf, &dup)
	reader := bundle.NewReader(tee).WithBundleVerificationConfig(vc).WithBundleEtag("foo")
	b, err := reader.Read()
	if err != nil {
		t.Fatal("unexpected error:", err)
	}
	// We've opted out of having storage/inmem roundtrip our data, so we need to copy ourselves.
	expBndl := b.Copy()

	plugin.oneShot(ctx, bundleName, download.Update{Bundle: &b, Metrics: metrics.New(), Raw: &dup})

	ensurePluginState(t, plugin, plugins.StateOK)

	// load signed bundle from disk
	result, err := plugin.loadBundleFromDisk(plugin.bundlePersistPath, bundleName, bundles[bundleName])
	if err != nil {
		t.Fatal("unexpected error:", err)
	}

	if !result.Equal(expBndl) {
		t.Fatal("expected the downloaded bundle to be equal to the one loaded from disk")
	}

	// simulate a bundle download error and verify that the bundle on disk is activated
	plugin.oneShot(ctx, bundleName, download.Update{Error: fmt.Errorf("unknown error")})

	ensurePluginState(t, plugin, plugins.StateOK)

	txn := storage.NewTransactionOrDie(ctx, manager.Store)
	defer manager.Store.Abort(ctx, txn)

	ids, err := manager.Store.ListPolicies(ctx, txn)
	if err != nil {
		t.Fatal(err)
	} else if len(ids) != 0 {
		t.Fatal("Expected no policy")
	}

	data, err := manager.Store.Read(ctx, txn, storage.Path{})
	if err != nil {
		t.Fatal(err)
	}

	expData := util.MustUnmarshalJSON([]byte(`{"example1": {"foo": "bar"}, "example2": {"x": true}, "system": {"bundles": {"test-bundle": {"etag": "foo", "manifest": {"revision": "quickbrownfaux", "roots": [""]}}}}}`))
	if !reflect.DeepEqual(data, expData) {
		t.Fatalf("Bad data content. Exp:\n%v\n\nGot:\n\n%v", expData, data)
	}
}

func TestLoadAndActivateBundlesFromDisk(t *testing.T) {
	t.Parallel()

	ctx := context.Background()
	manager := getTestManager()

	dir := t.TempDir()

	bundleName := "test-bundle"
	bundleSource := Source{
		Persist: true,
	}

	bundleNameOther := "test-bundle-other"
	bundleSourceOther := Source{}

	bundles := map[string]*Source{}
	bundles[bundleName] = &bundleSource
	bundles[bundleNameOther] = &bundleSourceOther

	plugin := New(&Config{Bundles: bundles}, manager)
	plugin.bundlePersistPath = filepath.Join(dir, ".opa")

	plugin.loadAndActivateBundlesFromDisk(ctx)

	// persist a bundle to disk and then load it
	module := "package foo\n\ncorge=1"

	b := bundle.Bundle{
		Manifest: bundle.Manifest{Revision: "quickbrownfaux"},
		Data:     util.MustUnmarshalJSON([]byte(`{"foo": {"bar": 1, "baz": "qux"}}`)).(map[string]interface{}),
		Modules: []bundle.ModuleFile{
			{
				URL:    "/foo/bar.rego",
				Path:   "/foo/bar.rego",
				Parsed: ast.MustParseModule(module),
				Raw:    []byte(module),
			},
		},
	}

	b.Manifest.Init()

	var buf bytes.Buffer
	if err := bundle.NewWriter(&buf).UseModulePath(true).Write(b); err != nil {
		t.Fatal("unexpected error:", err)
	}

	err := plugin.saveBundleToDisk(bundleName, &buf)
	if err != nil {
		t.Fatalf("unexpected error %v", err)
	}

	plugin.loadAndActivateBundlesFromDisk(ctx)

	txn := storage.NewTransactionOrDie(ctx, manager.Store)
	defer manager.Store.Abort(ctx, txn)

	ids, err := manager.Store.ListPolicies(ctx, txn)
	if err != nil {
		t.Fatal(err)
	} else if len(ids) != 1 {
		t.Fatal("Expected 1 policy")
	}

	bs, err := manager.Store.GetPolicy(ctx, txn, ids[0])
	exp := []byte("package foo\n\ncorge=1")
	if err != nil {
		t.Fatal(err)
	} else if !bytes.Equal(bs, exp) {
		t.Fatalf("Bad policy content. Exp:\n%v\n\nGot:\n\n%v", string(exp), string(bs))
	}

	data, err := manager.Store.Read(ctx, txn, storage.Path{})
	expData := util.MustUnmarshalJSON([]byte(`{
		"foo": {"bar": 1, "baz": "qux"}, 
		"system": {
			"bundles": {"test-bundle": {"etag": "", "manifest": {"revision": "quickbrownfaux", "roots": [""]}}},
			"modules": {"test-bundle/foo/bar.rego": {"rego_version": 1}}
		}
	}`))
	if err != nil {
		t.Fatal(err)
	} else if !reflect.DeepEqual(data, expData) {
		t.Fatalf("Bad data content. Exp:\n%v\n\nGot:\n\n%v", expData, data)
	}
}

// Warning: This test modifies package variables, and as
// a result, cannot be run in parallel with other tests.
func TestLoadAndActivateBundlesFromDiskReservedChars(t *testing.T) {
	ctx := context.Background()
	manager := getTestManager()

	dir := t.TempDir()

	goos = "windows"

	bundleName := "test?bundle=opa" // bundle name contains reserved characters
	bundleSource := Source{
		Persist: true,
	}

	bundles := map[string]*Source{}
	bundles[bundleName] = &bundleSource

	plugin := New(&Config{Bundles: bundles}, manager)
	plugin.bundlePersistPath = filepath.Join(dir, ".opa")

	plugin.loadAndActivateBundlesFromDisk(ctx)

	// persist a bundle to disk and then load it
	module := "package foo\n\ncorge=1"

	b := bundle.Bundle{
		Manifest: bundle.Manifest{Revision: "quickbrownfaux"},
		Data:     util.MustUnmarshalJSON([]byte(`{"foo": {"bar": 1, "baz": "qux"}}`)).(map[string]interface{}),
		Modules: []bundle.ModuleFile{
			{
				URL:    "/foo/bar.rego",
				Path:   "/foo/bar.rego",
				Parsed: ast.MustParseModule(module),
				Raw:    []byte(module),
			},
		},
	}

	b.Manifest.Init()

	var buf bytes.Buffer
	if err := bundle.NewWriter(&buf).UseModulePath(true).Write(b); err != nil {
		t.Fatal("unexpected error:", err)
	}

	err := plugin.saveBundleToDisk(bundleName, &buf)
	if err != nil {
		t.Fatalf("unexpected error %v", err)
	}

	plugin.loadAndActivateBundlesFromDisk(ctx)

	txn := storage.NewTransactionOrDie(ctx, manager.Store)
	defer manager.Store.Abort(ctx, txn)

	ids, err := manager.Store.ListPolicies(ctx, txn)
	if err != nil {
		t.Fatal(err)
	} else if len(ids) != 1 {
		t.Fatal("Expected 1 policy")
	}

	bs, err := manager.Store.GetPolicy(ctx, txn, ids[0])
	exp := []byte("package foo\n\ncorge=1")
	if err != nil {
		t.Fatal(err)
	} else if !bytes.Equal(bs, exp) {
		t.Fatalf("Bad policy content. Exp:\n%v\n\nGot:\n\n%v", string(exp), string(bs))
	}

	data, err := manager.Store.Read(ctx, txn, storage.Path{})
	expData := util.MustUnmarshalJSON([]byte(`{
		"foo": {"bar": 1, "baz": "qux"}, 
		"system": {
			"bundles": {"test?bundle=opa": {"etag": "", "manifest": {"revision": "quickbrownfaux", "roots": [""]}}},
			"modules": {"test/foo/bar.rego": {"rego_version": 1}}
		}
	}`))
	if err != nil {
		t.Fatal(err)
	} else if !reflect.DeepEqual(data, expData) {
		t.Fatalf("Bad data content. Exp:\n%v\n\nGot:\n\n%v", expData, data)
	}
}

func TestLoadAndActivateBundlesFromDiskV1Compatible(t *testing.T) {
	t.Parallel()

	type update struct {
		modules map[string]string
		expErrs []string
	}
	// Note: modules are parsed before passed to plugin, so any expected errors must be triggered by the compiler stage.
	tests := []struct {
		note         string
		v1Compatible bool
		updates      []update
	}{
		{
			note: "v0.x",
			updates: []update{
				{
					modules: map[string]string{
						"/foo/bar.rego": `package foo
import future.keywords
corge contains 1 if {
	input.x == 2
}`,
					},
				},
			},
		},
		{
			note: "v0.x, shadowed import (no error)",
			updates: []update{
				{
					modules: map[string]string{
						"/foo/bar.rego": `package foo
import future.keywords
import data.foo
import data.bar as foo
corge contains 1 if {
	input.x == 2
}`,
					},
				},
			},
		},
		{
			note:         "v1.0",
			v1Compatible: true,
			updates: []update{
				{
					modules: map[string]string{
						"/foo/bar.rego": `package foo
corge contains 1 if {
	input.x == 2
}`,
					},
				},
			},
		},
		{
			note:         "v1.0, shadowed import",
			v1Compatible: true,
			updates: []update{
				{
					modules: map[string]string{
						"/foo/bar.rego": `package foo
import data.foo
import data.bar as foo
corge contains 1 if {
	input.x == 2
}`,
					},
					expErrs: []string{
						"rego_compile_error: import must not shadow import data.foo",
					},
				},
			},
		},
		{
			note:         "v1.0, module updated",
			v1Compatible: true,
			updates: []update{
				{
					modules: map[string]string{
						"/foo/bar.rego": `package foo
corge contains 1 if {
	input.x == 2
}`,
					},
				},
				{
					modules: map[string]string{
						"/foo/bar.rego": `package foo
corge contains 2 if {
	input.x == 3
}`,
					},
				},
			},
		},
		{
			note:         "v1.0, module updated, shadowed import",
			v1Compatible: true,
			updates: []update{
				{
					modules: map[string]string{
						"/foo/bar.rego": `package foo
corge contains 1 if {
	input.x == 2
}`,
					},
				},
				{
					modules: map[string]string{
						"/foo/bar.rego": `package foo
import data.foo
import data.bar as foo
corge contains 2 if {
	input.x == 3
}`,
					},
					expErrs: []string{
						"rego_compile_error: import must not shadow import data.foo",
					},
				},
			},
		},
	}

	for _, tc := range tests {
		t.Run(tc.note, func(t *testing.T) {
			regoVersion := ast.RegoV0
			if tc.v1Compatible {
				regoVersion = ast.RegoV1
			}
			popts := ast.ParserOptions{RegoVersion: regoVersion}

			ctx := context.Background()
			manager, err := plugins.New(nil, "test-instance-id", inmemtst.New(),
				plugins.WithParserOptions(popts))
			if err != nil {
				t.Fatal("unexpected error:", err)
			}

			dir := t.TempDir()

			bundleName := "test-bundle"
			bundleSource := Source{
				Persist: true,
			}

			bundleNameOther := "test-bundle-other"
			bundleSourceOther := Source{}

			bundles := map[string]*Source{}
			bundles[bundleName] = &bundleSource
			bundles[bundleNameOther] = &bundleSourceOther

			plugin := New(&Config{Bundles: bundles}, manager)
			plugin.bundlePersistPath = filepath.Join(dir, ".opa")

			plugin.loadAndActivateBundlesFromDisk(ctx)

			for _, update := range tc.updates {
				// persist a bundle to disk and then load it
				b := bundle.Bundle{
					Manifest: bundle.Manifest{Revision: "quickbrownfaux"},
					Data:     util.MustUnmarshalJSON([]byte(`{"foo": {"bar": 1, "baz": "qux"}}`)).(map[string]interface{}),
				}
				for url, module := range update.modules {
					b.Modules = append(b.Modules, bundle.ModuleFile{
						URL:    url,
						Path:   url,
						Parsed: ast.MustParseModuleWithOpts(module, popts),
						Raw:    []byte(module),
					})
				}

				b.Manifest.Init()

				var buf bytes.Buffer
				if err := bundle.NewWriter(&buf).UseModulePath(true).Write(b); err != nil {
					t.Fatal("unexpected error:", err)
				}

				err = plugin.saveBundleToDisk(bundleName, &buf)
				if err != nil {
					t.Fatalf("unexpected error %v", err)
				}

				plugin.loadAndActivateBundlesFromDisk(ctx)

				if update.expErrs != nil {
					if status, ok := plugin.status[bundleName]; !ok {
						t.Fatalf("Expected to find status for %s, found nil", bundleName)
					} else if status.Type != bundle.SnapshotBundleType {
						t.Fatalf("expected snapshot bundle but got %v", status.Type)
					} else if errs := status.Errors; len(errs) != len(update.expErrs) {
						t.Fatalf("expected errors:\n\n%v\n\nbut got:\n\n%v", update.expErrs, errs)
					} else {
						for _, expErr := range update.expErrs {
							found := false
							for _, err := range errs {
								if strings.Contains(err.Error(), expErr) {
									found = true
									break
								}
							}
							if !found {
								t.Fatalf("expected error:\n\n%v\n\nbut got:\n\n%v", expErr, errs)
							}
						}
					}
				} else {
					txn := storage.NewTransactionOrDie(ctx, manager.Store)
					fatal := func(args ...any) {
						t.Helper()
						manager.Store.Abort(ctx, txn)
						t.Fatal(args...)
					}

					ids, err := manager.Store.ListPolicies(ctx, txn)
					if err != nil {
						fatal(err)
					}
					for _, id := range ids {
						bs, err := manager.Store.GetPolicy(ctx, txn, id)
						p, _ := strings.CutPrefix(id, bundleName)
						module := update.modules[p]
						exp := []byte(module)
						if err != nil {
							fatal(err)
						} else if !bytes.Equal(bs, exp) {
							fatal("Bad policy content. Exp:\n%v\n\nGot:\n\n%v", string(exp), string(bs))
						}
					}

					var expData any
					if tc.v1Compatible {
						expData = util.MustUnmarshalJSON([]byte(`{
							"foo": {"bar": 1, "baz": "qux"}, 
							"system": {
								"bundles": {"test-bundle": {"etag": "", "manifest": {"revision": "quickbrownfaux", "roots": [""]}}}
							}
						}`))
					} else {
						expData = util.MustUnmarshalJSON([]byte(`{
							"foo": {"bar": 1, "baz": "qux"}, 
							"system": {
								"bundles": {"test-bundle": {"etag": "", "manifest": {"revision": "quickbrownfaux", "roots": [""]}}},
								"modules": {"test-bundle/foo/bar.rego": {"rego_version": 1}}
							}
						}`))
					}

					data, err := manager.Store.Read(ctx, txn, storage.Path{})
<<<<<<< HEAD
					expData := util.MustUnmarshalJSON([]byte(fmt.Sprintf(`{
						"foo": {"bar": 1, "baz": "qux"}, 
						"system": {
							"bundles": {"test-bundle": {"etag": "", "manifest": {"revision": "quickbrownfaux", "roots": [""]}}},
							"modules": {"test-bundle/foo/bar.rego": {"rego_version": %d}}
						}
					}`, regoVersion.Int())))
=======
>>>>>>> e47bd4f9
					if err != nil {
						fatal(err)
					} else if !reflect.DeepEqual(data, expData) {
						fatal("Bad data content. Exp:\n%v\n\nGot:\n\n%v", expData, data)
					}

					manager.Store.Abort(ctx, txn)
				}
			}
		})
	}
}

func TestLoadAndActivateBundlesFromDiskWithBundleRegoVersion(t *testing.T) {
	t.Parallel()

	// Note: modules are parsed before passed to plugin, so any expected errors must be triggered by the compiler stage.
	tests := []struct {
		note               string
		managerRegoVersion ast.RegoVersion
		bundleRegoVersion  *ast.RegoVersion
		module             string
		expErrs            []string
	}{
		{
			note:               "v0.x manager, no bundle rego version",
			managerRegoVersion: ast.RegoV0,
			module: `package foo
corge[1] {
	input.x == 2
}`,
		},
		{
			note:               "v0.x manager, v0.x bundle",
			managerRegoVersion: ast.RegoV0,
			bundleRegoVersion:  pointTo(ast.RegoV0),
			module: `package foo
corge[1] {
	input.x == 2
}`,
		},
		{
			note:               "v0.x manager, v1.0 bundle",
			managerRegoVersion: ast.RegoV0,
			bundleRegoVersion:  pointTo(ast.RegoV1),
			module: `package foo
corge contains 1 if {
	input.x == 2
}`,
		},
		{
			note:               "v0.x manager, v1.0 bundle, compiler err (shadowed import)",
			managerRegoVersion: ast.RegoV0,
			bundleRegoVersion:  pointTo(ast.RegoV1),
			module: `package foo
import data.foo
import data.bar as foo
corge contains 1 if {
	input.x == 2
}`,
			expErrs: []string{
				"rego_compile_error: import must not shadow import data.foo",
			},
		},
		{
			note:               "v1.0 manager, no bundle rego version",
			managerRegoVersion: ast.RegoV1,
			module: `package foo
corge contains 1 if {
	input.x == 2
}`,
		},
		{
			note:               "v1.0 manager, no bundle rego version, compiler err (shadowed import)",
			managerRegoVersion: ast.RegoV1,
			module: `package foo
import data.foo
import data.bar as foo
corge contains 1 if {
	input.x == 2
}`,
			expErrs: []string{
				"rego_compile_error: import must not shadow import data.foo",
			},
		},
		{
			note:               "v1.0 manager, v0.x bundle",
			managerRegoVersion: ast.RegoV1,
			bundleRegoVersion:  pointTo(ast.RegoV0),
			module: `package foo
corge[1] {
	input.x == 2
}`,
		},
		{
			note:               "v1.0 manager, v1.0 bundle",
			managerRegoVersion: ast.RegoV1,
			bundleRegoVersion:  pointTo(ast.RegoV1),
			module: `package foo
corge contains 1 if {
	input.x == 2
}`,
		},
	}

	for _, tc := range tests {
		t.Run(tc.note, func(t *testing.T) {
			ctx := context.Background()
			managerPopts := ast.ParserOptions{RegoVersion: tc.managerRegoVersion}
			manager, err := plugins.New(nil, "test-instance-id", inmemtst.New(),
				plugins.WithParserOptions(managerPopts))
			if err != nil {
				t.Fatal("unexpected error:", err)
			}

			dir := t.TempDir()

			bundleName := "test-bundle"
			bundleSource := Source{
				Persist: true,
			}

			bundleNameOther := "test-bundle-other"
			bundleSourceOther := Source{}

			bundles := map[string]*Source{}
			bundles[bundleName] = &bundleSource
			bundles[bundleNameOther] = &bundleSourceOther

			plugin := New(&Config{Bundles: bundles}, manager)
			plugin.bundlePersistPath = filepath.Join(dir, ".opa")

			plugin.loadAndActivateBundlesFromDisk(ctx)

			// persist a bundle to disk and then load it
			m := bundle.Manifest{Revision: "quickbrownfaux"}
			var bundlePopts ast.ParserOptions
			if tc.bundleRegoVersion != nil {
				m.SetRegoVersion(*tc.bundleRegoVersion)
				bundlePopts = ast.ParserOptions{RegoVersion: *tc.bundleRegoVersion}
			} else {
				bundlePopts = managerPopts
			}
			b := bundle.Bundle{
				Manifest: m,
				Data:     util.MustUnmarshalJSON([]byte(`{"foo": {"bar": 1, "baz": "qux"}}`)).(map[string]interface{}),
				Modules: []bundle.ModuleFile{
					{
						URL:    "/foo/bar.rego",
						Path:   "/foo/bar.rego",
						Parsed: ast.MustParseModuleWithOpts(tc.module, bundlePopts),
						Raw:    []byte(tc.module),
					},
				},
			}

			b.Manifest.Init()

			var buf bytes.Buffer
			if err := bundle.NewWriter(&buf).UseModulePath(true).Write(b); err != nil {
				t.Fatal("unexpected error:", err)
			}

			err = plugin.saveBundleToDisk(bundleName, &buf)
			if err != nil {
				t.Fatalf("unexpected error %v", err)
			}

			plugin.loadAndActivateBundlesFromDisk(ctx)

			if tc.expErrs != nil {
				if status, ok := plugin.status[bundleName]; !ok {
					t.Fatalf("Expected to find status for %s, found nil", bundleName)
				} else if status.Type != bundle.SnapshotBundleType {
					t.Fatalf("expected snapshot bundle but got %v", status.Type)
				} else if errs := status.Errors; len(errs) != len(tc.expErrs) {
					t.Fatalf("expected errors:\n\n%v\n\nbut got:\n\n%v", tc.expErrs, errs)
				} else {
					for _, expErr := range tc.expErrs {
						found := false
						for _, err := range errs {
							if strings.Contains(err.Error(), expErr) {
								found = true
								break
							}
						}
						if !found {
							t.Fatalf("expected error:\n\n%v\n\nbut got:\n\n%v", expErr, errs)
						}
					}
				}
			} else {
				txn := storage.NewTransactionOrDie(ctx, manager.Store)
				defer manager.Store.Abort(ctx, txn)

				ids, err := manager.Store.ListPolicies(ctx, txn)
				if err != nil {
					t.Fatal(err)
				} else if len(ids) != 1 {
					t.Fatal("Expected 1 policy")
				}

				bs, err := manager.Store.GetPolicy(ctx, txn, ids[0])
				exp := []byte(tc.module)
				if err != nil {
					t.Fatal(err)
				} else if !bytes.Equal(bs, exp) {
					t.Fatalf("Bad policy content. Exp:\n%v\n\nGot:\n\n%v", string(exp), string(bs))
				}

				data, err := manager.Store.Read(ctx, txn, storage.Path{})

				manifestRegoVersionStr := ""
				if tc.bundleRegoVersion != nil {
					manifestRegoVersionStr = fmt.Sprintf(`, "rego_version": %d`, bundleRegoVersion(*tc.bundleRegoVersion))
				}

				runtimeRegoVersion := manager.ParserOptions().RegoVersion.Int()
				var moduleRegoVersion int
				if tc.bundleRegoVersion != nil {
					moduleRegoVersion = tc.bundleRegoVersion.Int()
				} else {
					moduleRegoVersion = tc.managerRegoVersion.Int()
				}

				var expData any
				if moduleRegoVersion != runtimeRegoVersion {
					expData = util.MustUnmarshalJSON([]byte(fmt.Sprintf(`{
						"foo": {"bar": 1, "baz": "qux"}, 
						"system": {
							"bundles": {"test-bundle": {"etag": "", "manifest": {"revision": "quickbrownfaux"%s, "roots": [""]}}},
							"modules": {"test-bundle/foo/bar.rego": {"rego_version": %d}}
						}
					}`,
						manifestRegoVersionStr, moduleRegoVersion)))
				} else {
					expData = util.MustUnmarshalJSON([]byte(fmt.Sprintf(`{
						"foo": {"bar": 1, "baz": "qux"}, 
						"system": {
							"bundles": {"test-bundle": {"etag": "", "manifest": {"revision": "quickbrownfaux"%s, "roots": [""]}}}
						}
					}`,
						manifestRegoVersionStr)))
				}

				if err != nil {
					t.Fatal(err)
				} else if !reflect.DeepEqual(data, expData) {
					t.Fatalf("Bad data content. Exp:\n%v\n\nGot:\n\n%v", expData, data)
				}
			}
		})
	}
}

func pointTo[T any](v T) *T {
	return &v
}

func bundleRegoVersion(v ast.RegoVersion) int {
	switch v {
	case ast.RegoV0:
		return 0
	case ast.RegoV0CompatV1:
		return 0
	case ast.RegoV1:
		return 1
	}
	panic("unknown ast.RegoVersion")
}

func TestLoadAndActivateDepBundlesFromDisk(t *testing.T) {
	t.Parallel()

	ctx := context.Background()
	manager := getTestManager()

	dir := t.TempDir()

	bundleName := "test-bundle-main"
	bundleSource := Source{
		Persist: true,
	}

	bundleNameOther := "test-bundle-lib"
	bundleSourceOther := Source{
		Persist: true,
	}

	bundles := map[string]*Source{}
	bundles[bundleName] = &bundleSource
	bundles[bundleNameOther] = &bundleSourceOther

	plugin := New(&Config{Bundles: bundles}, manager)
	plugin.bundlePersistPath = filepath.Join(dir, ".opa")

	module1 := `
package bar

import rego.v1
import data.foo

default allow = false

allow if {
	foo.is_one(1)
}`

	module2 := `
package foo
import rego.v1

is_one(x) if {
	x == 1
}`

	b1 := bundle.Bundle{
		Manifest: bundle.Manifest{Revision: "quickbrownfauxbar", Roots: &[]string{"bar"}},
		Data:     map[string]interface{}{},
		Modules: []bundle.ModuleFile{
			{
				URL:    "/bar/policy.rego",
				Path:   "/bar/policy.rego",
				Parsed: ast.MustParseModule(module1),
				Raw:    []byte(module1),
			},
		},
	}

	b1.Manifest.Init()

	b2 := bundle.Bundle{
		Manifest: bundle.Manifest{Revision: "quickbrownfauxfoo", Roots: &[]string{"foo"}},
		Data:     map[string]interface{}{},
		Modules: []bundle.ModuleFile{
			{
				URL:    "/foo/policy.rego",
				Path:   "/foo/policy.rego",
				Parsed: ast.MustParseModule(module2),
				Raw:    []byte(module2),
			},
		},
	}

	b2.Manifest.Init()

	var buf1 bytes.Buffer
	if err := bundle.NewWriter(&buf1).UseModulePath(true).Write(b1); err != nil {
		t.Fatal("unexpected error:", err)
	}

	err := plugin.saveBundleToDisk(bundleName, &buf1)
	if err != nil {
		t.Fatalf("unexpected error %v", err)
	}

	var buf2 bytes.Buffer
	if err := bundle.NewWriter(&buf2).UseModulePath(true).Write(b2); err != nil {
		t.Fatal("unexpected error:", err)
	}

	err = plugin.saveBundleToDisk(bundleNameOther, &buf2)
	if err != nil {
		t.Fatalf("unexpected error %v", err)
	}

	plugin.loadAndActivateBundlesFromDisk(ctx)

	txn := storage.NewTransactionOrDie(ctx, manager.Store)
	defer manager.Store.Abort(ctx, txn)

	ids, err := manager.Store.ListPolicies(ctx, txn)
	if err != nil {
		t.Fatal(err)
	} else if len(ids) != 2 {
		t.Fatal("Expected 2 policies")
	}
}

func TestLoadAndActivateDepBundlesFromDiskMaxAttempts(t *testing.T) {
	t.Parallel()

	ctx := context.Background()
	manager := getTestManager()

	dir := t.TempDir()

	bundleName := "test-bundle-main"
	bundleSource := Source{
		Persist: true,
	}

	bundles := map[string]*Source{}
	bundles[bundleName] = &bundleSource

	plugin := New(&Config{Bundles: bundles}, manager)
	plugin.bundlePersistPath = filepath.Join(dir, ".opa")

	module := `
package bar

import rego.v1
import data.foo

default allow = false

allow if {
	foo.is_one(1)
}`

	b := bundle.Bundle{
		Manifest: bundle.Manifest{Revision: "quickbrownfaux", Roots: &[]string{"bar"}},
		Data:     map[string]interface{}{},
		Modules: []bundle.ModuleFile{
			{
				URL:    "/bar/policy.rego",
				Path:   "/bar/policy.rego",
				Parsed: ast.MustParseModule(module),
				Raw:    []byte(module),
			},
		},
	}

	b.Manifest.Init()

	var buf bytes.Buffer
	if err := bundle.NewWriter(&buf).UseModulePath(true).Write(b); err != nil {
		t.Fatal("unexpected error:", err)
	}

	err := plugin.saveBundleToDisk(bundleName, &buf)
	if err != nil {
		t.Fatalf("unexpected error %v", err)
	}

	plugin.loadAndActivateBundlesFromDisk(ctx)

	txn := storage.NewTransactionOrDie(ctx, manager.Store)
	defer manager.Store.Abort(ctx, txn)

	ids, err := manager.Store.ListPolicies(ctx, txn)
	if err != nil {
		t.Fatal(err)
	} else if len(ids) != 0 {
		t.Fatal("Expected 0 policies")
	}
}

func TestPluginOneShotCompileError(t *testing.T) {
	t.Parallel()

	ctx := context.Background()
	manager := getTestManager()
	plugin := New(&Config{}, manager)
	bundleName := "test-bundle"
	plugin.status[bundleName] = &Status{Name: bundleName}
	plugin.downloaders[bundleName] = download.New(download.Config{}, plugin.manager.Client(""), bundleName)

	ensurePluginState(t, plugin, plugins.StateNotReady)

	raw1 := `package foo
import rego.v1

p contains x if { x = 1 }`

	b1 := &bundle.Bundle{
		Data: map[string]interface{}{"a": "b"},
		Modules: []bundle.ModuleFile{
			{
				Path:   "/example.rego",
				Raw:    []byte(raw1),
				Parsed: ast.MustParseModule(raw1),
			},
		},
	}

	b1.Manifest.Init()
	plugin.oneShot(ctx, bundleName, download.Update{Bundle: b1, Metrics: metrics.New()})

	ensurePluginState(t, plugin, plugins.StateOK)

	b2 := &bundle.Bundle{
		Data: map[string]interface{}{"a": "b"},
		Modules: []bundle.ModuleFile{
			{
				Path: "/example2.rego",
				Parsed: ast.MustParseModule(`package foo
import rego.v1

p contains x`),
			},
		},
	}

	b2.Manifest.Init()
	plugin.oneShot(ctx, bundleName, download.Update{Bundle: b2})

	ensurePluginState(t, plugin, plugins.StateOK)

	txn := storage.NewTransactionOrDie(ctx, manager.Store)

	_, err := manager.Store.GetPolicy(ctx, txn, filepath.Join(bundleName, "/example.rego"))
	if err != nil {
		t.Fatalf("Unexpected error: %v", err)
	}

	data, err := manager.Store.Read(ctx, txn, storage.Path{"a"})
	if err != nil || !reflect.DeepEqual("b", data) {
		t.Fatalf("Expected data to be intact but got: %v, err: %v", data, err)
	}

	manager.Store.Abort(ctx, txn)

	b3 := &bundle.Bundle{
		Data: map[string]interface{}{"foo": map[string]interface{}{"p": "a"}},
		Modules: []bundle.ModuleFile{
			{
				Path:   "/example3.rego",
				Parsed: ast.MustParseModule("package foo\np=1"),
			},
		},
	}

	b3.Manifest.Init()
	plugin.oneShot(ctx, bundleName, download.Update{Bundle: b3})

	ensurePluginState(t, plugin, plugins.StateOK)

	txn = storage.NewTransactionOrDie(ctx, manager.Store)

	_, err = manager.Store.GetPolicy(ctx, txn, filepath.Join(bundleName, "/example.rego"))
	if err != nil {
		t.Fatalf("Unexpected error: %v", err)
	}

	data, err = manager.Store.Read(ctx, txn, storage.Path{"a"})
	if err != nil || !reflect.DeepEqual("b", data) {
		t.Fatalf("Expected data to be intact but got: %v, err: %v", data, err)
	}
}

func TestPluginOneShotHTTPError(t *testing.T) {
	t.Parallel()

	ctx := context.Background()
	manager := getTestManager()
	plugin := New(&Config{}, manager)
	bundleName := "test-bundle"
	plugin.status[bundleName] = &Status{Name: bundleName}
	plugin.downloaders[bundleName] = download.New(download.Config{}, plugin.manager.Client(""), bundleName)
	ch := make(chan Status)
	listenerName := "test"
	plugin.Register(listenerName, func(status Status) {
		ch <- status
	})
	go plugin.oneShot(ctx, bundleName, download.Update{Error: download.HTTPError{StatusCode: 403}})
	s := <-ch
	if s.HTTPCode != "403" {
		t.Fatal("expected http_code to be 403 instead of ", s.HTTPCode)
	}

	module := "package foo\n\ncorge=1"
	b := bundle.Bundle{
		Manifest: bundle.Manifest{Revision: "quickbrownfaux"},
		Data:     util.MustUnmarshalJSON([]byte(`{"foo": {"bar": 1, "baz": "qux"}}`)).(map[string]interface{}),
		Modules: []bundle.ModuleFile{
			{
				Path:   "/foo/bar",
				Parsed: ast.MustParseModule(module),
				Raw:    []byte(module),
			},
		},
	}

	b.Manifest.Init()
	go plugin.oneShot(ctx, bundleName, download.Update{Bundle: &b})
	s = <-ch
	if s.HTTPCode != "" {
		t.Fatal("expected http_code to be empty instead of ", s.HTTPCode)
	}
}

func TestPluginOneShotActivationRemovesOld(t *testing.T) {
	t.Parallel()

	ctx := context.Background()
	manager := getTestManager()
	plugin := New(&Config{}, manager)
	bundleName := "test-bundle"
	plugin.status[bundleName] = &Status{Name: bundleName}
	plugin.downloaders[bundleName] = download.New(download.Config{}, plugin.manager.Client(""), bundleName)

	ensurePluginState(t, plugin, plugins.StateNotReady)

	module1 := `package example

		p = 1`

	b1 := bundle.Bundle{
		Data: map[string]interface{}{
			"foo": "bar",
		},
		Modules: []bundle.ModuleFile{
			{
				Path:   "/example.rego",
				Raw:    []byte(module1),
				Parsed: ast.MustParseModule(module1),
			},
		},
	}

	b1.Manifest.Init()
	plugin.oneShot(ctx, bundleName, download.Update{Bundle: &b1})

	ensurePluginState(t, plugin, plugins.StateOK)

	module2 := `package example

		p = 2`

	b2 := bundle.Bundle{
		Data: map[string]interface{}{
			"baz": "qux",
		},
		Modules: []bundle.ModuleFile{
			{
				Path:   "/example2.rego",
				Raw:    []byte(module2),
				Parsed: ast.MustParseModule(module2),
			},
		},
	}

	b2.Manifest.Init()
	plugin.oneShot(ctx, bundleName, download.Update{Bundle: &b2})

	ensurePluginState(t, plugin, plugins.StateOK)

	err := storage.Txn(ctx, manager.Store, storage.TransactionParams{}, func(txn storage.Transaction) error {
		ids, err := manager.Store.ListPolicies(ctx, txn)
		if err != nil {
			return err
		} else if !slices.Equal([]string{filepath.Join(bundleName, "/example2.rego")}, ids) {
			return fmt.Errorf("expected updated policy ids")
		}
		data, err := manager.Store.Read(ctx, txn, storage.Path{})
		// remove system key to make comparison simpler
		delete(data.(map[string]interface{}), "system")
		if err != nil {
			return err
		} else if !reflect.DeepEqual(data, map[string]interface{}{"baz": "qux"}) {
			return fmt.Errorf("expected updated data")
		}
		return nil
	})
	if err != nil {
		t.Fatal("Unexpected:", err)
	}
}

func TestPluginOneShotActivationConflictingRoots(t *testing.T) {
	t.Parallel()

	ctx := context.Background()
	manager := getTestManager()
	plugin := New(&Config{}, manager)

	ensurePluginState(t, plugin, plugins.StateNotReady)

	bundleNames := []string{"test-bundle1", "test-bundle2", "test-bundle3"}

	for _, name := range bundleNames {
		plugin.status[name] = &Status{Name: name}
		plugin.downloaders[name] = download.New(download.Config{}, plugin.manager.Client(""), name)
	}

	// Start with non-conflicting updates
	plugin.oneShot(ctx, bundleNames[0], download.Update{Bundle: &bundle.Bundle{
		Manifest: bundle.Manifest{
			Roots: &[]string{"a/b"},
		},
	}})

	ensurePluginState(t, plugin, plugins.StateNotReady)

	plugin.oneShot(ctx, bundleNames[1], download.Update{Bundle: &bundle.Bundle{
		Manifest: bundle.Manifest{
			Roots: &[]string{"a/c"},
		},
	}})

	ensurePluginState(t, plugin, plugins.StateNotReady)

	// ensure that both bundles are *not* in error status
	ensureBundleOverlapStatus(t, plugin, bundleNames, []bool{false, false, false})

	// Add a third bundle that conflicts with one
	plugin.oneShot(ctx, bundleNames[2], download.Update{Bundle: &bundle.Bundle{
		Manifest: bundle.Manifest{
			Roots: &[]string{"a/b/aa"},
		},
	}})

	ensurePluginState(t, plugin, plugins.StateNotReady)

	// ensure that both in the conflict go into error state
	ensureBundleOverlapStatus(t, plugin, bundleNames, []bool{false, false, true})

	// Update to fix conflict
	plugin.oneShot(ctx, bundleNames[2], download.Update{Bundle: &bundle.Bundle{
		Manifest: bundle.Manifest{
			Roots: &[]string{"b"},
		},
	}})

	ensurePluginState(t, plugin, plugins.StateOK)
	ensureBundleOverlapStatus(t, plugin, bundleNames, []bool{false, false, false})

	// Ensure empty roots conflict with all roots
	plugin.oneShot(ctx, bundleNames[2], download.Update{Bundle: &bundle.Bundle{
		Manifest: bundle.Manifest{
			Roots: &[]string{""},
		},
	}})

	ensurePluginState(t, plugin, plugins.StateOK)
	ensureBundleOverlapStatus(t, plugin, bundleNames, []bool{false, false, true})
}

func TestPluginOneShotActivationPrefixMatchingRoots(t *testing.T) {
	t.Parallel()

	ctx := context.Background()
	manager := getTestManager()
	plugin := Plugin{
		manager:     manager,
		status:      map[string]*Status{},
		etags:       map[string]string{},
		downloaders: map[string]Loader{},
	}
	bundleNames := []string{"test-bundle1", "test-bundle2"}

	for _, name := range bundleNames {
		plugin.status[name] = &Status{Name: name}
		plugin.downloaders[name] = download.New(download.Config{}, plugin.manager.Client(""), name)
	}

	plugin.oneShot(ctx, bundleNames[0], download.Update{Bundle: &bundle.Bundle{
		Manifest: bundle.Manifest{
			Roots: &[]string{"a/b/c"},
		},
	}})

	plugin.oneShot(ctx, bundleNames[1], download.Update{Bundle: &bundle.Bundle{
		Manifest: bundle.Manifest{
			Roots: &[]string{"a/b/cat"},
		},
	}})

	ensureBundleOverlapStatus(t, &plugin, bundleNames, []bool{false, false})

	// Ensure that empty roots conflict
	plugin.oneShot(ctx, bundleNames[1], download.Update{Bundle: &bundle.Bundle{
		Manifest: bundle.Manifest{
			Roots: &[]string{""},
		},
	}})

	ensureBundleOverlapStatus(t, &plugin, bundleNames, []bool{false, true})
}

func ensureBundleOverlapStatus(t *testing.T, p *Plugin, bundleNames []string, expectedErrs []bool) {
	t.Helper()
	for i, name := range bundleNames {
		hasErr := p.status[name].Message != ""
		if expectedErrs[i] && !hasErr {
			t.Fatalf("expected bundle %s to be in an error state", name)
		} else if !expectedErrs[i] && hasErr {
			t.Fatalf("unexpected error state for bundle %s", name)
		} else if hasErr && expectedErrs[i] && !strings.Contains(p.status[name].Message, "detected overlapping roots") {
			t.Fatalf("expected bundle overlap error for bundle %s, got: %s", name, p.status[name].Message)
		}
	}
}

func TestPluginListener(t *testing.T) {
	t.Parallel()

	ctx := context.Background()
	manager := getTestManager()
	plugin := New(&Config{}, manager)
	bundleName := "test-bundle"
	plugin.status[bundleName] = &Status{Name: bundleName}
	plugin.downloaders[bundleName] = download.New(download.Config{}, plugin.manager.Client(""), bundleName)
	ch := make(chan Status)

	listenerName := "test"
	plugin.Register(listenerName, func(status Status) {
		ch <- status
	})

	if len(plugin.listeners) != 1 || plugin.listeners[listenerName] == nil {
		t.Fatal("Listener not properly registered")
	}

	module := `package gork
import rego.v1

p contains x if { x = 1 }`

	b := bundle.Bundle{
		Manifest: bundle.Manifest{
			Revision: "quickbrownfaux",
		},
		Data: map[string]interface{}{},
		Modules: []bundle.ModuleFile{
			{
				Path:   "/foo.rego",
				Parsed: ast.MustParseModule(module),
				Raw:    []byte(module),
			},
		},
	}

	b.Manifest.Init()

	// Test that initial bundle is ok. Defer to separate goroutine so we can
	// check result with channel.
	go plugin.oneShot(ctx, bundleName, download.Update{Bundle: &b})
	s1 := <-ch

	validateStatus(t, s1, "quickbrownfaux", false)

	module = `package gork
import rego.v1

p contains x`

	b.Manifest.Revision = "slowgreenburd"
	b.Modules[0] = bundle.ModuleFile{
		Path:   "/foo.rego",
		Raw:    []byte(module),
		Parsed: ast.MustParseModule(module),
	}

	// Test that next update is failed.
	go plugin.oneShot(ctx, bundleName, download.Update{Bundle: &b})
	s2 := <-ch

	validateStatus(t, s2, "quickbrownfaux", true)

	module = `package gork
import rego.v1

p contains 1`
	b.Manifest.Revision = "fancybluederg"
	b.Modules[0] = bundle.ModuleFile{
		Path:   "/foo.rego",
		Raw:    []byte(module),
		Parsed: ast.MustParseModule(module),
	}

	// Test that the new update is successful.
	go plugin.oneShot(ctx, bundleName, download.Update{Bundle: &b})
	s3 := <-ch

	validateStatus(t, s3, "fancybluederg", false)

	// Test that empty download update results in status update.
	go plugin.oneShot(ctx, bundleName, download.Update{})
	s4 := <-ch

	// Nothing should have changed in the update
	validateStatus(t, s4, s3.ActiveRevision, false)

	plugin.Unregister(listenerName)
	if len(plugin.listeners) != 0 {
		t.Fatal("Listener not properly unregistered")
	}
}

func isErrStatus(s Status) bool {
	return s.Code != "" || len(s.Errors) != 0 || s.Message != ""
}

func validateStatus(t *testing.T, actual Status, expected string, expectStatusErr bool) {
	t.Helper()

	if expectStatusErr && !isErrStatus(actual) {
		t.Errorf("Expected status to be in an error state, but no error has occurred.")
	} else if !expectStatusErr && isErrStatus(actual) {
		t.Errorf("Unexpected error status %v", actual)
	}

	if actual.ActiveRevision != expected {
		t.Errorf("Expected status revision %s, got %s", expected, actual.ActiveRevision)
	}
}

func TestPluginListenerErrorClearedOn304(t *testing.T) {
	t.Parallel()

	ctx := context.Background()
	manager := getTestManager()
	plugin := Plugin{
		manager:     manager,
		status:      map[string]*Status{},
		etags:       map[string]string{},
		downloaders: map[string]Loader{},
	}
	bundleName := "test-bundle"
	plugin.status[bundleName] = &Status{Name: bundleName}
	plugin.downloaders[bundleName] = download.New(download.Config{}, plugin.manager.Client(""), bundleName)
	ch := make(chan Status)

	plugin.Register("test", func(status Status) {
		ch <- status
	})

	b := bundle.Bundle{
		Manifest: bundle.Manifest{
			Revision: "quickbrownfaux",
		},
		Data: map[string]interface{}{"foo": "bar"},
	}

	b.Manifest.Init()

	// Test that initial bundle is ok.
	go plugin.oneShot(ctx, bundleName, download.Update{Bundle: &b})
	s1 := <-ch

	if s1.ActiveRevision != "quickbrownfaux" || s1.Code != "" {
		t.Fatal("Unexpected status update, got:", s1)
	}

	// Test that service error triggers failure notification.
	go plugin.oneShot(ctx, bundleName, download.Update{Error: fmt.Errorf("some error")})
	s2 := <-ch

	if s2.ActiveRevision != "quickbrownfaux" || s2.Code == "" {
		t.Fatal("Unexpected status update, got:", s2)
	}

	// Test that service recovery triggers healthy notification.
	go plugin.oneShot(ctx, bundleName, download.Update{})
	s3 := <-ch

	if s3.ActiveRevision != "quickbrownfaux" || s3.Code != "" {
		t.Fatal("Unexpected status update, got:", s3)
	}
}

func TestPluginBulkListener(t *testing.T) {
	t.Parallel()

	ctx := context.Background()
	manager := getTestManager()
	plugin := Plugin{
		manager:     manager,
		status:      map[string]*Status{},
		etags:       map[string]string{},
		downloaders: map[string]Loader{},
	}
	bundleNames := []string{
		"b1",
		"b2",
		"b3",
	}
	for _, name := range bundleNames {
		plugin.status[name] = &Status{Name: name}
		plugin.downloaders[name] = download.New(download.Config{}, plugin.manager.Client(""), name)
	}
	bulkChan := make(chan map[string]*Status)

	listenerName := "bulk test"
	plugin.RegisterBulkListener(listenerName, func(status map[string]*Status) {
		bulkChan <- status
	})

	if len(plugin.bulkListeners) != 1 || plugin.bulkListeners[listenerName] == nil {
		t.Fatal("Bulk listener not properly registered")
	}

	module := `package gork
import rego.v1

p contains x if { x = 1 }`

	b := bundle.Bundle{
		Manifest: bundle.Manifest{
			Revision: "quickbrownfaux",
			Roots:    &[]string{"gork"},
		},
		Data: map[string]interface{}{},
		Modules: []bundle.ModuleFile{
			{
				Path:   "/foo.rego",
				Parsed: ast.MustParseModule(module),
				Raw:    []byte(module),
			},
		},
	}

	b.Manifest.Init()

	// Test that initial bundle is ok. Defer to separate goroutine so we can
	// check result with channel.
	go plugin.oneShot(ctx, bundleNames[0], download.Update{Bundle: &b})
	s1 := <-bulkChan

	s := s1[bundleNames[0]]
	if s.ActiveRevision != "quickbrownfaux" || s.Code != "" {
		t.Fatal("Unexpected status update, got:", s1)
	}

	for i := 1; i < len(bundleNames); i++ {
		name := bundleNames[i]
		s, ok := s1[name]
		if !ok {
			t.Errorf("Expected to have bundle status for %q included in update, got: %+v", name, s1)
		}
		// they should be defaults at this point
		if !reflect.DeepEqual(s, &Status{Name: name}) {
			t.Errorf("Expected bundle %q to have an empty status, got: %+v", name, s1)
		}
	}

	module = `package gork
import rego.v1

p contains x`

	b.Manifest.Revision = "slowgreenburd"
	b.Modules[0] = bundle.ModuleFile{
		Path:   "/foo.rego",
		Raw:    []byte(module),
		Parsed: ast.MustParseModule(module),
	}

	// Test that next update is failed.
	go plugin.oneShot(ctx, bundleNames[0], download.Update{Bundle: &b})
	s2 := <-bulkChan

	s = s2[bundleNames[0]]
	if s.ActiveRevision != "quickbrownfaux" || s.Code == "" || s.Message == "" || len(s.Errors) == 0 {
		t.Fatal("Unexpected status update, got:", s2)
	}

	for i := 1; i < len(bundleNames); i++ {
		name := bundleNames[i]
		s, ok := s2[name]
		if !ok {
			t.Errorf("Expected to have bundle status for %q included in update, got: %+v", name, s2)
		}
		// they should be still defaults
		if !reflect.DeepEqual(s, &Status{Name: name}) {
			t.Errorf("Expected bundle %q to have an empty status, got: %+v", name, s2)
		}
	}

	module = `package gork
import rego.v1

p contains 1`
	b.Manifest.Revision = "fancybluederg"
	b.Modules[0] = bundle.ModuleFile{
		Path:   "/foo.rego",
		Raw:    []byte(module),
		Parsed: ast.MustParseModule(module),
	}

	// Test that new update is successful.
	go plugin.oneShot(ctx, bundleNames[0], download.Update{Bundle: &b})
	s3 := <-bulkChan

	s = s3[bundleNames[0]]
	if s.ActiveRevision != "fancybluederg" || s.Code != "" || s.Message != "" || len(s.Errors) != 0 {
		t.Fatal("Unexpected status update, got:", s3)
	}

	for i := 1; i < len(bundleNames); i++ {
		name := bundleNames[i]
		s, ok := s3[name]
		if !ok {
			t.Errorf("Expected to have bundle status for %q included in update, got: %+v", name, s3)
		}
		// they should still be defaults
		if !reflect.DeepEqual(s, &Status{Name: name}) {
			t.Errorf("Expected bundle %q to have an empty status, got: %+v", name, s3)
		}
	}

	// Test that empty download update results in status update.
	go plugin.oneShot(ctx, bundleNames[0], download.Update{})
	s4 := <-bulkChan

	s = s4[bundleNames[0]]
	if s.ActiveRevision != "fancybluederg" || s.Code != "" || s.Message != "" || len(s.Errors) != 0 {
		t.Errorf("Unexpected same status update for bundle %q, got: %v", bundleNames[0], s)
	}

	// Test updates the other bundles
	module = `package p1
import rego.v1

p contains x if { x = 1 }`

	b1 := bundle.Bundle{
		Manifest: bundle.Manifest{
			Revision: "123",
			Roots:    &[]string{"p1"},
		},
		Data: map[string]interface{}{},
		Modules: []bundle.ModuleFile{
			{
				Path:   "/foo1.rego",
				Parsed: ast.MustParseModule(module),
				Raw:    []byte(module),
			},
		},
	}

	b1.Manifest.Init()

	// Test that new update is successful.
	go plugin.oneShot(ctx, bundleNames[1], download.Update{Bundle: &b1})
	s5 := <-bulkChan

	s = s5[bundleNames[1]]
	if s.ActiveRevision != "123" || s.Code != "" || s.Message != "" || len(s.Errors) != 0 {
		t.Fatal("Unexpected status update, got:", s5)
	}

	if !reflect.DeepEqual(s5[bundleNames[0]], s4[bundleNames[0]]) {
		t.Fatalf("Expected bundle %q to have the same status as before updating bundle %q, got: %+v", bundleNames[0], bundleNames[1], s5)
	}

	for i := 2; i < len(bundleNames); i++ {
		name := bundleNames[i]
		s, ok := s5[name]
		if !ok {
			t.Errorf("Expected to have bundle status for %q included in update, got: %+v", name, s5)
		}
		// they should still be defaults
		if !reflect.DeepEqual(s, &Status{Name: name}) {
			t.Errorf("Expected bundle %q to have an empty status, got: %+v", name, s5)
		}
	}

	plugin.UnregisterBulkListener(listenerName)
	if len(plugin.bulkListeners) != 0 {
		t.Fatal("Bulk listener not properly unregistered")
	}
}

func TestPluginBulkListenerStatusCopyOnly(t *testing.T) {
	t.Parallel()

	ctx := context.Background()
	manager := getTestManager()
	plugin := Plugin{
		manager:     manager,
		status:      map[string]*Status{},
		etags:       map[string]string{},
		downloaders: map[string]Loader{},
	}
	bundleNames := []string{
		"b1",
		"b2",
		"b3",
	}
	for _, name := range bundleNames {
		plugin.status[name] = &Status{Name: name}
		plugin.downloaders[name] = download.New(download.Config{}, plugin.manager.Client(""), name)
	}
	bulkChan := make(chan map[string]*Status)

	plugin.RegisterBulkListener("bulk test", func(status map[string]*Status) {
		bulkChan <- status
	})

	module := `package gork
import rego.v1

p contains x if { x = 1 }`

	b := bundle.Bundle{
		Manifest: bundle.Manifest{
			Revision: "quickbrownfaux",
			Roots:    &[]string{"gork"},
		},
		Data: map[string]interface{}{},
		Modules: []bundle.ModuleFile{
			{
				Path:   "/foo.rego",
				Parsed: ast.MustParseModule(module),
				Raw:    []byte(module),
			},
		},
	}

	b.Manifest.Init()

	// Test that initial bundle is ok. Defer to separate goroutine so we can
	// check result with channel.
	go plugin.oneShot(ctx, bundleNames[0], download.Update{Bundle: &b})
	s1 := <-bulkChan

	// Modify the status map received and ensure it doesn't affect the one on the plugin
	delete(s1, "b1")

	if _, ok := plugin.status["b1"]; !ok {
		t.Fatalf("Expected status for 'b1' to still be in 'plugin.status'")
	}
}

func TestPluginActivateScopedBundle(t *testing.T) {
	t.Parallel()

	readMode := []struct {
		note    string
		readAst bool
	}{
		{
			note:    "read raw",
			readAst: false,
		},
		{
			note:    "read ast",
			readAst: true,
		},
	}

	for _, rm := range readMode {
		t.Run(rm.note, func(t *testing.T) {
			ctx := context.Background()
			manager := getTestManagerWithOpts(nil, inmem.NewWithOpts(inmem.OptReturnASTValuesOnRead(rm.readAst)))
			plugin := Plugin{
				manager:     manager,
				status:      map[string]*Status{},
				etags:       map[string]string{},
				downloaders: map[string]Loader{},
			}
			bundleName := "test-bundle"
			plugin.status[bundleName] = &Status{Name: bundleName}
			plugin.downloaders[bundleName] = download.New(download.Config{}, plugin.manager.Client(""), bundleName)

			// Transact test data and policies that represent data coming from
			// _outside_ the bundle. The test will verify that data _outside_
			// the bundle is both not erased and is overwritten appropriately.
			//
			// The test data claims a/{a1-6} where even paths are policy and
			// odd paths are raw JSON.
			if err := storage.Txn(ctx, manager.Store, storage.WriteParams, func(txn storage.Transaction) error {

				externalData := map[string]interface{}{"a": map[string]interface{}{"a1": "x1", "a3": "x2", "a5": "x3"}}

				if err := manager.Store.Write(ctx, txn, storage.AddOp, storage.Path{}, externalData); err != nil {
					return err
				}
				if err := manager.Store.UpsertPolicy(ctx, txn, "some/id1", []byte(`package a.a2`)); err != nil {
					return err
				}
				if err := manager.Store.UpsertPolicy(ctx, txn, "some/id2", []byte(`package a.a4`)); err != nil {
					return err
				}
				return manager.Store.UpsertPolicy(ctx, txn, "some/id3", []byte(`package a.a6`))
			}); err != nil {
				t.Fatal(err)
			}

			// Activate a bundle that is scoped to a/a1 and a/a2. This will
			// erase and overwrite the external data at these paths but leave
			// a3-6 untouched.
			module := "package a.a2\n\nbar=1"

			b := bundle.Bundle{
				Manifest: bundle.Manifest{Revision: "quickbrownfaux", Roots: &[]string{"a/a1", "a/a2"}},
				Data: map[string]interface{}{
					"a": map[string]interface{}{
						"a1": "foo",
					},
				},
				Modules: []bundle.ModuleFile{
					{
						Path:   "bundle/id1",
						Parsed: ast.MustParseModule(module),
						Raw:    []byte(module),
					},
				},
			}

			b.Manifest.Init()

			plugin.oneShot(ctx, bundleName, download.Update{Bundle: &b})

			// Ensure a/a3-6 are intact. a1-2 are overwritten by bundle, and
			// that the manifest has been written to storage.
			exp := `{"a1": "foo", "a3": "x2", "a5": "x3"}`
			var expData interface{}
			if rm.readAst {
				expData = ast.MustParseTerm(exp).Value
			} else {
				expData = util.MustUnmarshalJSON([]byte(exp))
			}
			expIDs := []string{filepath.Join(bundleName, "bundle/id1"), "some/id2", "some/id3"}
			validateStoreState(ctx, t, manager.Store, "/a", expData, expIDs, bundleName, "quickbrownfaux", nil)

			// Activate a bundle that is scoped to a/a3 ad a/a6. Include a function
			// inside package a.a4 that we can depend on outside of the bundle scope to
			// exercise the compile check with remaining modules.
			module = "package a.a4\n\nbar=1\n\nfunc(x) = x"

			b = bundle.Bundle{
				Manifest: bundle.Manifest{Revision: "quickbrownfaux-2", Roots: &[]string{"a/a3", "a/a4"},
					Metadata: map[string]interface{}{
						"a": map[string]interface{}{
							"a1": "deadbeef",
						},
					},
				},
				Data: map[string]interface{}{
					"a": map[string]interface{}{
						"a3": "foo",
					},
				},
				Modules: []bundle.ModuleFile{
					{
						Path:   "bundle/id2",
						Parsed: ast.MustParseModule(module),
						Raw:    []byte(module),
					},
				},
			}

			b.Manifest.Init()
			plugin.oneShot(ctx, bundleName, download.Update{Bundle: &b})

			// Ensure a/a5-a6 are intact. a3 and a4 are overwritten by bundle.
			exp = `{"a3": "foo", "a5": "x3"}`
			if rm.readAst {
				expData = ast.MustParseTerm(exp).Value
			} else {
				expData = util.MustUnmarshalJSON([]byte(exp))
			}
			expIDs = []string{filepath.Join(bundleName, "bundle/id2"), "some/id3"}
			validateStoreState(ctx, t, manager.Store, "/a", expData, expIDs, bundleName, "quickbrownfaux-2",
				map[string]interface{}{
					"a": map[string]interface{}{"a1": "deadbeef"},
				})

			// Upsert policy outside of bundle scope that depends on bundle.
			if err := storage.Txn(ctx, manager.Store, storage.WriteParams, func(txn storage.Transaction) error {
				return manager.Store.UpsertPolicy(ctx, txn, "not_scoped", []byte("package not_scoped\np { data.a.a4.func(1) = 1 }"))
			}); err != nil {
				t.Fatal(err)
			}

			b = bundle.Bundle{
				Manifest: bundle.Manifest{Revision: "quickbrownfaux-3", Roots: &[]string{"a/a3", "a/a4"}},
				Data:     map[string]interface{}{},
				Modules:  []bundle.ModuleFile{},
			}

			b.Manifest.Init()
			plugin.oneShot(ctx, bundleName, download.Update{Bundle: &b})

			// Ensure bundle activation failed by checking that previous revision is
			// still active.
			expIDs = []string{filepath.Join(bundleName, "bundle/id2"), "not_scoped", "some/id3"}
			validateStoreState(ctx, t, manager.Store, "/a", expData, expIDs, bundleName, "quickbrownfaux-2",
				map[string]interface{}{
					"a": map[string]interface{}{"a1": "deadbeef"},
				})
		})
	}
}

func TestPluginSetCompilerOnContext(t *testing.T) {
	t.Parallel()

	ctx := context.Background()
	manager := getTestManager()
	plugin := Plugin{
		manager:     manager,
		status:      map[string]*Status{},
		etags:       map[string]string{},
		downloaders: map[string]Loader{},
	}
	bundleName := "test-bundle"
	plugin.status[bundleName] = &Status{Name: bundleName}
	plugin.downloaders[bundleName] = download.New(download.Config{}, plugin.manager.Client(""), bundleName)

	module := `
		package test

		p = 1
		`

	b := bundle.Bundle{
		Manifest: bundle.Manifest{Revision: "quickbrownfaux"},
		Data:     map[string]interface{}{},
		Modules: []bundle.ModuleFile{
			{
				Path:   "/test.rego",
				Parsed: ast.MustParseModule(module),
				Raw:    []byte(module),
			},
		},
	}

	b.Manifest.Init()

	events := []storage.TriggerEvent{}

	if err := storage.Txn(ctx, manager.Store, storage.WriteParams, func(txn storage.Transaction) error {
		_, err := manager.Store.Register(ctx, txn, storage.TriggerConfig{
			OnCommit: func(_ context.Context, _ storage.Transaction, event storage.TriggerEvent) {
				events = append(events, event)
			},
		})
		return err
	}); err != nil {
		t.Fatal(err)
	}

	plugin.oneShot(ctx, bundleName, download.Update{Bundle: &b})

	exp := ast.MustParseModule(module)

	// Expect two events. One for trigger registration, one for policy update.
	if len(events) != 2 {
		t.Fatalf("Expected 2 events but got: %+v", events)
	} else if compiler := plugins.GetCompilerOnContext(events[1].Context); compiler == nil {
		t.Fatalf("Expected compiler on 2nd event but got: %+v", events)
	} else if !compiler.Modules[filepath.Join(bundleName, "/test.rego")].Equal(exp) {
		t.Fatalf("Expected module on compiler but got: %v", compiler.Modules)
	}
}

func getTestManager() *plugins.Manager {
	return getTestManagerWithOpts(nil)
}

func getTestManagerWithOpts(config []byte, stores ...storage.Store) *plugins.Manager {
	store := inmemtst.New()
	if len(stores) == 1 {
		store = stores[0]
	}

	manager, err := plugins.New(config, "test-instance-id", store)
	if err != nil {
		panic(err)
	}
	return manager
}

func TestPluginReconfigure(t *testing.T) {
	t.Parallel()

	tsURLBase := "/opa-test/"
	ts := httptest.NewServer(http.HandlerFunc(func(w http.ResponseWriter, r *http.Request) {
		if !strings.HasPrefix(r.URL.Path, tsURLBase) {
			t.Fatalf("Invalid request URL path: %s, expected prefix %s", r.URL.Path, tsURLBase)
		}
		fmt.Fprintln(w, "") // Note: this is an invalid bundle and will fail the download
	}))
	defer ts.Close()

	ctx := context.Background()
	manager := getTestManager()

	serviceName := "test-svc"
	err := manager.Reconfigure(&config.Config{
		Services: []byte(fmt.Sprintf("{\"%s\":{ \"url\": \"%s\"}}", serviceName, ts.URL+tsURLBase)),
	})
	if err != nil {
		t.Fatalf("Error configuring plugin manager: %s", err)
	}

	plugin := New(&Config{}, manager)

	var delay int64 = 10

	triggerPolling := plugins.TriggerPeriodic
	baseConf := download.Config{Polling: download.PollingConfig{MinDelaySeconds: &delay, MaxDelaySeconds: &delay}, Trigger: &triggerPolling}

	// Expect the plugin to emit a "not ready" status update each time we change the configuration
	updateCount := 0
	manager.RegisterPluginStatusListener(t.Name(), func(status map[string]*plugins.Status) {
		updateCount++
		bStatus, ok := status[Name]
		if !ok {
			t.Errorf("Expected to find status for %s in plugin status update, got: %+v", Name, status)
		}

		if bStatus.State != plugins.StateNotReady {
			t.Errorf("Expected plugin status update to have state = %s, got %s", plugins.StateNotReady, bStatus.State)
		}
	})

	// Note: test stages are accumulating state with reconfigures between them, the order does matter!
	// Each stage defines the new config, side effects are validated.
	stages := []struct {
		name string
		cfg  *Config
	}{
		{
			name: "start with single legacy bundle",
			cfg: &Config{
				Name:    "bundle.tar.gz",
				Service: serviceName,
				Config:  baseConf,
				// Note: the config validation and default injection will add an entry
				// to the Bundles map for the older style configuration.
				Bundles: map[string]*Source{
					"bundle.tar.gz": {Config: baseConf, Service: serviceName, Resource: "/bundles/bundle.tar.gz"},
				},
			},
		},
		{
			name: "switch to multi-bundle",
			cfg: &Config{
				Bundles: map[string]*Source{
					"b1": {Config: baseConf, Service: serviceName, Resource: "/bundles/bundle.tar.gz"},
				},
			},
		},
		{
			name: "add second bundle",
			cfg: &Config{
				Bundles: map[string]*Source{
					"b1": {Config: baseConf, Service: serviceName, Resource: "/bundles/bundle1.tar.gz"},
					"b2": {Config: baseConf, Service: serviceName, Resource: "/bundles/bundle2.tar.gz"},
				},
			},
		},
		{
			name: "remove initial bundle",
			cfg: &Config{
				Bundles: map[string]*Source{
					"b2": {Config: baseConf, Service: serviceName, Resource: "/bundles/bundle2.tar.gz"},
				},
			},
		},
		{
			name: "Update single bundle",
			cfg: &Config{
				Bundles: map[string]*Source{
					"b2": {Config: baseConf, Service: serviceName, Resource: "/new/path/bundles/bundle2.tar.gz"},
				},
			},
		},
		{
			name: "Add multiple new bundles",
			cfg: &Config{
				Bundles: map[string]*Source{
					"b3": {Config: baseConf, Service: serviceName, Resource: "/bundle3.tar.gz"},
					"b4": {Config: baseConf, Service: serviceName, Resource: "/bundles/bundle4.tar.gz"},
					"b5": {Config: baseConf, Service: serviceName, Resource: "/bundles/bundle5.tar.gz"},
				},
			},
		},
		{
			name: "Remove multiple bundles",
			cfg: &Config{
				Bundles: map[string]*Source{
					"b2": {Config: baseConf, Service: serviceName, Resource: "/new/path/bundles/bundle2.tar.gz"},
					"b4": {Config: baseConf, Service: serviceName, Resource: "/bundles/bundle4.tar.gz"},
				},
			},
		},
		{
			name: "Update multiple bundles",
			cfg: &Config{
				Bundles: map[string]*Source{
					"b2": {Config: baseConf, Service: serviceName, Resource: "/update2/bundle2.tar.gz"},
					"b4": {Config: baseConf, Service: serviceName, Resource: "/update2/bundle4.tar.gz"},
				},
			},
		},
		{
			name: "Remove and add bundle",
			cfg: &Config{
				Bundles: map[string]*Source{
					"b6": {Config: baseConf, Service: serviceName, Resource: "bundle6.tar.gz"},
				},
			},
		},
		{
			name: "Add and update bundle",
			cfg: &Config{
				Bundles: map[string]*Source{
					"b6": {Config: baseConf, Service: serviceName, Resource: "/update3/bundle6.tar.gz"},
					"b7": {Config: baseConf, Service: serviceName, Resource: "bundle7.tar.gz"},
					"b8": {Config: baseConf, Service: serviceName, Resource: "bundle8.tar.gz"},
				},
			},
		},
		{
			name: "Update and remove",
			cfg: &Config{
				Bundles: map[string]*Source{
					"b6": {Config: baseConf, Service: serviceName, Resource: "/update4/bundle6.tar.gz"},
					"b8": {Config: baseConf, Service: serviceName, Resource: "bundle8.tar.gz"},
				},
			},
		},
		// Add, Update, and Remove
		{
			name: "Add update and remove",
			cfg: &Config{
				Bundles: map[string]*Source{
					"b8": {Config: baseConf, Service: serviceName, Resource: "/update5/bundle8.tar.gz"},
					"b9": {Config: baseConf, Service: serviceName, Resource: "bundle9.tar.gz"},
				},
			},
		},
	}

	for _, stage := range stages {
		t.Run(stage.name, func(t *testing.T) {

			plugin.Reconfigure(ctx, stage.cfg)

			var expectedNumBundles int
			if stage.cfg.Name != "" {
				expectedNumBundles = 1
			} else {
				expectedNumBundles = len(stage.cfg.Bundles)
			}

			if expectedNumBundles != len(plugin.downloaders) {
				t.Fatalf("Expected a downloader for each configured bundle, expected %d found %d", expectedNumBundles, len(plugin.downloaders))
			}

			if expectedNumBundles != len(plugin.status) {
				t.Fatalf("Expected a status entry for each configured bundle, expected %d found %d", expectedNumBundles, len(plugin.status))
			}

			for name := range stage.cfg.Bundles {
				if _, found := plugin.downloaders[name]; !found {
					t.Fatalf("bundle %q not found in downloaders map", name)
				}

				if _, found := plugin.status[name]; !found {
					t.Fatalf("bundle %q not found in status map", name)
				}
			}
		})
	}
	if len(stages) != updateCount {
		t.Fatalf("Expected to have received %d updates, got %d", len(stages), updateCount)
	}
}

func TestPluginRequestVsDownloadTimestamp(t *testing.T) {
	t.Parallel()

	ctx := context.Background()
	manager := getTestManager()
	plugin := Plugin{
		manager:     manager,
		status:      map[string]*Status{},
		etags:       map[string]string{},
		downloaders: map[string]Loader{},
	}
	bundleName := "test-bundle"
	plugin.status[bundleName] = &Status{Name: bundleName}
	plugin.downloaders[bundleName] = download.New(download.Config{}, plugin.manager.Client(""), bundleName)

	b := &bundle.Bundle{}
	b.Manifest.Init()

	// simulate HTTP 200 response from downloader
	plugin.oneShot(ctx, bundleName, download.Update{Bundle: b})

	if plugin.status[bundleName].LastSuccessfulDownload != plugin.status[bundleName].LastSuccessfulRequest || plugin.status[bundleName].LastSuccessfulDownload != plugin.status[bundleName].LastRequest {
		t.Fatal("expected last successful request to be same as download and request")
	}

	// The time resolution is 1ns so sleeping for 1ms should be more than enough.
	time.Sleep(time.Millisecond)

	// simulate HTTP 304 response from downloader.
	plugin.oneShot(ctx, bundleName, download.Update{Bundle: nil})

	if plugin.status[bundleName].LastSuccessfulDownload == plugin.status[bundleName].LastSuccessfulRequest || plugin.status[bundleName].LastSuccessfulDownload == plugin.status[bundleName].LastRequest {
		t.Fatal("expected last successful request to differ from download and request")
	}

	// simulate HTTP 200 response from downloader
	plugin.oneShot(ctx, bundleName, download.Update{Bundle: b})

	if plugin.status[bundleName].LastSuccessfulDownload != plugin.status[bundleName].LastSuccessfulRequest || plugin.status[bundleName].LastSuccessfulDownload != plugin.status[bundleName].LastRequest {
		t.Fatal("expected last successful request to be same as download and request")
	}

	// simulate error response from downloader
	plugin.oneShot(ctx, bundleName, download.Update{Error: errors.New("xxx")})

	if plugin.status[bundleName].LastSuccessfulDownload != plugin.status[bundleName].LastSuccessfulRequest || plugin.status[bundleName].LastSuccessfulDownload == plugin.status[bundleName].LastRequest {
		t.Fatal("expected last successful request to be same as download but different from request")
	}
}

func TestReconfigurePlugin_OneShot_BundleDeactivation(t *testing.T) {
	t.Parallel()

	tests := []struct {
		note               string
		runtimeRegoVersion ast.RegoVersion
		bundleRegoVersion  ast.RegoVersion
		moduleRegoVersion  ast.RegoVersion
		module             string
	}{
		{
			note:               "v0 runtime, v0 bundle",
			runtimeRegoVersion: ast.RegoV0,
			bundleRegoVersion:  ast.RegoV0,
			moduleRegoVersion:  ast.RegoV0,
			module: `package a
					p[42] { true }`,
		},
		{
			note:               "v0 runtime, v1 bundle",
			runtimeRegoVersion: ast.RegoV0,
			bundleRegoVersion:  ast.RegoV1,
			moduleRegoVersion:  ast.RegoV1,
			module: `package a
					p contains 42 if { true }`,
		},
		{
			note:               "v0 runtime, custom bundle",
			runtimeRegoVersion: ast.RegoV0,
			bundleRegoVersion:  ast.RegoUndefined,
			moduleRegoVersion:  ast.RegoV0,
			module: `package a
					p[42] { true }`,
		},
		{
			note:               "v1 runtime, v0 bundle",
			runtimeRegoVersion: ast.RegoV1,
			bundleRegoVersion:  ast.RegoV0,
			moduleRegoVersion:  ast.RegoV0,
			module: `package a
					p[42] { true }`,
		},
		{
			note:               "v1 runtime, v1 bundle",
			runtimeRegoVersion: ast.RegoV1,
			bundleRegoVersion:  ast.RegoV1,
			moduleRegoVersion:  ast.RegoV1,
			module: `package a
					p contains 42 if { true }`,
		},
		{
			note:               "v1 runtime, custom bundle",
			runtimeRegoVersion: ast.RegoV1,
			bundleRegoVersion:  ast.RegoUndefined,
			moduleRegoVersion:  ast.RegoV1,
			module: `package a
					p contains 42 if { true }`,
		},
	}

	for _, tc := range tests {
		t.Run(tc.note, func(t *testing.T) {
			ctx := context.Background()
			manager, err := plugins.New(nil, "test-instance-id", inmemtst.New(), plugins.WithParserOptions(ast.ParserOptions{RegoVersion: tc.runtimeRegoVersion}))
			if err != nil {
				t.Fatalf("unexpected error: %s", err)
			}
			bundleName := "test-bundle"

			plugin := Plugin{
				manager:     manager,
				status:      map[string]*Status{},
				etags:       map[string]string{},
				downloaders: map[string]Loader{},
				config: Config{
					Bundles: map[string]*Source{
						bundleName: {
							Service: "s1",
						},
					},
				},
			}

			plugin.status[bundleName] = &Status{Name: bundleName}
			plugin.downloaders[bundleName] = download.New(download.Config{Trigger: pointTo(plugins.TriggerManual)}, plugin.manager.Client(""), bundleName)

			b := bundle.Bundle{
				Manifest: bundle.Manifest{
					Revision: "quickbrownfaux",
					Roots:    &[]string{"a"},
				},
				Modules: []bundle.ModuleFile{
					{
						Path:   "bundle/id1",
						Parsed: ast.MustParseModuleWithOpts(tc.module, ast.ParserOptions{RegoVersion: tc.moduleRegoVersion}),
						Raw:    []byte(tc.module),
					},
				},
			}

			if tc.bundleRegoVersion != ast.RegoUndefined {
				b.Manifest.RegoVersion = pointTo(tc.bundleRegoVersion.Int())
			}

			b.Manifest.Init()

			plugin.oneShot(ctx, bundleName, download.Update{Bundle: &b})

			// Ensure it has been activated

			txn := storage.NewTransactionOrDie(ctx, manager.Store)

			ids, err := manager.Store.ListPolicies(ctx, txn)
			if err != nil {
				t.Fatalf("unexpected error: %s", err)
			}

			expIDs := []string{"test-bundle/bundle/id1"}

			sort.Strings(ids)
			sort.Strings(expIDs)

			if !slices.Equal(ids, expIDs) {
				t.Fatalf("expected ids %v but got %v", expIDs, ids)
			}

			manager.Store.Abort(ctx, txn)

			// reconfigure with dropped bundle

			plugin.Reconfigure(ctx, &Config{
				Bundles: map[string]*Source{},
			})

			// bundle was removed from store

			txn = storage.NewTransactionOrDie(ctx, manager.Store)

			ids, err = manager.Store.ListPolicies(ctx, txn)
			if err != nil {
				t.Fatalf("unexpected error: %s", err)
			}

			expIDs = []string{}

			sort.Strings(ids)

			if !slices.Equal(ids, expIDs) {
				t.Fatalf("expected ids %v but got %v", expIDs, ids)
			}

			manager.Store.Abort(ctx, txn)
		})
	}
}

func TestReconfigurePlugin_ManagerInit_BundleDeactivation(t *testing.T) {
	t.Parallel()

	tests := []struct {
		note               string
		runtimeRegoVersion ast.RegoVersion
		bundleRegoVersion  ast.RegoVersion
		moduleRegoVersion  ast.RegoVersion
		module             string
	}{
		{
			note:               "v0 runtime, v0 bundle",
			runtimeRegoVersion: ast.RegoV0,
			bundleRegoVersion:  ast.RegoV0,
			moduleRegoVersion:  ast.RegoV0,
			module: `package a
					p[42] { true }`,
		},
		{
			note:               "v0 runtime, v1 bundle",
			runtimeRegoVersion: ast.RegoV0,
			bundleRegoVersion:  ast.RegoV1,
			moduleRegoVersion:  ast.RegoV1,
			module: `package a
					p contains 42 if { true }`,
		},
		{
			note:               "v0 runtime, custom bundle",
			runtimeRegoVersion: ast.RegoV0,
			bundleRegoVersion:  ast.RegoUndefined,
			moduleRegoVersion:  ast.RegoV0,
			module: `package a
					p[42] { true }`,
		},
		{
			note:               "v1 runtime, v0 bundle",
			runtimeRegoVersion: ast.RegoV1,
			bundleRegoVersion:  ast.RegoV0,
			moduleRegoVersion:  ast.RegoV0,
			module: `package a
					p[42] { true }`,
		},
		{
			note:               "v1 runtime, v1 bundle",
			runtimeRegoVersion: ast.RegoV1,
			bundleRegoVersion:  ast.RegoV1,
			moduleRegoVersion:  ast.RegoV1,
			module: `package a
					p contains 42 if { true }`,
		},
		{
			note:               "v1 runtime, custom bundle",
			runtimeRegoVersion: ast.RegoV1,
			bundleRegoVersion:  ast.RegoUndefined,
			moduleRegoVersion:  ast.RegoV1,
			module: `package a
					p contains 42 if { true }`,
		},
	}

	for _, tc := range tests {
		t.Run(tc.note, func(t *testing.T) {
			bundleName := "test-bundle"

			b := bundle.Bundle{
				Manifest: bundle.Manifest{
					Revision: "quickbrownfaux",
					Roots:    &[]string{"a"},
				},
				Modules: []bundle.ModuleFile{
					{
						Path:   "bundle/id1",
						Parsed: ast.MustParseModuleWithOpts(tc.module, ast.ParserOptions{RegoVersion: tc.moduleRegoVersion}),
						Raw:    []byte(tc.module),
					},
				},
			}

			if tc.bundleRegoVersion != ast.RegoUndefined {
				b.Manifest.RegoVersion = pointTo(tc.bundleRegoVersion.Int())
			}

			b.Manifest.Init()

			bundles := map[string]*bundle.Bundle{
				bundleName: &b,
			}

			ctx := context.Background()
			manager, err := plugins.New(nil, "test-instance-id", inmemtst.New(),
				plugins.WithParserOptions(ast.ParserOptions{RegoVersion: tc.runtimeRegoVersion}),
				plugins.InitBundles(bundles))

			if err := manager.Init(ctx); err != nil {
				t.Fatalf("unexpected error: %s", err)
			}

			if err != nil {
				t.Fatalf("unexpected error: %s", err)
			}

			plugin := Plugin{
				manager:     manager,
				status:      map[string]*Status{},
				etags:       map[string]string{},
				downloaders: map[string]Loader{},
				config: Config{
					Bundles: map[string]*Source{
						bundleName: {
							Service: "s1",
						},
					},
				},
			}

			plugin.status[bundleName] = &Status{Name: bundleName}
			plugin.downloaders[bundleName] = download.New(download.Config{Trigger: pointTo(plugins.TriggerManual)}, plugin.manager.Client(""), bundleName)

			// Ensure it has been activated

			txn := storage.NewTransactionOrDie(ctx, manager.Store)

			ids, err := manager.Store.ListPolicies(ctx, txn)
			if err != nil {
				t.Fatalf("unexpected error: %s", err)
			}

			expIDs := []string{"test-bundle/bundle/id1"}

			sort.Strings(ids)
			sort.Strings(expIDs)

			if !slices.Equal(ids, expIDs) {
				t.Fatalf("expected ids %v but got %v", expIDs, ids)
			}

			manager.Store.Abort(ctx, txn)

			// reconfigure with dropped bundle

			plugin.Reconfigure(ctx, &Config{
				Bundles: map[string]*Source{},
			})

			// bundle was removed from store

			txn = storage.NewTransactionOrDie(ctx, manager.Store)

			ids, err = manager.Store.ListPolicies(ctx, txn)
			if err != nil {
				t.Fatalf("unexpected error: %s", err)
			}

			expIDs = []string{}

			sort.Strings(ids)

			if !slices.Equal(ids, expIDs) {
				t.Fatalf("expected ids %v but got %v", expIDs, ids)
			}

			manager.Store.Abort(ctx, txn)
		})
	}
}

func TestUpgradeLegacyBundleToMuiltiBundleSameBundle(t *testing.T) {
	t.Parallel()

	ctx := context.Background()
	manager := getTestManager()
	plugin := Plugin{
		manager:     manager,
		status:      map[string]*Status{},
		etags:       map[string]string{},
		downloaders: map[string]Loader{},
	}
	bundleName := "test-bundle"
	plugin.status[bundleName] = &Status{Name: bundleName}
	plugin.downloaders[bundleName] = download.New(download.Config{}, plugin.manager.Client(""), bundleName)

	// Start with a "legacy" style config for a single bundle
	plugin.config = Config{
		Bundles: map[string]*Source{
			bundleName: {
				Service: "s1",
			},
		},
		Name:    bundleName,
		Service: "s1",
		Prefix:  nil,
	}

	module := "package a.a1\n\nbar=1"

	b := bundle.Bundle{
		Manifest: bundle.Manifest{Revision: "quickbrownfaux", Roots: &[]string{"a/a1", "a/a2"}},
		Data: map[string]interface{}{
			"a": map[string]interface{}{
				"a2": "foo",
			},
		},
		Modules: []bundle.ModuleFile{
			{
				Path:   "bundle/id1",
				Parsed: ast.MustParseModule(module),
				Raw:    []byte(module),
			},
		},
	}

	b.Manifest.Init()

	plugin.oneShot(ctx, bundleName, download.Update{Bundle: &b})

	// Ensure it has been activated
	expData := util.MustUnmarshalJSON([]byte(`{"a2": "foo"}`))
	expIDs := []string{"bundle/id1"}
	validateStoreState(ctx, t, manager.Store, "/a", expData, expIDs, bundleName, "quickbrownfaux", nil)

	if plugin.config.IsMultiBundle() {
		t.Fatalf("Expected plugin to be in non-multi bundle config mode")
	}

	// Update to the newer style config with the same bundle
	multiBundleConf := &Config{
		Bundles: map[string]*Source{
			bundleName: {
				Service: "s1",
			},
		},
	}

	plugin.Reconfigure(ctx, multiBundleConf)
	b.Manifest.Revision = "quickbrownfaux-2"
	plugin.oneShot(ctx, bundleName, download.Update{Bundle: &b})

	// The only thing that should have changed is the store id for the policy
	expIDs = []string{"test-bundle/bundle/id1"}
	validateStoreState(ctx, t, manager.Store, "/a", expData, expIDs, bundleName, "quickbrownfaux-2", nil)

	// Make sure the legacy path is gone now that we are in multi-bundle mode
	var actual string
	err := storage.Txn(ctx, plugin.manager.Store, storage.WriteParams, func(txn storage.Transaction) error {
		var err error
		if actual, err = bundle.LegacyReadRevisionFromStore(ctx, plugin.manager.Store, txn); err != nil && !storage.IsNotFound(err) {
			t.Fatalf("Failed to read manifest revision from store: %s", err)
			return err
		}
		return nil
	})
	if err != nil {
		t.Fatalf("Unexpected error finishing transaction: %s", err)
	}
	if actual != "" {
		t.Fatalf("Expected to not find manifest revision but got %s", actual)
	}

	if !plugin.config.IsMultiBundle() {
		t.Fatalf("Expected plugin to be in multi bundle config mode")
	}
}

func TestUpgradeLegacyBundleToMultiBundleNewBundles(t *testing.T) {
	t.Parallel()

	ctx := context.Background()
	manager := getTestManager()

	plugin := Plugin{
		manager:     manager,
		status:      map[string]*Status{},
		etags:       map[string]string{},
		downloaders: map[string]Loader{},
	}

	bundleName := "test-bundle"
	plugin.status[bundleName] = &Status{Name: bundleName}
	plugin.downloaders[bundleName] = download.New(download.Config{}, plugin.manager.Client(""), bundleName)

	tsURLBase := "/opa-test/"
	ts := httptest.NewServer(http.HandlerFunc(func(w http.ResponseWriter, r *http.Request) {
		if !strings.HasPrefix(r.URL.Path, tsURLBase) {
			t.Fatalf("Invalid request URL path: %s, expected prefix %s", r.URL.Path, tsURLBase)
		}
		fmt.Fprintln(w, "") // Note: this is an invalid bundle and will fail the download
	}))
	defer ts.Close()

	serviceName := "test-svc"
	err := manager.Reconfigure(&config.Config{
		Services: []byte(fmt.Sprintf("{\"%s\":{ \"url\": \"%s\"}}", serviceName, ts.URL+tsURLBase)),
	})
	if err != nil {
		t.Fatalf("Error configuring plugin manager: %s", err)
	}

	var delay int64 = 10
	triggerPolling := plugins.TriggerPeriodic
	downloadConf := download.Config{Polling: download.PollingConfig{MinDelaySeconds: &delay, MaxDelaySeconds: &delay}, Trigger: &triggerPolling}

	// Start with a "legacy" style config for a single bundle
	plugin.config = Config{
		Bundles: map[string]*Source{
			bundleName: {
				Config:  downloadConf,
				Service: serviceName,
			},
		},
		Name:    bundleName,
		Service: serviceName,
		Prefix:  nil,
	}

	module := "package a.a1\n\nbar=1"

	b := bundle.Bundle{
		Manifest: bundle.Manifest{Revision: "quickbrownfaux", Roots: &[]string{"a/a1", "a/a2"}},
		Data: map[string]interface{}{
			"a": map[string]interface{}{
				"a2": "foo",
			},
		},
		Modules: []bundle.ModuleFile{
			{
				Path:   "bundle/id1",
				Parsed: ast.MustParseModule(module),
				Raw:    []byte(module),
			},
		},
	}

	b.Manifest.Init()

	plugin.oneShot(ctx, bundleName, download.Update{Bundle: &b})

	// Ensure it has been activated
	expData := util.MustUnmarshalJSON([]byte(`{"a2": "foo"}`))
	expIDs := []string{"bundle/id1"}
	validateStoreState(ctx, t, manager.Store, "/a", expData, expIDs, bundleName, "quickbrownfaux", nil)

	if plugin.config.IsMultiBundle() {
		t.Fatalf("Expected plugin to be in non-multi bundle config mode")
	}

	// Update to the newer style config with a new bundle
	multiBundleConf := &Config{
		Bundles: map[string]*Source{
			"b2": {
				Config:  downloadConf,
				Service: serviceName,
			},
		},
	}

	delete(plugin.downloaders, bundleName)
	plugin.downloaders["b2"] = download.New(download.Config{}, plugin.manager.Client(""), "b2")
	plugin.Reconfigure(ctx, multiBundleConf)

	module = "package a.c\n\nbar=1"
	b = bundle.Bundle{
		Manifest: bundle.Manifest{Revision: "b2-1", Roots: &[]string{"a/b2", "a/c"}},
		Data: map[string]interface{}{
			"a": map[string]interface{}{
				"b2": "foo",
			},
		},
		Modules: []bundle.ModuleFile{
			{
				Path:   "id1",
				Parsed: ast.MustParseModule(module),
				Raw:    []byte(module),
			},
		},
	}
	b.Manifest.Init()
	plugin.oneShot(ctx, "b2", download.Update{Bundle: &b})

	expData = util.MustUnmarshalJSON([]byte(`{"b2": "foo"}`))
	expIDs = []string{"b2/id1"}
	validateStoreState(ctx, t, manager.Store, "/a", expData, expIDs, "b2", "b2-1", nil)

	// Make sure the legacy path is gone now that we are in multi-bundle mode
	var actual string
	err = storage.Txn(ctx, plugin.manager.Store, storage.WriteParams, func(txn storage.Transaction) error {
		var err error
		if actual, err = bundle.LegacyReadRevisionFromStore(ctx, plugin.manager.Store, txn); err != nil && !storage.IsNotFound(err) {
			t.Fatalf("Failed to read manifest revision from store: %s", err)
			return err
		}
		return nil
	})
	if err != nil {
		t.Fatalf("Unexpected error finishing transaction: %s", err)
	}
	if actual != "" {
		t.Fatalf("Expected to not find manifest revision but got %s", actual)
	}

	if !plugin.config.IsMultiBundle() {
		t.Fatalf("Expected plugin to be in multi bundle config mode")
	}
}

func TestLegacyBundleDataRead(t *testing.T) {
	t.Parallel()

	readModes := []struct {
		note    string
		readAst bool
	}{
		{
			note:    "read raw",
			readAst: false,
		},
		{
			note:    "read ast",
			readAst: true,
		},
	}

	for _, rm := range readModes {
		t.Run(rm.note, func(t *testing.T) {
			ctx := context.Background()
			manager := getTestManagerWithOpts(nil, inmem.NewWithOpts(inmem.OptReturnASTValuesOnRead(rm.readAst)))

			plugin := Plugin{
				manager:     manager,
				status:      map[string]*Status{},
				etags:       map[string]string{},
				downloaders: map[string]Loader{},
			}

			bundleName := "test-bundle"
			plugin.status[bundleName] = &Status{Name: bundleName}
			plugin.downloaders[bundleName] = download.New(download.Config{}, plugin.manager.Client(""), bundleName)

			tsURLBase := "/opa-test/"
			ts := httptest.NewServer(http.HandlerFunc(func(w http.ResponseWriter, r *http.Request) {
				if !strings.HasPrefix(r.URL.Path, tsURLBase) {
					t.Fatalf("Invalid request URL path: %s, expected prefix %s", r.URL.Path, tsURLBase)
				}
				fmt.Fprintln(w, "") // Note: this is an invalid bundle and will fail the download
			}))
			defer ts.Close()

			serviceName := "test-svc"
			err := manager.Reconfigure(&config.Config{
				Services: []byte(fmt.Sprintf("{\"%s\":{ \"url\": \"%s\"}}", serviceName, ts.URL+tsURLBase)),
			})
			if err != nil {
				t.Fatalf("Error configuring plugin manager: %s", err)
			}

			var delay int64 = 10
			triggerPolling := plugins.TriggerPeriodic
			downloadConf := download.Config{Polling: download.PollingConfig{MinDelaySeconds: &delay, MaxDelaySeconds: &delay}, Trigger: &triggerPolling}

			// Start with a "legacy" style config for a single bundle
			plugin.config = Config{
				Bundles: map[string]*Source{
					bundleName: {
						Config:  downloadConf,
						Service: serviceName,
					},
				},
				Name:    bundleName,
				Service: serviceName,
				Prefix:  nil,
			}

			module := "package a.a1\n\nbar=1"

			b := bundle.Bundle{
				Manifest: bundle.Manifest{Revision: "quickbrownfaux", Roots: &[]string{"a/a1", "a/a2"}},
				Data: map[string]interface{}{
					"a": map[string]interface{}{
						"a2": "foo",
					},
				},
				Modules: []bundle.ModuleFile{
					{
						Path:   "bundle/id1",
						Parsed: ast.MustParseModule(module),
						Raw:    []byte(module),
					},
				},
			}

			b.Manifest.Init()

			if plugin.config.IsMultiBundle() {
				t.Fatalf("Expected plugin to be in non-multi bundle config mode")
			}

			plugin.oneShot(ctx, bundleName, download.Update{Bundle: &b})

			exp := `{"a2": "foo"}`
			var expData interface{}
			if rm.readAst {
				expData = ast.MustParseTerm(exp).Value
			} else {
				expData = util.MustUnmarshalJSON([]byte(exp))
			}

			expIDs := []string{"bundle/id1"}
			validateStoreState(ctx, t, manager.Store, "/a", expData, expIDs, bundleName, "quickbrownfaux", nil)
		})
	}
}

func TestSaveBundleToDiskNew(t *testing.T) {
	t.Parallel()

	manager := getTestManager()

	dir := t.TempDir()

	bundles := map[string]*Source{}
	plugin := New(&Config{Bundles: bundles}, manager)
	plugin.bundlePersistPath = filepath.Join(dir, ".opa")

	err := plugin.saveBundleToDisk("foo", getTestRawBundle(t))
	if err != nil {
		t.Fatalf("unexpected error %v", err)
	}
}

func TestSaveBundleToDiskNewConfiguredPersistDir(t *testing.T) {
	t.Parallel()

	dir := t.TempDir()

	manager := getTestManager()
	manager.Config.PersistenceDirectory = &dir
	bundles := map[string]*Source{}
	plugin := New(&Config{Bundles: bundles}, manager)

	err := plugin.Start(context.Background())
	if err != nil {
		t.Fatalf("unexpected error %v", err)
	}

	err = plugin.saveBundleToDisk("foo", getTestRawBundle(t))
	if err != nil {
		t.Fatalf("unexpected error %v", err)
	}

	expectBundlePath := filepath.Join(dir, "bundles", "foo", "bundle.tar.gz")
	_, err = os.Stat(expectBundlePath)
	if err != nil {
		t.Errorf("expected bundle persisted at path %v, %v", expectBundlePath, err)
	}
}

func TestSaveBundleToDiskOverWrite(t *testing.T) {
	t.Parallel()

	manager := getTestManager()

	// test to check existing bundle is replaced
	dir := t.TempDir()

	bundles := map[string]*Source{}
	plugin := New(&Config{Bundles: bundles}, manager)
	plugin.bundlePersistPath = filepath.Join(dir, ".opa")

	bundleName := "foo"
	bundleDir := filepath.Join(plugin.bundlePersistPath, bundleName)

	err := os.MkdirAll(bundleDir, os.ModePerm)
	if err != nil {
		t.Fatalf("unexpected error %v", err)
	}

	b2 := writeTestBundleToDisk(t, bundleDir, false)

	module := "package a.a1\n\nbar=1"

	newBundle := bundle.Bundle{
		Manifest: bundle.Manifest{Revision: "quickbrownfaux", Roots: &[]string{"a/a1", "a/a2"}},
		Data: map[string]interface{}{
			"a": map[string]interface{}{
				"a2": "foo",
			},
		},
		Modules: []bundle.ModuleFile{
			{
				Path:   "bundle/id1",
				Parsed: ast.MustParseModule(module),
				Raw:    []byte(module),
			},
		},
	}
	newBundle.Manifest.Init()

	var buf bytes.Buffer
	if err := bundle.NewWriter(&buf).UseModulePath(true).Write(newBundle); err != nil {
		t.Fatal("unexpected error:", err)
	}

	err = plugin.saveBundleToDisk("foo", &buf)
	if err != nil {
		t.Fatalf("unexpected error %v", err)
	}

	actual, err := plugin.loadBundleFromDisk(plugin.bundlePersistPath, "foo", nil)
	if err != nil {
		t.Fatalf("unexpected error %v", err)
	}

	if actual.Equal(b2) {
		t.Fatal("expected existing bundle to be overwritten")
	}
}

func TestSaveCurrentBundleToDisk(t *testing.T) {
	t.Parallel()

	srcDir := t.TempDir()

	bundlePath, err := saveCurrentBundleToDisk(srcDir, getTestRawBundle(t))
	if err != nil {
		t.Fatalf("unexpected error %v", err)
	}

	if _, err := os.Stat(bundlePath); err != nil {
		t.Fatalf("unexpected error %v", err)
	}

	_, err = saveCurrentBundleToDisk(srcDir, nil)
	if err == nil {
		t.Fatal("expected error but got nil")
	}

	expErrMsg := "no raw bundle bytes to persist to disk"
	if err.Error() != expErrMsg {
		t.Fatalf("expected error: %v but got: %v", expErrMsg, err)
	}
}

func TestLoadBundleFromDisk(t *testing.T) {
	t.Parallel()

	manager := getTestManager()
	plugin := New(&Config{}, manager)

	// no bundle on disk
	_, err := plugin.loadBundleFromDisk("foo", "bar", nil)
	if err != nil {
		t.Fatalf("unexpected error %v", err)
	}

	// create a test bundle and load it from disk
	dir := t.TempDir()

	bundleName := "foo"
	bundleDir := filepath.Join(dir, bundleName)

	err = os.MkdirAll(bundleDir, os.ModePerm)
	if err != nil {
		t.Fatalf("unexpected error %v", err)
	}

	b := writeTestBundleToDisk(t, bundleDir, false)

	result, err := plugin.loadBundleFromDisk(dir, bundleName, nil)
	if err != nil {
		t.Fatal("unexpected error:", err)
	}

	if !result.Equal(b) {
		t.Fatal("expected the test bundle to be equal to the one loaded from disk")
	}
}

func TestLoadBundleFromDiskV1Compatible(t *testing.T) {
	t.Parallel()

	popts := ast.ParserOptions{RegoVersion: ast.RegoV1}

	manager, err := plugins.New(nil, "test-instance-id", inmemtst.New(), plugins.WithParserOptions(popts))
	if err != nil {
		t.Fatal("unexpected error:", err)
	}
	plugin := New(&Config{}, manager)

	// create a test bundle and load it from disk
	dir := t.TempDir()

	bundleName := "foo"
	bundleDir := filepath.Join(dir, bundleName)

	err = os.MkdirAll(bundleDir, os.ModePerm)
	if err != nil {
		t.Fatalf("unexpected error %v", err)
	}

	// v1.0 policy
	policy := `package test
p contains 1 if {
	input.x == 2
}`

	b := bundle.Bundle{
		Manifest: bundle.Manifest{Revision: "test-revision"},
		Modules: []bundle.ModuleFile{
			{
				URL:    `policy.rego`,
				Path:   `/policy.rego`,
				Raw:    []byte(policy),
				Parsed: ast.MustParseModuleWithOpts(policy, popts),
			},
		},
		Data: map[string]interface{}{},
	}

	b.Manifest.Init()

	var buf bytes.Buffer
	if err := bundle.NewWriter(&buf).UseModulePath(true).Write(b); err != nil {
		t.Fatalf("unexpected error %v", err)
	}

	if err := os.WriteFile(filepath.Join(bundleDir, "bundle.tar.gz"), buf.Bytes(), 0644); err != nil {
		t.Fatalf("unexpected error %v", err)
	}

	result, err := plugin.loadBundleFromDisk(dir, bundleName, nil)
	if err != nil {
		t.Fatal("unexpected error:", err)
	}

	if !result.Equal(b) {
		t.Fatal("expected the test bundle to be equal to the one loaded from disk")
	}
}

func TestLoadSignedBundleFromDisk(t *testing.T) {
	t.Parallel()

	manager := getTestManager()
	plugin := New(&Config{}, manager)

	// no bundle on disk
	_, err := plugin.loadBundleFromDisk("foo", "bar", nil)
	if err != nil {
		t.Fatalf("unexpected error %v", err)
	}

	// create a test signed bundle and load it from disk
	dir := t.TempDir()

	bundleName := "foo"
	bundleDir := filepath.Join(dir, bundleName)

	err = os.MkdirAll(bundleDir, os.ModePerm)
	if err != nil {
		t.Fatalf("unexpected error %v", err)
	}

	b := writeTestBundleToDisk(t, bundleDir, true)

	src := Source{
		Signing: bundle.NewVerificationConfig(map[string]*keys.Config{"foo": {Key: "secret", Algorithm: "HS256"}}, "foo", "", nil),
	}

	result, err := plugin.loadBundleFromDisk(dir, bundleName, &src)
	if err != nil {
		t.Fatal("unexpected error:", err)
	}

	if !result.Equal(b) {
		t.Fatal("expected the test bundle to be equal to the one loaded from disk")
	}

	if !reflect.DeepEqual(result.Signatures, b.Signatures) {
		t.Fatal("Expected signatures to be same")
	}
}

func TestGetDefaultBundlePersistPath(t *testing.T) {
	t.Parallel()

	plugin := New(&Config{}, getTestManager())
	path, err := plugin.getBundlePersistPath()
	if err != nil {
		t.Fatalf("unexpected error %v", err)
	}

	if !strings.HasSuffix(path, ".opa/bundles") {
		t.Fatal("expected default persist path to end with '.opa/bundles' dir")
	}
}

func TestConfiguredBundlePersistPath(t *testing.T) {
	t.Parallel()

	persistPath := "/var/opa"
	manager := getTestManager()
	manager.Config.PersistenceDirectory = &persistPath
	plugin := New(&Config{}, manager)

	path, err := plugin.getBundlePersistPath()
	if err != nil {
		t.Fatalf("unexpected error %v", err)
	}

	if path != "/var/opa/bundles" {
		t.Errorf("expected configured persist path '/var/opa/bundles'")
	}
}

func TestPluginUsingFileLoader(t *testing.T) {
	t.Parallel()

	test.WithTempFS(map[string]string{}, func(dir string) {

		b := bundle.Bundle{
			Data: map[string]interface{}{},
			Modules: []bundle.ModuleFile{
				{
					URL: "test.rego",
					Raw: []byte(`package test

					p = 7`),
				},
			},
		}

		name := path.Join(dir, "bundle.tar.gz")

		f, err := os.Create(name)
		if err != nil {
			t.Fatal(err)
		}

		if err := bundle.NewWriter(f).Write(b); err != nil {
			t.Fatal(err)
		}

		f.Close()

		mgr := getTestManager()
		url := "file://" + name

		p := New(&Config{Bundles: map[string]*Source{
			"test": {
				SizeLimitBytes: 1e5,
				Resource:       url,
			},
		}}, mgr)

		ch := make(chan Status)

		p.Register("test", func(s Status) {
			ch <- s
		})

		if err := p.Start(context.Background()); err != nil {
			t.Fatal(err)
		}

		s := <-ch

		if s.LastSuccessfulActivation.IsZero() {
			t.Fatal("expected successful activation")
		}
	})
}

func TestPluginUsingFileLoaderV1Compatible(t *testing.T) {
	t.Parallel()

	tests := []struct {
		note         string
		v1Compatible bool
		module       string
		expErrs      []string
	}{
		{
			note: "v0.x, keywords not used",
			module: `package test
p[7] {
	input.x == 2
}`,
		},
		{
			note: "v0.x, shadowed import",
			module: `package test
import future.keywords
import data.foo
import data.bar as foo
p contains 7 if {
	input.x == 2
}`,
		},
		{
			note: "v0.x, keywords not imported",
			module: `package test
p contains 7 if {
	input.x == 2
}`,
			expErrs: []string{
				"rego_parse_error: var cannot be used for rule name",
				"rego_parse_error: number cannot be used for rule name",
			},
		},
		{
			note: "v0.x, keywords imported",
			module: `package test
import future.keywords
p contains 7 if {
	input.x == 2
}`,
		},
		{
			note: "v0.x, rego.ve imported",
			module: `package test
import rego.v1
p contains 7 if {
	input.x == 2
}`,
		},
		// parse-time error
		{
			note:         "v1.0, keywords not used",
			v1Compatible: true,
			module: `package test
p[7] {
	input.x == 2
}`,
			expErrs: []string{
				"rego_parse_error: `if` keyword is required before rule body",
				"rego_parse_error: `contains` keyword is required for partial set rules",
			},
		},
		// compile-time error
		{
			note:         "v1.0, shadowed import",
			v1Compatible: true,
			module: `package test
import data.foo
import data.bar as foo
p contains 7 if {
	input.x == 2
}`,
			expErrs: []string{
				"rego_compile_error: import must not shadow import data.foo",
			},
		},
		{
			note:         "v1.0, keywords not imported",
			v1Compatible: true,
			module: `package test
p contains 7 if {
	input.x == 2
}`,
		},
		{
			note:         "v1.0, keywords imported",
			v1Compatible: true,
			module: `package test
import future.keywords
p contains 7 if {
	input.x == 2
}`,
		},
		{
			note:         "v1.0, rego.ve imported",
			v1Compatible: true,
			module: `package test
import rego.v1
p contains 7 if {
	input.x == 2
}`,
		},
	}

	for _, tc := range tests {
		t.Run(tc.note, func(t *testing.T) {
			regoVersion := ast.RegoV0
			if tc.v1Compatible {
				regoVersion = ast.RegoV1
			}
			popts := ast.ParserOptions{RegoVersion: regoVersion}

			test.WithTempFS(map[string]string{}, func(dir string) {

				b := bundle.Bundle{
					Data: map[string]interface{}{},
					Modules: []bundle.ModuleFile{
						{
							URL: "test.rego",
							Raw: []byte(tc.module),
						},
					},
				}

				name := path.Join(dir, "bundle.tar.gz")

				f, err := os.Create(name)
				if err != nil {
					t.Fatal(err)
				}

				if err := bundle.NewWriter(f).Write(b); err != nil {
					t.Fatal(err)
				}

				f.Close()

				manager, err := plugins.New(nil, "test-instance-id", inmemtst.New(), plugins.WithParserOptions(popts))
				if err != nil {
					t.Fatal("unexpected error:", err)
				}
				url := "file://" + name

				p := New(&Config{Bundles: map[string]*Source{
					"test": {
						SizeLimitBytes: 1e5,
						Resource:       url,
					},
				}}, manager)

				ch := make(chan Status)

				p.Register("test", func(s Status) {
					ch <- s
				})

				if err := p.Start(context.Background()); err != nil {
					t.Fatal(err)
				}

				s := <-ch

				if tc.expErrs != nil {
					for _, expErr := range tc.expErrs {
						found := false
						for _, e := range s.Errors {
							if strings.Contains(e.Error(), expErr) {
								found = true
								break
							}
						}
						if !found {
							t.Fatalf("expected error:\n\n%s\n\nbut got:\n\n%v", expErr, s.Errors)
						}
					}
				} else {
					if s.LastSuccessfulActivation.IsZero() {
						t.Fatal("expected successful activation")
					}
				}
			})
		})
	}
}

func TestPluginUsingFileLoaderWithBundleRegoVersion(t *testing.T) {
	t.Parallel()

	tests := []struct {
		note               string
		managerRegoVersion ast.RegoVersion
		bundleRegoVersion  ast.RegoVersion
		module             string
		expErrs            []string
	}{
		{
			note:               "v0.x manager, v0.x bundle, keywords not used",
			managerRegoVersion: ast.RegoV0,
			bundleRegoVersion:  ast.RegoV0,
			module: `package test
p[7] {
	input.x == 2
}`,
		},
		{
			note:               "v0.x manager, v0.x bundle, shadowed import",
			managerRegoVersion: ast.RegoV0,
			bundleRegoVersion:  ast.RegoV0,
			module: `package test
import future.keywords
import data.foo
import data.bar as foo
p contains 7 if {
	input.x == 2
}`,
		},
		{
			note:               "v0.x manager, v0.x bundle, keywords not imported",
			managerRegoVersion: ast.RegoV0,
			bundleRegoVersion:  ast.RegoV0,
			module: `package test
p contains 7 if {
	input.x == 2
}`,
			expErrs: []string{
				"rego_parse_error: var cannot be used for rule name",
				"rego_parse_error: number cannot be used for rule name",
			},
		},
		{
			note:               "v0.x manager, v0.x bundle, keywords imported",
			managerRegoVersion: ast.RegoV0,
			bundleRegoVersion:  ast.RegoV0,
			module: `package test
import future.keywords
p contains 7 if {
	input.x == 2
}`,
		},
		{
			note:               "v0.x manager, v0.x bundle, rego.v1 imported",
			managerRegoVersion: ast.RegoV0,
			bundleRegoVersion:  ast.RegoV0,
			module: `package test
import rego.v1
p contains 7 if {
	input.x == 2
}`,
		},
		// parse-time error
		{
			note:               "v0.x manager, v1.0 bundle, keywords not used",
			managerRegoVersion: ast.RegoV0,
			bundleRegoVersion:  ast.RegoV1,
			module: `package test
p[7] {
	input.x == 2
}`,
			expErrs: []string{
				"rego_parse_error: `if` keyword is required before rule body",
				"rego_parse_error: `contains` keyword is required for partial set rules",
			},
		},
		// compile-time error
		{
			note:               "v0.x manager, v1.0 bundle, shadowed import",
			managerRegoVersion: ast.RegoV0,
			bundleRegoVersion:  ast.RegoV1,
			module: `package test
import data.foo
import data.bar as foo
p contains 7 if {
	input.x == 2
}`,
			expErrs: []string{
				"rego_compile_error: import must not shadow import data.foo",
			},
		},
		{
			note:               "v0.x manager, v1.0 bundle, keywords not imported",
			managerRegoVersion: ast.RegoV0,
			bundleRegoVersion:  ast.RegoV1,
			module: `package test
p contains 7 if {
	input.x == 2
}`,
		},
		{
			note:               "v0.x manager, v1.0 bundle, keywords imported",
			managerRegoVersion: ast.RegoV0,
			bundleRegoVersion:  ast.RegoV1,
			module: `package test
import future.keywords
p contains 7 if {
	input.x == 2
}`,
		},
		{
			note:               "v0.x manager, v1.0 bundle, rego.ve imported",
			managerRegoVersion: ast.RegoV0,
			bundleRegoVersion:  ast.RegoV1,
			module: `package test
import rego.v1
p contains 7 if {
	input.x == 2
}`,
		},

		{
			note:               "v1.0 manager, v0.x bundle, keywords not used",
			managerRegoVersion: ast.RegoV1,
			bundleRegoVersion:  ast.RegoV0,
			module: `package test
p[7] {
	input.x == 2
}`,
		},
		{
			note:               "v1.0 manager, v0.x bundle, shadowed import",
			managerRegoVersion: ast.RegoV1,
			bundleRegoVersion:  ast.RegoV0,
			module: `package test
import future.keywords
import data.foo
import data.bar as foo
p contains 7 if {
	input.x == 2
}`,
		},
		{
			note:               "v1.0 manager, v0.x bundle, keywords not imported",
			managerRegoVersion: ast.RegoV1,
			bundleRegoVersion:  ast.RegoV0,
			module: `package test
p contains 7 if {
	input.x == 2
}`,
			expErrs: []string{
				"rego_parse_error: var cannot be used for rule name",
				"rego_parse_error: number cannot be used for rule name",
			},
		},
		{
			note:               "v1.0 manager, v0.x bundle, keywords imported",
			managerRegoVersion: ast.RegoV1,
			bundleRegoVersion:  ast.RegoV0,
			module: `package test
import future.keywords
p contains 7 if {
	input.x == 2
}`,
		},
		{
			note:               "v1.0 manager, v0.x bundle, rego.v1 imported",
			managerRegoVersion: ast.RegoV1,
			bundleRegoVersion:  ast.RegoV0,
			module: `package test
import rego.v1
p contains 7 if {
	input.x == 2
}`,
		},
		// parse-time error
		{
			note:               "v1.0 manager, v1.0 bundle, keywords not used",
			managerRegoVersion: ast.RegoV1,
			bundleRegoVersion:  ast.RegoV1,
			module: `package test
p[7] {
	input.x == 2
}`,
			expErrs: []string{
				"rego_parse_error: `if` keyword is required before rule body",
				"rego_parse_error: `contains` keyword is required for partial set rules",
			},
		},
		// compile-time error
		{
			note:               "v1.0 manager, v1.0 bundle, shadowed import",
			managerRegoVersion: ast.RegoV1,
			bundleRegoVersion:  ast.RegoV1,
			module: `package test
import data.foo
import data.bar as foo
p contains 7 if {
	input.x == 2
}`,
			expErrs: []string{
				"rego_compile_error: import must not shadow import data.foo",
			},
		},
		{
			note:               "v1.0 manager, v1.0 bundle, keywords not imported",
			managerRegoVersion: ast.RegoV1,
			bundleRegoVersion:  ast.RegoV1,
			module: `package test
p contains 7 if {
	input.x == 2
}`,
		},
		{
			note:               "v1.0 manager, v1.0 bundle, keywords imported",
			managerRegoVersion: ast.RegoV1,
			bundleRegoVersion:  ast.RegoV1,
			module: `package test
import future.keywords
p contains 7 if {
	input.x == 2
}`,
		},
		{
			note:               "v1.0 manager, v1.0 bundle, rego.ve imported",
			managerRegoVersion: ast.RegoV1,
			bundleRegoVersion:  ast.RegoV1,
			module: `package test
import rego.v1
p contains 7 if {
	input.x == 2
}`,
		},
	}

	for _, tc := range tests {
		t.Run(tc.note, func(t *testing.T) {
			test.WithTempFS(map[string]string{}, func(dir string) {

				manifest := bundle.Manifest{}
				manifest.SetRegoVersion(tc.bundleRegoVersion)
				b := bundle.Bundle{
					Manifest: manifest,
					Data:     map[string]interface{}{},
					Modules: []bundle.ModuleFile{
						{
							URL: "test.rego",
							Raw: []byte(tc.module),
						},
					},
				}

				name := path.Join(dir, "bundle.tar.gz")

				f, err := os.Create(name)
				if err != nil {
					t.Fatal(err)
				}

				if err := bundle.NewWriter(f).Write(b); err != nil {
					t.Fatal(err)
				}

				f.Close()

				managerPopts := ast.ParserOptions{RegoVersion: tc.managerRegoVersion}
				manager, err := plugins.New(nil, "test-instance-id", inmemtst.New(),
					plugins.WithParserOptions(managerPopts))
				if err != nil {
					t.Fatal("unexpected error:", err)
				}
				url := "file://" + name

				p := New(&Config{Bundles: map[string]*Source{
					"test": {
						SizeLimitBytes: 1e5,
						Resource:       url,
					},
				}}, manager)

				ch := make(chan Status)

				p.Register("test", func(s Status) {
					ch <- s
				})

				if err := p.Start(context.Background()); err != nil {
					t.Fatal(err)
				}

				s := <-ch

				if tc.expErrs != nil {
					for _, expErr := range tc.expErrs {
						found := false
						for _, e := range s.Errors {
							if strings.Contains(e.Error(), expErr) {
								found = true
								break
							}
						}
						if !found {
							t.Fatalf("expected error:\n\n%s\n\nbut got:\n\n%v", expErr, s.Errors)
						}
					}
				} else {
					if s.LastSuccessfulActivation.IsZero() {
						t.Fatal("expected successful activation")
					}
				}
			})
		})
	}
}

func TestPluginUsingDirectoryLoader(t *testing.T) {
	t.Parallel()

	test.WithTempFS(map[string]string{
		"test.rego": `package test

		p := 7`,
	}, func(dir string) {

		mgr := getTestManager()
		url := "file://" + dir

		p := New(&Config{Bundles: map[string]*Source{
			"test": {
				SizeLimitBytes: 1e5,
				Resource:       url,
			},
		}}, mgr)

		ch := make(chan Status)

		p.Register("test", func(s Status) {
			ch <- s
		})

		if err := p.Start(context.Background()); err != nil {
			t.Fatal(err)
		}

		s := <-ch

		if s.LastSuccessfulActivation.IsZero() {
			t.Fatal("expected successful activation")
		}
	})
}

func TestPluginUsingDirectoryLoaderV1Compatible(t *testing.T) {
	t.Parallel()

	tests := []struct {
		note         string
		v1Compatible bool
		module       string
		expErrs      []string
	}{
		{
			note: "v0.x, keywords not used",
			module: `package test
p[7] {
	input.x == 2
}`,
		},
		{
			note: "v0.x, shadowed import",
			module: `package test
import future.keywords
import data.foo
import data.bar as foo
p contains 7 if {
	input.x == 2
}`,
		},
		{
			note: "v0.x, keywords not imported",
			module: `package test
p contains 7 if {
	input.x == 2
}`,
			expErrs: []string{
				"rego_parse_error: var cannot be used for rule name",
				"rego_parse_error: number cannot be used for rule name",
			},
		},
		{
			note: "v0.x, keywords imported",
			module: `package test
import future.keywords
p contains 7 if {
	input.x == 2
}`,
		},
		{
			note: "v0.x, rego.ve imported",
			module: `package test
import rego.v1
p contains 7 if {
	input.x == 2
}`,
		},
		// parse-time error
		{
			note:         "v1.0, keywords not used",
			v1Compatible: true,
			module: `package test
p[7] {
	input.x == 2
}`,
			expErrs: []string{
				"rego_parse_error: `if` keyword is required before rule body",
				"rego_parse_error: `contains` keyword is required for partial set rules",
			},
		},
		// compile-time error
		{
			note:         "v1.0, shadowed import",
			v1Compatible: true,
			module: `package test
import data.foo
import data.bar as foo
p contains 7 if {
	input.x == 2
}`,
			expErrs: []string{
				"rego_compile_error: import must not shadow import data.foo",
			},
		},
		{
			note:         "v1.0, keywords not imported",
			v1Compatible: true,
			module: `package test
p contains 7 if {
	input.x == 2
}`,
		},
		{
			note:         "v1.0, keywords imported",
			v1Compatible: true,
			module: `package test
import future.keywords
p contains 7 if {
	input.x == 2
}`,
		},
		{
			note:         "v1.0, rego.ve imported",
			v1Compatible: true,
			module: `package test
import rego.v1
p contains 7 if {
	input.x == 2
}`,
		},
	}

	for _, tc := range tests {
		t.Run(tc.note, func(t *testing.T) {
			regoVersion := ast.RegoV0
			if tc.v1Compatible {
				regoVersion = ast.RegoV1
			}
			popts := ast.ParserOptions{RegoVersion: regoVersion}

			test.WithTempFS(map[string]string{
				"test.rego": tc.module,
			}, func(dir string) {

				manager, err := plugins.New(nil, "test-instance-id", inmemtst.New(), plugins.WithParserOptions(popts))
				if err != nil {
					t.Fatal("unexpected error:", err)
				}
				url := "file://" + dir

				p := New(&Config{Bundles: map[string]*Source{
					"test": {
						SizeLimitBytes: 1e5,
						Resource:       url,
					},
				}}, manager)

				ch := make(chan Status)

				p.Register("test", func(s Status) {
					ch <- s
				})

				if err := p.Start(context.Background()); err != nil {
					t.Fatal(err)
				}

				s := <-ch

				if tc.expErrs != nil {
					for _, expErr := range tc.expErrs {
						found := false
						for _, e := range s.Errors {
							if strings.Contains(e.Error(), expErr) {
								found = true
								break
							}
						}
						if !found {
							t.Fatalf("expected error:\n\n%s\n\nbut got:\n\n%v", expErr, s.Errors)
						}
					}
				} else {
					if s.LastSuccessfulActivation.IsZero() {
						t.Fatal("expected successful activation")
					}
				}
			})
		})
	}
}

func TestPluginUsingDirectoryLoaderWithBundleRegoVersion(t *testing.T) {
	t.Parallel()

	tests := []struct {
		note               string
		managerRegoVersion ast.RegoVersion
		bundleRegoVersion  ast.RegoVersion
		module             string
		expErrs            []string
	}{
		{
			note:               "v0.x manager, v0.x bundle, keywords not used",
			managerRegoVersion: ast.RegoV0,
			bundleRegoVersion:  ast.RegoV0,
			module: `package test
p[7] {
	input.x == 2
}`,
		},
		{
			note:               "v0.x manager, v0.x bundle, shadowed import",
			managerRegoVersion: ast.RegoV0,
			bundleRegoVersion:  ast.RegoV0,
			module: `package test
import future.keywords
import data.foo
import data.bar as foo
p contains 7 if {
	input.x == 2
}`,
		},
		{
			note:               "v0.x manager, v0.x bundle, keywords not imported",
			managerRegoVersion: ast.RegoV0,
			bundleRegoVersion:  ast.RegoV0,
			module: `package test
p contains 7 if {
	input.x == 2
}`,
			expErrs: []string{
				"rego_parse_error: var cannot be used for rule name",
				"rego_parse_error: number cannot be used for rule name",
			},
		},
		{
			note:               "v0.x manager, v0.x bundle, keywords imported",
			managerRegoVersion: ast.RegoV0,
			bundleRegoVersion:  ast.RegoV0,
			module: `package test
import future.keywords
p contains 7 if {
	input.x == 2
}`,
		},
		{
			note:               "v0.x manager, v0.x bundle, rego.v1 imported",
			managerRegoVersion: ast.RegoV0,
			bundleRegoVersion:  ast.RegoV0,
			module: `package test
import rego.v1
p contains 7 if {
	input.x == 2
}`,
		},
		// parse-time error
		{
			note:               "v0.x manager, v1.0 bundle, keywords not used",
			managerRegoVersion: ast.RegoV0,
			bundleRegoVersion:  ast.RegoV1,
			module: `package test
p[7] {
	input.x == 2
}`,
			expErrs: []string{
				"rego_parse_error: `if` keyword is required before rule body",
				"rego_parse_error: `contains` keyword is required for partial set rules",
			},
		},
		// compile-time error
		{
			note:               "v0.x manager, v1.0 bundle, shadowed import",
			managerRegoVersion: ast.RegoV0,
			bundleRegoVersion:  ast.RegoV1,
			module: `package test
import data.foo
import data.bar as foo
p contains 7 if {
	input.x == 2
}`,
			expErrs: []string{
				"rego_compile_error: import must not shadow import data.foo",
			},
		},
		{
			note:               "v0.x manager, v1.0 bundle, keywords not imported",
			managerRegoVersion: ast.RegoV0,
			bundleRegoVersion:  ast.RegoV1,
			module: `package test
p contains 7 if {
	input.x == 2
}`,
		},
		{
			note:               "v0.x manager, v1.0 bundle, keywords imported",
			managerRegoVersion: ast.RegoV0,
			bundleRegoVersion:  ast.RegoV1,
			module: `package test
import future.keywords
p contains 7 if {
	input.x == 2
}`,
		},
		{
			note:               "v0.x manager, v1.0 bundle, rego.ve imported",
			managerRegoVersion: ast.RegoV0,
			bundleRegoVersion:  ast.RegoV1,
			module: `package test
import rego.v1
p contains 7 if {
	input.x == 2
}`,
		},

		{
			note:               "v1.0 manager, v0.x bundle, keywords not used",
			managerRegoVersion: ast.RegoV1,
			bundleRegoVersion:  ast.RegoV0,
			module: `package test
p[7] {
	input.x == 2
}`,
		},
		{
			note:               "v1.0 manager, v0.x bundle, shadowed import",
			managerRegoVersion: ast.RegoV1,
			bundleRegoVersion:  ast.RegoV0,
			module: `package test
import future.keywords
import data.foo
import data.bar as foo
p contains 7 if {
	input.x == 2
}`,
		},
		{
			note:               "v1.0 manager, v0.x bundle, keywords not imported",
			managerRegoVersion: ast.RegoV1,
			bundleRegoVersion:  ast.RegoV0,
			module: `package test
p contains 7 if {
	input.x == 2
}`,
			expErrs: []string{
				"rego_parse_error: var cannot be used for rule name",
				"rego_parse_error: number cannot be used for rule name",
			},
		},
		{
			note:               "v1.0 manager, v0.x bundle, keywords imported",
			managerRegoVersion: ast.RegoV1,
			bundleRegoVersion:  ast.RegoV0,
			module: `package test
import future.keywords
p contains 7 if {
	input.x == 2
}`,
		},
		{
			note:               "v1.0 manager, v0.x bundle, rego.v1 imported",
			managerRegoVersion: ast.RegoV1,
			bundleRegoVersion:  ast.RegoV0,
			module: `package test
import rego.v1
p contains 7 if {
	input.x == 2
}`,
		},
		// parse-time error
		{
			note:               "v1.0 manager, v1.0 bundle, keywords not used",
			managerRegoVersion: ast.RegoV1,
			bundleRegoVersion:  ast.RegoV1,
			module: `package test
p[7] {
	input.x == 2
}`,
			expErrs: []string{
				"rego_parse_error: `if` keyword is required before rule body",
				"rego_parse_error: `contains` keyword is required for partial set rules",
			},
		},
		// compile-time error
		{
			note:               "v1.0 manager, v1.0 bundle, shadowed import",
			managerRegoVersion: ast.RegoV1,
			bundleRegoVersion:  ast.RegoV1,
			module: `package test
import data.foo
import data.bar as foo
p contains 7 if {
	input.x == 2
}`,
			expErrs: []string{
				"rego_compile_error: import must not shadow import data.foo",
			},
		},
		{
			note:               "v1.0 manager, v1.0 bundle, keywords not imported",
			managerRegoVersion: ast.RegoV1,
			bundleRegoVersion:  ast.RegoV1,
			module: `package test
p contains 7 if {
	input.x == 2
}`,
		},
		{
			note:               "v1.0 manager, v1.0 bundle, keywords imported",
			managerRegoVersion: ast.RegoV1,
			bundleRegoVersion:  ast.RegoV1,
			module: `package test
import future.keywords
p contains 7 if {
	input.x == 2
}`,
		},
		{
			note:               "v1.0 manager, v1.0 bundle, rego.ve imported",
			managerRegoVersion: ast.RegoV1,
			bundleRegoVersion:  ast.RegoV1,
			module: `package test
import rego.v1
p contains 7 if {
	input.x == 2
}`,
		},
	}

	for _, tc := range tests {
		t.Run(tc.note, func(t *testing.T) {
			test.WithTempFS(map[string]string{
				"test.rego": tc.module,
				".manifest": fmt.Sprintf(`{"rego_version": %d}`, bundleRegoVersion(tc.bundleRegoVersion)),
			}, func(dir string) {

				managerPopts := ast.ParserOptions{RegoVersion: tc.managerRegoVersion}
				manager, err := plugins.New(nil, "test-instance-id", inmemtst.New(),
					plugins.WithParserOptions(managerPopts))
				if err != nil {
					t.Fatal("unexpected error:", err)
				}
				url := "file://" + dir

				p := New(&Config{Bundles: map[string]*Source{
					"test": {
						SizeLimitBytes: 1e5,
						Resource:       url,
					},
				}}, manager)

				ch := make(chan Status)

				p.Register("test", func(s Status) {
					ch <- s
				})

				if err := p.Start(context.Background()); err != nil {
					t.Fatal(err)
				}

				s := <-ch

				if tc.expErrs != nil {
					for _, expErr := range tc.expErrs {
						found := false
						for _, e := range s.Errors {
							if strings.Contains(e.Error(), expErr) {
								found = true
								break
							}
						}
						if !found {
							t.Fatalf("expected error:\n\n%s\n\nbut got:\n\n%v", expErr, s.Errors)
						}
					}
				} else {
					if s.LastSuccessfulActivation.IsZero() {
						t.Fatal("expected successful activation")
					}
				}
			})
		})
	}
}

func TestPluginReadBundleEtagFromDiskStore(t *testing.T) {
	t.Parallel()

	// setup fake http server with mock bundle
	mockBundle := bundle.Bundle{
		Data:    map[string]interface{}{"p": "x1"},
		Modules: []bundle.ModuleFile{},
	}

	notModifiedCount := 0
	s := httptest.NewServer(http.HandlerFunc(func(w http.ResponseWriter, r *http.Request) {

		etag := r.Header.Get("If-None-Match")
		if etag == "foo" {
			notModifiedCount++
			w.WriteHeader(304)
			return
		}

		w.Header().Add("Etag", "foo")
		w.WriteHeader(200)

		err := bundle.NewWriter(w).Write(mockBundle)
		if err != nil {
			t.Fatal(err)
		}
	}))

	test.WithTempFS(nil, func(dir string) {
		ctx := context.Background()

		store, err := disk.New(ctx, logging.NewNoOpLogger(), nil, disk.Options{
			Dir: dir,
			Partitions: []storage.Path{
				storage.MustParsePath("/foo"),
			},
		})
		if err != nil {
			t.Fatal(err)
		}

		// setup plugin pointing at fake server
		manager := getTestManagerWithOpts([]byte(fmt.Sprintf(`{
		"services": {
				"default": {
					"url": %q
				}
			}
		}`, s.URL)), store)

		var mode plugins.TriggerMode = "manual"

		plugin := New(&Config{
			Bundles: map[string]*Source{
				"test": {
					Service:        "default",
					SizeLimitBytes: int64(bundle.DefaultSizeLimitBytes),
					Config:         download.Config{Trigger: &mode},
				},
			},
		}, manager)

		statusCh := make(chan map[string]*Status)

		// register for bundle updates to observe changes and start the plugin
		plugin.RegisterBulkListener("test-case", func(st map[string]*Status) {
			statusCh <- st
		})

		err = plugin.Start(ctx)
		if err != nil {
			t.Fatal(err)
		}

		// manually trigger bundle download
		go func() {
			_ = plugin.Loaders()["test"].Trigger(ctx)
		}()

		// wait for bundle update and then verify that activated bundle etag written to store
		<-statusCh

		txn := storage.NewTransactionOrDie(ctx, manager.Store)

		actual, err := manager.Store.Read(ctx, txn, storage.MustParsePath("/system/bundles/test/etag"))
		if err != nil {
			t.Fatal(err)
		}

		if actual != "foo" {
			t.Fatalf("Expected etag foo but got %v", actual)
		}

		// Stop the "read" transaction
		manager.Store.Abort(ctx, txn)

		// Stop the plugin and reinitialize it. Verify that etag is retrieved from store in the bundle request.
		// The server should respond with a 304 as OPA has the right bundle loaded.
		plugin.Stop(ctx)

		plugin = New(&Config{
			Bundles: map[string]*Source{
				"test": {
					Service:        "default",
					SizeLimitBytes: int64(bundle.DefaultSizeLimitBytes),
					Config:         download.Config{Trigger: &mode},
				},
			},
		}, manager)

		statusCh = make(chan map[string]*Status)

		// register for bundle updates to observe changes and start the plugin
		plugin.RegisterBulkListener("test-case", func(st map[string]*Status) {
			statusCh <- st
		})

		err = plugin.Start(ctx)
		if err != nil {
			t.Fatal(err)
		}

		val, ok := plugin.etags["test"]
		if !ok {
			t.Fatal("Expected etag entry for bundle \"test\"")
		}

		if val != "foo" {
			t.Fatalf("Expected etag foo but got %v", val)
		}

		// manually trigger bundle download
		go func() {
			_ = plugin.Loaders()["test"].Trigger(ctx)
		}()

		<-statusCh

		if notModifiedCount != 1 {
			t.Fatalf("Expected one bundle response with HTTP status 304 but got %v", notModifiedCount)
		}

		// reconfigure the plugin
		cfg := &Config{
			Bundles: map[string]*Source{
				"test": {
					Service:        "default",
					SizeLimitBytes: int64(bundle.DefaultSizeLimitBytes),
					Config:         download.Config{Trigger: &mode},
					Resource:       "/new/path/bundles/bundle.tar.gz",
				},
			},
		}

		plugin.Reconfigure(ctx, cfg)

		// manually trigger bundle download
		go func() {
			_ = plugin.Loaders()["test"].Trigger(ctx)
		}()

		<-statusCh

		if notModifiedCount != 2 {
			t.Fatalf("Expected two bundle responses with HTTP status 304 but got %v", notModifiedCount)
		}

		val, ok = plugin.etags["test"]
		if !ok {
			t.Fatal("Expected etag entry for bundle \"test\"")
		}

		if val != "foo" {
			t.Fatalf("Expected etag foo but got %v", val)
		}
	})
}

func TestPluginStateReconciliationOnReconfigure(t *testing.T) {
	t.Parallel()

	// setup fake http server with mock bundle
	mockBundles := map[string]bundle.Bundle{
		"b1": {
			Data:    map[string]interface{}{"b1": "x1"},
			Modules: []bundle.ModuleFile{},
			Manifest: bundle.Manifest{
				Roots: &[]string{"b1"},
			},
		},
		"b2": {
			Data:    map[string]interface{}{"b2": "x1"},
			Modules: []bundle.ModuleFile{},
			Manifest: bundle.Manifest{
				Roots: &[]string{"b2"},
			},
		},
		"b3_frequently_changing": {
			Data:    map[string]interface{}{"b3": "x1"},
			Modules: []bundle.ModuleFile{},
			Manifest: bundle.Manifest{
				Roots: &[]string{"b3"},
			},
		},
	}

	s := httptest.NewServer(http.HandlerFunc(func(w http.ResponseWriter, r *http.Request) {
		name := strings.TrimPrefix(r.URL.Path, "/")
		etag := r.Header.Get("If-None-Match")
		if etag == name && name != "b3_frequently_changing" {
			w.WriteHeader(304)
			return
		}

		if name != "b3_frequently_changing" {
			w.Header().Add("Etag", name)
		}
		w.WriteHeader(200)

		err := bundle.NewWriter(w).Write(mockBundles[name])
		if err != nil {
			t.Fatal(err)
		}
	}))

	// setup plugin pointing at fake server
	manager := getTestManagerWithOpts([]byte(fmt.Sprintf(`{
		"services": {
				"default": {
					"url": %q
				}
			}
		}`, s.URL)))

	// setup manual trigger mode to simulate the downloader
	var mode plugins.TriggerMode = "manual"
	var delay int64 = 10
	polling := download.PollingConfig{MinDelaySeconds: &delay, MaxDelaySeconds: &delay}
	serviceName := "default"
	plugin := New(&Config{
		Bundles: map[string]*Source{
			"b1": {
				Service:        serviceName,
				Config:         download.Config{Trigger: &mode},
				Resource:       "/b1",
				SizeLimitBytes: int64(bundle.DefaultSizeLimitBytes),
			},
		},
	}, manager)

	statusCh := make(chan map[string]*Status)

	// register for bundle updates to observe changes
	plugin.RegisterBulkListener("test-case", func(st map[string]*Status) {
		statusCh <- st
	})

	ctx := context.Background()
	err := plugin.Start(ctx)
	if err != nil {
		t.Fatal(err)
	}

	// manually trigger bundle download
	go func() { _ = plugin.Loaders()["b1"].Trigger(ctx) }()
	<-statusCh

	// validate plugin started as expected
	ensurePluginState(t, plugin, plugins.StateOK)

	// change the plugin state with multiple stages
	stages := []struct {
		name             string
		cfg              *Config
		noChangeDetected bool
	}{
		{
			name: "Add a bundle", // b1 is NOT Modified
			cfg: &Config{
				Bundles: map[string]*Source{
					"b1": {Service: serviceName, Config: download.Config{Trigger: &mode}, Resource: "/b1", SizeLimitBytes: int64(bundle.DefaultSizeLimitBytes)},
					"b2": {Service: serviceName, Config: download.Config{Trigger: &mode}, Resource: "/b2", SizeLimitBytes: int64(bundle.DefaultSizeLimitBytes)},
				},
			},
		},
		{
			name: "change download config", // both bundles are Not Modified
			cfg: &Config{
				Bundles: map[string]*Source{
					"b1": {Service: serviceName, Config: download.Config{Trigger: &mode, Polling: polling}, Resource: "/b1", SizeLimitBytes: int64(bundle.DefaultSizeLimitBytes)},
					"b2": {Service: serviceName, Config: download.Config{Trigger: &mode, Polling: polling}, Resource: "/b2", SizeLimitBytes: int64(bundle.DefaultSizeLimitBytes)},
				},
			},
		},
		{
			name: "pass the same config", // should be no change detected
			cfg: &Config{
				Bundles: map[string]*Source{
					"b1": {Service: serviceName, Config: download.Config{Trigger: &mode, Polling: polling}, Resource: "/b1", SizeLimitBytes: int64(bundle.DefaultSizeLimitBytes)},
					"b2": {Service: serviceName, Config: download.Config{Trigger: &mode, Polling: polling}, Resource: "/b2", SizeLimitBytes: int64(bundle.DefaultSizeLimitBytes)},
				},
			},
			noChangeDetected: true,
		},
		{
			name: "revert download config for one bundle", // both bundles are Not Modified
			cfg: &Config{
				Bundles: map[string]*Source{
					"b1": {Service: serviceName, Config: download.Config{Trigger: &mode}, Resource: "/b1", SizeLimitBytes: int64(bundle.DefaultSizeLimitBytes)},
					"b2": {Service: serviceName, Config: download.Config{Trigger: &mode, Polling: polling}, Resource: "/b2", SizeLimitBytes: int64(bundle.DefaultSizeLimitBytes)},
				},
			},
		},
		{
			name: "remove a bundle", // b1 is Not Modified
			cfg: &Config{
				Bundles: map[string]*Source{
					"b1": {Service: serviceName, Config: download.Config{Trigger: &mode}, Resource: "/b1", SizeLimitBytes: int64(bundle.DefaultSizeLimitBytes)},
				},
			},
			noChangeDetected: true,
		},
		{
			name: "change download config again", // b1 is Not Modified
			cfg: &Config{
				Bundles: map[string]*Source{
					"b1": {Service: serviceName, Config: download.Config{Trigger: &mode, Polling: polling}, Resource: "/b1", SizeLimitBytes: int64(bundle.DefaultSizeLimitBytes)},
				},
			},
		},
		{
			name: "add frequently changing bundle",
			cfg: &Config{
				Bundles: map[string]*Source{
					"b1":                     {Service: serviceName, Config: download.Config{Trigger: &mode, Polling: polling}, Resource: "/b1", SizeLimitBytes: int64(bundle.DefaultSizeLimitBytes)},
					"b3_frequently_changing": {Service: serviceName, Config: download.Config{Trigger: &mode}, Resource: "/b3_frequently_changing", SizeLimitBytes: int64(bundle.DefaultSizeLimitBytes)},
				},
			},
		},
		{
			name: "revert download config for Not Modified bundle", // b1 is Not Modified while b3_frequently_changing is modified
			cfg: &Config{
				Bundles: map[string]*Source{
					"b1":                     {Service: serviceName, Config: download.Config{Trigger: &mode}, Resource: "/b2", SizeLimitBytes: int64(bundle.DefaultSizeLimitBytes)},
					"b3_frequently_changing": {Service: serviceName, Config: download.Config{Trigger: &mode}, Resource: "/b3_frequently_changing", SizeLimitBytes: int64(bundle.DefaultSizeLimitBytes)},
				},
			},
		},
	}

	for _, stage := range stages {
		t.Run(stage.name, func(t *testing.T) {
			plugin.Reconfigure(ctx, stage.cfg)

			if stage.noChangeDetected {
				ensurePluginState(t, plugin, plugins.StateOK)
				return
			}

			// if there is a change in config
			// Reconfigure sets the plugin state as StateNotReady
			ensurePluginState(t, plugin, plugins.StateNotReady)

			for name := range stage.cfg.Bundles {
				go func(name string) {
					_ = plugin.Loaders()[name].Trigger(ctx)
				}(name)
				<-statusCh
			}

			// after all downloaders are processed the state should
			// reconcile to StateOK, if there are no errors
			ensurePluginState(t, plugin, plugins.StateOK)
		})
	}
}

func TestPluginManualTrigger(t *testing.T) {
	t.Parallel()

	ctx := context.Background()

	// setup fake http server with mock bundle
	mockBundle := bundle.Bundle{
		Data:    map[string]interface{}{"p": "x1"},
		Modules: []bundle.ModuleFile{},
	}

	s := httptest.NewServer(http.HandlerFunc(func(w http.ResponseWriter, _ *http.Request) {
		err := bundle.NewWriter(w).Write(mockBundle)
		if err != nil {
			t.Fatal(err)
		}
	}))

	// setup plugin pointing at fake server
	manager := getTestManagerWithOpts([]byte(fmt.Sprintf(`{
		"services": {
			"default": {
				"url": %q
			}
		}
	}`, s.URL)))

	var mode plugins.TriggerMode = "manual"

	plugin := New(&Config{
		Bundles: map[string]*Source{
			"test": {
				Service:        "default",
				SizeLimitBytes: int64(bundle.DefaultSizeLimitBytes),
				Config:         download.Config{Trigger: &mode},
			},
		},
	}, manager)

	statusCh := make(chan map[string]*Status)

	// register for bundle updates to observe changes and start the plugin
	plugin.RegisterBulkListener("test-case", func(st map[string]*Status) {
		statusCh <- st
	})

	err := plugin.Start(ctx)
	if err != nil {
		t.Fatal(err)
	}

	// manually trigger bundle download
	go func() {
		_ = plugin.Loaders()["test"].Trigger(ctx)
	}()

	// wait for bundle update and then assert on data content
	<-statusCh

	result, err := storage.ReadOne(ctx, manager.Store, storage.Path{"p"})
	if err != nil {
		t.Fatal(err)
	}

	if !reflect.DeepEqual(result, mockBundle.Data["p"]) {
		t.Fatalf("expected data to be %v but got %v", mockBundle.Data, result)
	}

	// update data and trigger another bundle download
	mockBundle.Data["p"] = "x2"

	// manually trigger bundle download
	go func() {
		_ = plugin.Loaders()["test"].Trigger(ctx)
	}()

	// wait for bundle update and then assert on data content
	<-statusCh

	result, err = storage.ReadOne(ctx, manager.Store, storage.Path{"p"})
	if err != nil {
		t.Fatal(err)
	}

	if !reflect.DeepEqual(result, mockBundle.Data["p"]) {
		t.Fatalf("expected data to be %v but got %v", mockBundle.Data, result)
	}
}

func TestPluginManualTriggerMultipleDiskStorage(t *testing.T) {
	t.Parallel()

	ctx := context.Background()

	module := "package authz\n\ncorge=1"

	// setup fake http server with mock bundle
	mockBundle1 := bundle.Bundle{
		Data: map[string]interface{}{"p": "x1"},
		Modules: []bundle.ModuleFile{
			{
				URL:    "/bar/policy.rego",
				Path:   "/bar/policy.rego",
				Parsed: ast.MustParseModule(module),
				Raw:    []byte(module),
			},
		},
		Manifest: bundle.Manifest{
			Roots: &[]string{"p", "authz"},
		},
	}

	s1 := httptest.NewServer(http.HandlerFunc(func(w http.ResponseWriter, _ *http.Request) {
		err := bundle.NewWriter(w).Write(mockBundle1)
		if err != nil {
			t.Fatal(err)
		}
	}))

	mockBundle2 := bundle.Bundle{
		Data:    map[string]interface{}{"q": "x2"},
		Modules: []bundle.ModuleFile{},
		Manifest: bundle.Manifest{
			Roots: &[]string{"q"},
		},
	}

	s2 := httptest.NewServer(http.HandlerFunc(func(w http.ResponseWriter, _ *http.Request) {
		err := bundle.NewWriter(w).Write(mockBundle2)
		if err != nil {
			t.Fatal(err)
		}
	}))

	test.WithTempFS(nil, func(dir string) {
		store, err := disk.New(ctx, logging.NewNoOpLogger(), nil, disk.Options{
			Dir: dir,
		})
		if err != nil {
			t.Fatal(err)
		}
		config := []byte(fmt.Sprintf(`{
		"services": {
			"default": {
				"url": %q
			},
			"acmecorp": {
				"url": %q
			}
		}
	}`, s1.URL, s2.URL))

		manager := getTestManagerWithOpts(config, store)
		defer manager.Stop(ctx)

		var mode plugins.TriggerMode = "manual"

		plugin := New(&Config{
			Bundles: map[string]*Source{
				"test-1": {
					Service:        "default",
					SizeLimitBytes: int64(bundle.DefaultSizeLimitBytes),
					Config:         download.Config{Trigger: &mode},
				},
				"test-2": {
					Service:        "acmecorp",
					SizeLimitBytes: int64(bundle.DefaultSizeLimitBytes),
					Config:         download.Config{Trigger: &mode},
				},
			},
		}, manager)

		statusCh := make(chan map[string]*Status)

		// register for bundle updates to observe changes and start the plugin
		plugin.RegisterBulkListener("test-case", func(st map[string]*Status) {
			statusCh <- st
		})

		err = plugin.Start(ctx)
		if err != nil {
			t.Fatal(err)
		}

		// manually trigger bundle download on all configured bundles
		go func() {
			_ = plugin.Trigger(ctx)
		}()

		// wait for bundle update and then assert on data content
		<-statusCh
		<-statusCh

		result, err := storage.ReadOne(ctx, manager.Store, storage.Path{"p"})
		if err != nil {
			t.Fatal(err)
		}

		if !reflect.DeepEqual(result, mockBundle1.Data["p"]) {
			t.Fatalf("expected data to be %v but got %v", mockBundle1.Data, result)
		}

		result, err = storage.ReadOne(ctx, manager.Store, storage.Path{"q"})
		if err != nil {
			t.Fatal(err)
		}

		if !reflect.DeepEqual(result, mockBundle2.Data["q"]) {
			t.Fatalf("expected data to be %v but got %v", mockBundle2.Data, result)
		}

		txn := storage.NewTransactionOrDie(ctx, manager.Store)
		defer manager.Store.Abort(ctx, txn)

		ids, err := manager.Store.ListPolicies(ctx, txn)
		if err != nil {
			t.Fatal(err)
		} else if len(ids) != 1 {
			t.Fatal("Expected 1 policy")
		}

		bs, err := manager.Store.GetPolicy(ctx, txn, ids[0])
		exp := []byte("package authz\n\ncorge=1")
		if err != nil {
			t.Fatal(err)
		} else if !bytes.Equal(bs, exp) {
			t.Fatalf("Bad policy content. Exp:\n%v\n\nGot:\n\n%v", string(exp), string(bs))
		}

		data, err := manager.Store.Read(ctx, txn, storage.Path{})
		expData := util.MustUnmarshalJSON([]byte(`{
			"p": "x1", "q": "x2", 
			"system": {
				"bundles": {"test-1": {"etag": "", "manifest": {"revision": "", "roots": ["p", "authz"]}}, "test-2": {"etag": "", "manifest": {"revision": "", "roots": ["q"]}}},
				"modules": {"test-1/bar/policy.rego": {"rego_version": 1}}
			}
		}`))
		if err != nil {
			t.Fatal(err)
		} else if !reflect.DeepEqual(data, expData) {
			t.Fatalf("Bad data content. Exp:\n%v\n\nGot:\n\n%v", expData, data)
		}
	})
}

func TestPluginManualTriggerMultiple(t *testing.T) {
	t.Parallel()

	ctx := context.Background()

	// setup fake http server with mock bundle
	mockBundle1 := bundle.Bundle{
		Data:    map[string]interface{}{"p": "x1"},
		Modules: []bundle.ModuleFile{},
		Manifest: bundle.Manifest{
			Roots: &[]string{"p"},
		},
	}

	s1 := httptest.NewServer(http.HandlerFunc(func(w http.ResponseWriter, _ *http.Request) {
		err := bundle.NewWriter(w).Write(mockBundle1)
		if err != nil {
			t.Fatal(err)
		}
	}))

	mockBundle2 := bundle.Bundle{
		Data:    map[string]interface{}{"q": "x2"},
		Modules: []bundle.ModuleFile{},
		Manifest: bundle.Manifest{
			Roots: &[]string{"q"},
		},
	}

	s2 := httptest.NewServer(http.HandlerFunc(func(w http.ResponseWriter, _ *http.Request) {
		err := bundle.NewWriter(w).Write(mockBundle2)
		if err != nil {
			t.Fatal(err)
		}
	}))

	// setup plugin pointing at fake server
	manager := getTestManagerWithOpts([]byte(fmt.Sprintf(`{
		"services": {
			"default": {
				"url": %q
			},
			"acmecorp": {
				"url": %q
			}
		}
	}`, s1.URL, s2.URL)))

	var mode plugins.TriggerMode = "manual"

	plugin := New(&Config{
		Bundles: map[string]*Source{
			"test-1": {
				Service:        "default",
				SizeLimitBytes: int64(bundle.DefaultSizeLimitBytes),
				Config:         download.Config{Trigger: &mode},
			},
			"test-2": {
				Service:        "acmecorp",
				SizeLimitBytes: int64(bundle.DefaultSizeLimitBytes),
				Config:         download.Config{Trigger: &mode},
			},
		},
	}, manager)

	statusCh := make(chan map[string]*Status)

	// register for bundle updates to observe changes and start the plugin
	plugin.RegisterBulkListener("test-case", func(st map[string]*Status) {
		statusCh <- st
	})

	err := plugin.Start(ctx)
	if err != nil {
		t.Fatal(err)
	}

	// manually trigger bundle download on all configured bundles
	go func() {
		_ = plugin.Trigger(ctx)
	}()

	// wait for bundle update and then assert on data content
	<-statusCh
	<-statusCh

	result, err := storage.ReadOne(ctx, manager.Store, storage.Path{"p"})
	if err != nil {
		t.Fatal(err)
	}

	if !reflect.DeepEqual(result, mockBundle1.Data["p"]) {
		t.Fatalf("expected data to be %v but got %v", mockBundle1.Data, result)
	}

	result, err = storage.ReadOne(ctx, manager.Store, storage.Path{"q"})
	if err != nil {
		t.Fatal(err)
	}

	if !reflect.DeepEqual(result, mockBundle2.Data["q"]) {
		t.Fatalf("expected data to be %v but got %v", mockBundle2.Data, result)
	}
}

func TestPluginManualTriggerWithTimeout(t *testing.T) {
	t.Parallel()

	ctx, cancel := context.WithTimeout(context.Background(), 1*time.Second)
	defer cancel()

	s := httptest.NewServer(http.HandlerFunc(func(_ http.ResponseWriter, _ *http.Request) {
		time.Sleep(3 * time.Second) // this should cause the context deadline to exceed
	}))

	// setup plugin pointing at fake server
	manager := getTestManagerWithOpts([]byte(fmt.Sprintf(`{
		"services": {
			"default": {
				"url": %q
			}
		}
	}`, s.URL)))

	var mode plugins.TriggerMode = "manual"

	bundleName := "test"
	plugin := New(&Config{
		Bundles: map[string]*Source{
			bundleName: {
				Service:        "default",
				SizeLimitBytes: int64(bundle.DefaultSizeLimitBytes),
				Config:         download.Config{Trigger: &mode},
			},
		},
	}, manager)

	statusCh := make(chan map[string]*Status)

	// register for bundle updates to observe changes and start the plugin
	plugin.RegisterBulkListener("test-case", func(st map[string]*Status) {
		statusCh <- st
	})

	err := plugin.Start(ctx)
	if err != nil {
		t.Fatal(err)
	}

	// manually trigger bundle download
	go func() {
		_ = plugin.Loaders()[bundleName].Trigger(ctx)
	}()

	// wait for bundle update
	u := <-statusCh

	if u[bundleName].Code != errCode {
		t.Fatalf("expected error code %v but got %v", errCode, u[bundleName].Code)
	}

	if !strings.Contains(u[bundleName].Message, "context deadline exceeded") {
		t.Fatalf("unexpected error message %v", u[bundleName].Message)
	}
}

func TestPluginManualTriggerWithServerError(t *testing.T) {
	t.Parallel()

	ctx, cancel := context.WithTimeout(context.Background(), 2*time.Second)
	defer cancel()

	s := httptest.NewServer(http.HandlerFunc(func(resp http.ResponseWriter, _ *http.Request) {
		resp.WriteHeader(500)
	}))

	// setup plugin pointing at fake server
	manager := getTestManagerWithOpts([]byte(fmt.Sprintf(`{
		"services": {
			"default": {
				"url": %q
			}
		}
	}`, s.URL)))

	var manual plugins.TriggerMode = "manual"

	plugin := New(&Config{
		Bundles: map[string]*Source{
			"test": {
				Service:        "default",
				SizeLimitBytes: int64(bundle.DefaultSizeLimitBytes),
				Config:         download.Config{Trigger: &manual},
			},
		},
	}, manager)

	err := plugin.Start(ctx)
	if err != nil {
		t.Fatal(err)
	}
	// manually trigger bundle download
	err = plugin.Trigger(ctx)

	plugin.Stop(ctx)

	var bundleErrors Errors
	if errors.As(err, &bundleErrors) {
		if len(bundleErrors) != 1 {
			t.Fatalf("expected exactly one error, got %d", len(bundleErrors))
		}
		for _, e := range bundleErrors {
			if e.BundleName != "test" {
				t.Fatalf("expected error for bundle 'test' but got '%s'", e.BundleName)
			}
		}
	} else {
		t.Fatalf("expected type of error to be %s but got %s", reflect.TypeOf(bundleErrors), reflect.TypeOf(err))
	}
}

// Warning: This test modifies package variables, and as
// a result, cannot be run in parallel with other tests.
func TestGetNormalizedBundleName(t *testing.T) {
	cases := []struct {
		input string
		goos  string
		exp   string
	}{
		{
			input: "foo",
			exp:   "foo",
		},
		{
			input: "foo=bar",
			exp:   "foo=bar",
			goos:  "windows",
		},
		{
			input: "c:/foo",
			exp:   "c:/foo",
		},
		{
			input: "c:/foo",
			exp:   "c\\:\\/foo",
			goos:  "windows",
		},
		{
			input: "file:\"<>c:/a",
			exp:   "file\\:\\\"\\<\\>c\\:\\/a",
			goos:  "windows",
		},
		{
			input: "|a?b*c",
			exp:   "\\|a\\?b\\*c",
			goos:  "windows",
		},
		{
			input: "a?b=c",
			exp:   "a\\?b=c",
			goos:  "windows",
		},
	}

	for _, tc := range cases {
		t.Run(tc.input, func(t *testing.T) {
			goos = tc.goos
			actual := getNormalizedBundleName(tc.input)
			if actual != tc.exp {
				t.Fatalf("Want %v but got: %v", tc.exp, actual)
			}
		})
	}
}

func TestBundleActivationWithRootOverlap(t *testing.T) {
	ctx := context.Background()
	plugin := getPluginWithExistingLoadedBundle(
		t,
		"policy-bundle",
		[]string{"foo/bar"},
		nil,
		[]testModule{
			{
				Path: "foo/bar/bar.rego",
				Data: `package foo.bar
result := true`,
			},
		},
	)

	bundleName := "new-bundle"
	plugin.status[bundleName] = &Status{Name: bundleName, Metrics: metrics.New()}
	plugin.downloaders[bundleName] = download.New(download.Config{}, plugin.manager.Client(""), bundleName)

	b := getTestBundleWithData(
		[]string{"foo/bar/baz"},
		[]byte(`{"foo": {"bar": 1, "baz": "qux"}}`),
		nil,
	)

	b.Manifest.Init()
	plugin.oneShot(ctx, bundleName, download.Update{Bundle: &b, Metrics: metrics.New(), Size: snapshotBundleSize})

	// "foo/bar" and "foo/bar/baz" overlap with each other; activation will fail
	status, ok := plugin.status[bundleName]
	if !ok {
		t.Fatalf("Expected to find status for %s, found nil", bundleName)
	}
	if status.Code != errCode {
		t.Fatalf("Expected status code to be %s, found %s", errCode, status.Code)
	}
	if exp := "detected overlapping roots"; !strings.Contains(status.Message, exp) {
		t.Fatalf(`Expected status message to contain "%s", found %s`, exp, status.Message)
	}
}

func TestBundleActivationWithNoManifestRootsButWithPathConflict(t *testing.T) {
	ctx := context.Background()
	plugin := getPluginWithExistingLoadedBundle(
		t,
		"policy-bundle",
		[]string{"foo/bar"},
		nil,
		[]testModule{
			{
				Path: "foo/bar/bar.rego",
				Data: `package foo.bar
result := true`,
			},
		},
	)

	bundleName := "new-bundle"
	plugin.status[bundleName] = &Status{Name: bundleName, Metrics: metrics.New()}
	plugin.downloaders[bundleName] = download.New(download.Config{}, plugin.manager.Client(""), bundleName)

	b := getTestBundleWithData(
		nil,
		[]byte(`{"foo": {"bar": 1, "baz": "qux"}}`),
		nil,
	)

	b.Manifest.Init()
	plugin.oneShot(ctx, bundleName, download.Update{Bundle: &b, Metrics: metrics.New(), Size: snapshotBundleSize})

	// new bundle has path "foo/bar" which overlaps with existing bundle with path "foo/bar"; activation will fail
	status, ok := plugin.status[bundleName]
	if !ok {
		t.Fatalf("Expected to find status for %s, found nil", bundleName)
	}
	if status.Code != errCode {
		t.Fatalf("Expected status code to be %s, found %s", errCode, status.Code)
	}
	if !strings.Contains(status.Message, "detected overlapping") {
		t.Fatalf(`Expected status message to contain "detected overlapping roots", found %s`, status.Message)
	}
}

func TestBundleActivationWithNoManifestRootsOverlap(t *testing.T) {
	ctx := context.Background()
	plugin := getPluginWithExistingLoadedBundle(
		t,
		"policy-bundle",
		[]string{"foo/bar"},
		nil,
		[]testModule{
			{
				Path: "foo/bar/bar.rego",
				Data: `package foo.bar
result := true`,
			},
		},
	)

	bundleName := "new-bundle"
	plugin.status[bundleName] = &Status{Name: bundleName, Metrics: metrics.New()}
	plugin.downloaders[bundleName] = download.New(download.Config{}, plugin.manager.Client(""), bundleName)

	b := getTestBundleWithData(
		[]string{"foo/baz"},
		nil,
		[]testModule{
			{
				Path: "foo/bar/baz.rego",
				Data: `package foo.baz
result := true`,
			},
		},
	)

	b.Manifest.Init()
	plugin.oneShot(ctx, bundleName, download.Update{Bundle: &b, Metrics: metrics.New(), Size: snapshotBundleSize})

	status, ok := plugin.status[bundleName]
	if !ok {
		t.Fatalf("Expected to find status for %s, found nil", bundleName)
	}
	if status.Code != "" {
		t.Fatalf("Expected status code to be empty, found %s", status.Code)
	}
}

type testModule struct {
	Path string
	Data string
}

func getTestBundleWithData(roots []string, data []byte, modules []testModule) bundle.Bundle {
	b := bundle.Bundle{}

	if len(roots) > 0 {
		b.Manifest = bundle.Manifest{Roots: &roots}
	}

	if len(data) > 0 {
		b.Data = util.MustUnmarshalJSON(data).(map[string]interface{})
	}

	for _, m := range modules {
		if len(m.Data) > 0 {
			b.Modules = append(b.Modules,
				bundle.ModuleFile{
					Path:   m.Path,
					Parsed: ast.MustParseModule(m.Data),
					Raw:    []byte(m.Data),
				},
			)
		}
	}

	b.Manifest.Init()

	return b
}

func getPluginWithExistingLoadedBundle(t *testing.T, bundleName string, roots []string, data []byte, modules []testModule) *Plugin {
	ctx := context.Background()
	store := inmem.NewWithOpts(inmem.OptRoundTripOnWrite(false), inmem.OptReturnASTValuesOnRead(true))
	manager := getTestManagerWithOpts(nil, store)
	plugin := New(&Config{}, manager)
	plugin.status[bundleName] = &Status{Name: bundleName, Metrics: metrics.New()}
	plugin.downloaders[bundleName] = download.New(download.Config{}, plugin.manager.Client(""), bundleName)

	ensurePluginState(t, plugin, plugins.StateNotReady)

	b := getTestBundleWithData(roots, data, modules)

	plugin.oneShot(ctx, bundleName, download.Update{Bundle: &b, Metrics: metrics.New(), Size: snapshotBundleSize})

	ensurePluginState(t, plugin, plugins.StateOK)

	if status, ok := plugin.status[bundleName]; !ok {
		t.Fatalf("Expected to find status for %s, found nil", bundleName)
	} else if status.Type != bundle.SnapshotBundleType {
		t.Fatalf("Expected snapshot bundle but got %v", status.Type)
	} else if status.Size != snapshotBundleSize {
		t.Fatalf("Expected snapshot bundle size %d but got %d", snapshotBundleSize, status.Size)
	}

	return plugin
}

func writeTestBundleToDisk(t *testing.T, srcDir string, signed bool) bundle.Bundle {
	t.Helper()

	var b bundle.Bundle

	if signed {
		b = getTestSignedBundle(t)
	} else {
		b = getTestBundle(t)
	}

	var buf bytes.Buffer
	if err := bundle.NewWriter(&buf).UseModulePath(true).Write(b); err != nil {
		t.Fatalf("unexpected error %v", err)
	}

	if err := os.WriteFile(filepath.Join(srcDir, "bundle.tar.gz"), buf.Bytes(), 0644); err != nil {
		t.Fatalf("unexpected error %v", err)
	}

	return b
}

func getTestBundle(t *testing.T) bundle.Bundle {
	t.Helper()

	module := `package gork
import rego.v1


p contains x if { x = 1 }`

	b := bundle.Bundle{
		Manifest: bundle.Manifest{
			Revision: "quickbrownfaux",
		},
		Data: map[string]interface{}{},
		Modules: []bundle.ModuleFile{
			{
				Path:   "/foo.rego",
				URL:    "/foo.rego",
				Parsed: ast.MustParseModule(module),
				Raw:    []byte(module),
			},
		},
	}

	b.Manifest.Init()
	return b
}

func getTestSignedBundle(t *testing.T) bundle.Bundle {
	t.Helper()

	b := getTestBundle(t)

	if err := b.GenerateSignature(bundle.NewSigningConfig("secret", "HS256", ""), "foo", false); err != nil {
		t.Fatal("Unexpected error:", err)
	}
	return b
}

func getTestRawBundle(t *testing.T) io.Reader {
	t.Helper()

	b := getTestBundle(t)

	var buf bytes.Buffer
	if err := bundle.NewWriter(&buf).UseModulePath(true).Write(b); err != nil {
		t.Fatal("unexpected error:", err)
	}

	return &buf
}

func validateStoreState(ctx context.Context, t *testing.T, store storage.Store, root string, expData interface{}, expIDs []string, expBundleName string, expBundleRev string, expMetadata map[string]interface{}) {
	t.Helper()
	if err := storage.Txn(ctx, store, storage.TransactionParams{}, func(txn storage.Transaction) error {
		value, err := store.Read(ctx, txn, storage.MustParsePath(root))
		if err != nil {
			return err
		}

		if expAst, ok := expData.(ast.Value); ok {
			if ast.Compare(value, expAst) != 0 {
				return fmt.Errorf("expected %v but got %v", expAst, value)
			}
		} else {
			if !reflect.DeepEqual(value, expData) {
				return fmt.Errorf("expected %v but got %v", expData, value)
			}
		}

		ids, err := store.ListPolicies(ctx, txn)
		if err != nil {
			return err
		}

		sort.Strings(ids)
		sort.Strings(expIDs)

		if !slices.Equal(ids, expIDs) {
			return fmt.Errorf("expected ids %v but got %v", expIDs, ids)
		}

		rev, err := bundle.ReadBundleRevisionFromStore(ctx, store, txn, expBundleName)
		if err != nil {
			return fmt.Errorf("unexpected error when reading bundle revision from store: %s", err)
		}

		if rev != expBundleRev {
			return fmt.Errorf("unexpected revision found on bundle: %s", rev)
		}

		metadata, err := bundle.ReadBundleMetadataFromStore(ctx, store, txn, expBundleName)
		if err != nil {
			return fmt.Errorf("unexpected error when reading bundle metadata from store: %s", err)
		}
		if !reflect.DeepEqual(expMetadata, metadata) {
			return fmt.Errorf("unexpected metadata found on bundle: %v", metadata)
		}

		return nil

	}); err != nil {
		t.Fatal(err)
	}
}

func ensurePluginState(t *testing.T, p *Plugin, state plugins.State) {
	t.Helper()
	status, ok := p.manager.PluginStatus()[Name]
	if !ok {
		t.Fatalf("Expected to find state for %s, found nil", Name)
		return
	}
	if status.State != state {
		t.Fatalf("Unexpected status state found in plugin manager for %s:\n\n\tFound:%+v\n\n\tExpected: %s", Name, status.State, state)
	}
}<|MERGE_RESOLUTION|>--- conflicted
+++ resolved
@@ -1674,35 +1674,14 @@
 					t.Fatalf("Bad policy content. Exp:\n%v\n\nGot:\n\n%v", string(exp), string(bs))
 				}
 
-				var expData any
-				if tc.v1Compatible {
-					expData = util.MustUnmarshalJSON([]byte(`{
-						"foo": {"bar": 1, "baz": "qux"}, 
-						"system": {
-							"bundles": {"test-bundle": {"etag": "foo", "manifest": {"revision": "quickbrownfaux", "roots": [""]}}}
-						}
-					}`))
-				} else {
-					expData = util.MustUnmarshalJSON([]byte(`{
-						"foo": {"bar": 1, "baz": "qux"}, 
-						"system": {
-							"bundles": {"test-bundle": {"etag": "foo", "manifest": {"revision": "quickbrownfaux", "roots": [""]}}},
-							"modules": {"test-bundle/foo/bar.rego": {"rego_version": 1}}
-						}
-					}`))
-				}
-
-				data, err := manager.Store.Read(ctx, txn, storage.Path{})
-<<<<<<< HEAD
-				expData := util.MustUnmarshalJSON([]byte(fmt.Sprintf(`{
+				expData := util.MustUnmarshalJSON([]byte(`{
 					"foo": {"bar": 1, "baz": "qux"}, 
 					"system": {
-						"bundles": {"test-bundle": {"etag": "foo", "manifest": {"revision": "quickbrownfaux", "roots": [""]}}},
-						"modules": {"test-bundle/foo/bar.rego": {"rego_version": %d}}
+						"bundles": {"test-bundle": {"etag": "foo", "manifest": {"revision": "quickbrownfaux", "roots": [""]}}}
 					}
-				}`, regoVersion.Int())))
-=======
->>>>>>> e47bd4f9
+				}`))
+
+				data, err := manager.Store.Read(ctx, txn, storage.Path{})
 				if err != nil {
 					t.Fatal(err)
 				} else if !reflect.DeepEqual(data, expData) {
@@ -1998,20 +1977,6 @@
 					if *tc.bundleRegoVersion != tc.managerRegoVersion {
 						moduleRegoVersion = fmt.Sprintf(`,"modules": {"test-bundle/foo/bar.rego": {"rego_version": %d}}`, tc.bundleRegoVersion.Int())
 					}
-				} else {
-					manifestRegoVersion = ""
-
-<<<<<<< HEAD
-				var moduleRegoVersion int
-				if tc.bundleRegoVersion != nil {
-					moduleRegoVersion = tc.bundleRegoVersion.Int()
-				} else {
-					moduleRegoVersion = tc.managerRegoVersion.Int()
-=======
-					if ast.DefaultRegoVersion != tc.managerRegoVersion {
-						moduleRegoVersion = fmt.Sprintf(`,"modules": {"test-bundle/foo/bar.rego": {"rego_version": %d}}`, ast.DefaultRegoVersion.Int())
-					}
->>>>>>> e47bd4f9
 				}
 
 				expData := util.MustUnmarshalJSON([]byte(fmt.Sprintf(`{
@@ -2538,35 +2503,14 @@
 						}
 					}
 
-					var expData any
-					if tc.v1Compatible {
-						expData = util.MustUnmarshalJSON([]byte(`{
-							"foo": {"bar": 1, "baz": "qux"}, 
-							"system": {
-								"bundles": {"test-bundle": {"etag": "", "manifest": {"revision": "quickbrownfaux", "roots": [""]}}}
-							}
-						}`))
-					} else {
-						expData = util.MustUnmarshalJSON([]byte(`{
-							"foo": {"bar": 1, "baz": "qux"}, 
-							"system": {
-								"bundles": {"test-bundle": {"etag": "", "manifest": {"revision": "quickbrownfaux", "roots": [""]}}},
-								"modules": {"test-bundle/foo/bar.rego": {"rego_version": 1}}
-							}
-						}`))
-					}
-
-					data, err := manager.Store.Read(ctx, txn, storage.Path{})
-<<<<<<< HEAD
-					expData := util.MustUnmarshalJSON([]byte(fmt.Sprintf(`{
+					expData := util.MustUnmarshalJSON([]byte(`{
 						"foo": {"bar": 1, "baz": "qux"}, 
 						"system": {
-							"bundles": {"test-bundle": {"etag": "", "manifest": {"revision": "quickbrownfaux", "roots": [""]}}},
-							"modules": {"test-bundle/foo/bar.rego": {"rego_version": %d}}
+							"bundles": {"test-bundle": {"etag": "", "manifest": {"revision": "quickbrownfaux", "roots": [""]}}}
 						}
-					}`, regoVersion.Int())))
-=======
->>>>>>> e47bd4f9
+					}`))
+
+					data, err := manager.Store.Read(ctx, txn, storage.Path{})
 					if err != nil {
 						fatal(err)
 					} else if !reflect.DeepEqual(data, expData) {
@@ -2789,7 +2733,7 @@
 				if tc.bundleRegoVersion != nil {
 					moduleRegoVersion = tc.bundleRegoVersion.Int()
 				} else {
-					moduleRegoVersion = tc.managerRegoVersion.Int()
+					moduleRegoVersion = runtimeRegoVersion
 				}
 
 				var expData any
