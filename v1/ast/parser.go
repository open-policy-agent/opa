--- conflicted
+++ resolved
@@ -2856,13 +2856,8 @@
 
 func init() {
 	allFutureKeywords = map[string]tokens.Token{}
-<<<<<<< HEAD
-	for k, v := range futureKeywords {
-		allFutureKeywords[k] = v
-	}
-	for k, v := range futureKeywordsV0 {
-		allFutureKeywords[k] = v
-	}
+	maps.Copy(allFutureKeywords, futureKeywords)
+	maps.Copy(allFutureKeywords, futureKeywordsV0)
 }
 
 // enter increments the recursion depth counter and checks if it exceeds the maximum.
@@ -2881,8 +2876,4 @@
 // leave decrements the recursion depth counter.
 func (p *Parser) leave() {
 	p.recursionDepth--
-=======
-	maps.Copy(allFutureKeywords, futureKeywords)
-	maps.Copy(allFutureKeywords, futureKeywordsV0)
->>>>>>> 624c037c
 }