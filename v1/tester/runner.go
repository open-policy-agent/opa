// Copyright 2017 The OPA Authors.  All rights reserved.
// Use of this source code is governed by an Apache2
// license that can be found in the LICENSE file.

// Package tester contains utilities for executing Rego tests.
package tester

import (
	"bytes"
	"context"
<<<<<<< HEAD
	"encoding/json"
	"fmt"
	"regexp"
	"sort"
	"strconv"
=======
	"errors"
	"fmt"
	"regexp"
>>>>>>> a44bda98
	"strings"
	"testing"
	"time"

	wasm_errors "github.com/open-policy-agent/opa/internal/wasm/sdk/opa/errors"
	"github.com/open-policy-agent/opa/v1/ast"
	"github.com/open-policy-agent/opa/v1/bundle"
	"github.com/open-policy-agent/opa/v1/loader"
	"github.com/open-policy-agent/opa/v1/metrics"
	"github.com/open-policy-agent/opa/v1/rego"
	"github.com/open-policy-agent/opa/v1/storage"
	"github.com/open-policy-agent/opa/v1/storage/inmem"
	"github.com/open-policy-agent/opa/v1/topdown"
	"github.com/open-policy-agent/opa/v1/util"
)

// TestPrefix declares the prefix for all test rules.
const TestPrefix = "test_"

// SkipTestPrefix declares the prefix for tests that should be skipped.
const SkipTestPrefix = "todo_test_"

// Run executes all test cases found under files in path.
func Run(ctx context.Context, paths ...string) ([]*Result, error) {
	return RunWithFilter(ctx, nil, paths...)
}

// RunWithFilter executes all test cases found under files in path. The filter
// will be applied to exclude files that should not be included.
func RunWithFilter(ctx context.Context, _ loader.Filter, paths ...string) ([]*Result, error) {
	modules, store, err := Load(paths, nil)
	if err != nil {
		return nil, err
	}
	ch, err := NewRunner().SetStore(store).Run(ctx, modules)
	if err != nil {
		return nil, err
	}
	result := []*Result{}
	for r := range ch {
		result = append(result, r)
	}
	return result, nil
}

type SubResult struct {
	Fail       bool         `json:"fail,omitempty"`
	SubResults SubResultMap `json:"sub_results,omitempty"`
}

type SubResultMap map[string]*SubResult

// TODO: Cleanup SubResultMap initialization and updating

func (srm SubResultMap) FailIfUnset(path ast.Array) bool {
	current := srm
	for i := 0; i < path.Len()-1; i++ {
		term := path.Elem(i)
		k := termToString(term)
		if sr, ok := current[k]; ok {
			current = sr.SubResults
		} else {
			srm := SubResultMap{}
			current[k] = &SubResult{
				SubResults: srm,
				Fail:       true,
			}
			current = srm
		}
	}

	if term := path.Elem(path.Len() - 1); term != nil {
		k := termToString(term)
		if sr, ok := current[k]; ok {
			return sr.Fail
		}

		current[k] = &SubResult{
			Fail: true,
		}
	}

	return true
}

type unknownResolver struct{}

func (unknownResolver) Resolve(_ ast.Ref) (interface{}, error) {
	return "UNKNOWN", nil
}

func termToString(t *ast.Term) string {
	ti, err := ast.ValueToInterface(t.Value, unknownResolver{})
	if err != nil {
		return "INVALID"
	}
	var str string
	var ok bool
	if str, ok = ti.(string); !ok {
		var buf bytes.Buffer
		if err := json.NewEncoder(&buf).Encode(ti); err != nil {
			return "INVALID"
		}
		str = strings.TrimSpace(buf.String())
	}

	return str
}

// Result represents a single test case result.
type Result struct {
	Location        *ast.Location            `json:"location"`
	Package         string                   `json:"package"`
	Name            string                   `json:"name"`
	Fail            bool                     `json:"fail,omitempty"`
	Error           error                    `json:"error,omitempty"`
	Skip            bool                     `json:"skip,omitempty"`
	Duration        time.Duration            `json:"duration"`
	Trace           []*topdown.Event         `json:"trace,omitempty"`
	Output          []byte                   `json:"output,omitempty"`
	FailedAt        *ast.Expr                `json:"failed_at,omitempty"`
	BenchmarkResult *testing.BenchmarkResult `json:"benchmark_result,omitempty"`
	SubResults      SubResultMap             `json:"sub_results,omitempty"`
}

func newResult(loc *ast.Location, pkg, name string, duration time.Duration, trace []*topdown.Event, output []byte) *Result {
	return &Result{
		Location:   loc,
		Package:    pkg,
		Name:       name,
		Duration:   duration,
		Trace:      trace,
		Output:     output,
		SubResults: SubResultMap{},
	}
}

// Pass returns true if the test case passed.
func (r Result) Pass() bool {
	return !r.Fail && !r.Skip && r.Error == nil
}

func (r *Result) String() string {
	if r.Skip {
		return fmt.Sprintf("%v.%v: %v", r.Package, r.Name, r.outcome())
	}
	var buf bytes.Buffer

	buf.WriteString(fmt.Sprintf("%v.%v: %v (%v)", r.Package, r.Name, r.outcome(), r.Duration))

	for n, sr := range r.SubResults {
		buf.WriteString("\n")
		buf.WriteString(sr.string(n, "  "))
	}

	return buf.String()
}

func (r *Result) outcome() string {
	if r.Pass() {
		return "PASS"
	}
	if r.Fail {
		return "FAIL"
	}
	if r.Skip {
		return "SKIPPED"
	}
	return "ERROR"
}

func (sr *SubResult) string(name string, prefix string) string {
	var buf bytes.Buffer
	buf.WriteString(fmt.Sprintf("%v%v: %v", prefix, name, sr.outcome()))

	for n, sr := range sr.SubResults {
		buf.WriteString("\n")
		buf.WriteString(sr.string(n, prefix+"  "))
	}

	return buf.String()
}

func (sr *SubResult) outcome() string {
	if sr.Fail {
		return "FAIL"
	}
	return "PASS"
}

// BenchmarkOptions defines options specific to benchmarking tests
type BenchmarkOptions struct {
	ReportAllocations bool
}

// Runner implements simple test discovery and execution.
type Runner struct {
	compiler              *ast.Compiler
	store                 storage.Store
	cover                 topdown.QueryTracer
	trace                 bool
	enablePrintStatements bool
	raiseBuiltinErrors    bool
	runtime               *ast.Term
	timeout               time.Duration
	modules               map[string]*ast.Module
	bundles               map[string]*bundle.Bundle
	filter                string
	target                string // target type (wasm, rego, etc.)
	customBuiltins        []*Builtin
	defaultRegoVersion    ast.RegoVersion
}

// NewRunner returns a new runner.
func NewRunner() *Runner {
	return &Runner{
		timeout:            5 * time.Second,
		defaultRegoVersion: ast.DefaultRegoVersion,
	}
}

// SetDefaultRegoVersion sets the default Rego version to use when compiling modules.
// Not applicable if a custom [ast.Compiler] is set via [SetCompiler].
func (r *Runner) SetDefaultRegoVersion(v ast.RegoVersion) *Runner {
	r.defaultRegoVersion = v
	return r
}

// SetCompiler sets the compiler used by the runner.
func (r *Runner) SetCompiler(compiler *ast.Compiler) *Runner {
	r.compiler = compiler
	return r
}

// RaiseBuiltinErrors sets the runner to raise errors encountered by builtins
// such as parsing input.
func (r *Runner) RaiseBuiltinErrors(enabled bool) *Runner {
	r.raiseBuiltinErrors = enabled
	return r
}

type Builtin struct {
	Decl *ast.Builtin
	Func func(*rego.Rego)
}

func (r *Runner) AddCustomBuiltins(builtinsList []*Builtin) *Runner {
	r.customBuiltins = builtinsList
	return r
}

// SetStore sets the store to execute tests over.
func (r *Runner) SetStore(store storage.Store) *Runner {
	r.store = store
	return r
}

// SetCoverageTracer sets the tracer to use to compute coverage.
// Deprecated: Use SetCoverageQueryTracer instead.
func (r *Runner) SetCoverageTracer(tracer topdown.Tracer) *Runner {
	if tracer == nil {
		return r
	}
	if qt, ok := tracer.(topdown.QueryTracer); ok {
		r.cover = qt
	} else {
		r.cover = topdown.WrapLegacyTracer(tracer)
	}
	r.trace = false
	return r
}

// SetCoverageQueryTracer sets the tracer to use to compute coverage.
func (r *Runner) SetCoverageQueryTracer(tracer topdown.QueryTracer) *Runner {
	if tracer == nil {
		return r
	}
	r.cover = tracer
	r.trace = false
	return r
}

// CapturePrintOutput captures print() call outputs during evaluation and
// includes the output in test results.
func (r *Runner) CapturePrintOutput(yes bool) *Runner {
	r.enablePrintStatements = yes
	return r
}

// EnableTracing enables tracing of evaluation and includes traces in results.
// Tracing is currently mutually exclusive with coverage.
func (r *Runner) EnableTracing(yes bool) *Runner {
	r.trace = yes
	if r.trace {
		r.cover = nil
	}
	return r
}

// SetRuntime sets runtime information to expose to the evaluation engine.
func (r *Runner) SetRuntime(term *ast.Term) *Runner {
	r.runtime = term
	return r
}

// SetTimeout sets the timeout for the individual test cases
func (r *Runner) SetTimeout(timout time.Duration) *Runner {
	r.timeout = timout
	return r
}

// SetModules will add modules to the Runner which will be compiled then used
// for discovering and evaluating tests.
func (r *Runner) SetModules(modules map[string]*ast.Module) *Runner {
	r.modules = modules
	return r
}

// SetBundles will add bundles to the Runner which will be compiled then used
// for discovering and evaluating tests.
func (r *Runner) SetBundles(bundles map[string]*bundle.Bundle) *Runner {
	r.bundles = bundles
	return r
}

// Filter will set a test name regex filter for the test runner. Only test
// cases which match the filter will be run.
func (r *Runner) Filter(regex string) *Runner {
	r.filter = regex
	return r
}

// Target sets the output target type to use.
func (r *Runner) Target(target string) *Runner {
	r.target = target
	return r
}

// Run executes all tests contained in supplied modules.
// Deprecated: Use RunTests and the Runner#SetModules or Runner#SetBundles
// helpers instead. This will NOT use the modules or bundles set on the Runner.
func (r *Runner) Run(ctx context.Context, modules map[string]*ast.Module) (chan *Result, error) {
	return r.SetModules(modules).RunTests(ctx, nil)
}

// RunTests executes tests found in either modules or bundles loaded on the runner.
func (r *Runner) RunTests(ctx context.Context, txn storage.Transaction) (chan *Result, error) {
	return r.runTests(ctx, txn, true, r.runTest)
}

// RunBenchmarks executes tests similar to tester.Runner#RunTests but will repeat
// a number of times to get stable performance metrics.
func (r *Runner) RunBenchmarks(ctx context.Context, txn storage.Transaction, options BenchmarkOptions) (chan *Result, error) {
	return r.runTests(ctx, txn, false, func(ctx context.Context, txn storage.Transaction, module *ast.Module, rule *ast.Rule) (result *Result, b bool) {
		return r.runBenchmark(ctx, txn, module, rule, options)
	})
}

type run func(context.Context, storage.Transaction, *ast.Module, *ast.Rule) (*Result, bool)

func (r *Runner) runTests(ctx context.Context, txn storage.Transaction, enablePrintStatements bool, runFunc run) (chan *Result, error) {
	var testRegex *regexp.Regexp
	var err error

	if r.filter != "" {
		testRegex, err = regexp.Compile(r.filter)
		if err != nil {
			return nil, err
		}
	}

	if r.compiler == nil {
		capabilities := ast.CapabilitiesForThisVersion()

		// Add custom builtins declarations to compiler
		for _, builtin := range r.customBuiltins {
			capabilities.Builtins = append(capabilities.Builtins, builtin.Decl)
		}

		r.compiler = ast.NewCompiler().
			WithCapabilities(capabilities).
			WithEnablePrintStatements(enablePrintStatements).
			WithDefaultRegoVersion(r.defaultRegoVersion)
	}

	// rewrite duplicate test_* rule names as we compile modules
	r.compiler.WithStageAfter("RewriteRuleHeadRefs", ast.CompilerStageDefinition{
		Name:       "RewriteDuplicateTestNames",
		MetricName: "rewrite_duplicate_test_names",
		Stage:      rewriteDuplicateTestNames,
	})

	r.compiler.WithStageAfter("RewriteLocalVars", ast.CompilerStageDefinition{
		Name:       "InjectTestCaseFunc",
		MetricName: "inject_test_case_func",
		Stage:      injectTestCaseFunc,
	})

	if r.store == nil {
		r.store = inmem.NewWithOpts(inmem.OptRoundTripOnWrite(false))
	}

	if len(r.bundles) > 0 {
		if txn == nil {
			return nil, errors.New("unable to activate bundles: storage transaction is nil")
		}

		// Activate the bundle(s) to get their info and policies into the store
		// the actual compiled policies will overwritten later..
		opts := &bundle.ActivateOpts{
			Ctx:           ctx,
			Store:         r.store,
			Txn:           txn,
			Compiler:      r.compiler,
			Metrics:       metrics.New(),
			Bundles:       r.bundles,
			ParserOptions: ast.ParserOptions{RegoVersion: r.defaultRegoVersion},
		}
		err = bundle.Activate(opts)
		if err != nil {
			return nil, err
		}

		// Aggregate the bundle modules with other ones provided
		if r.modules == nil {
			r.modules = map[string]*ast.Module{}
		}
		for path, b := range r.bundles {
			for name, mod := range b.ParsedModules(path) {
				r.modules[name] = mod
			}
		}
	}

	if len(r.modules) > 0 {
		if r.compiler.Compile(r.modules); r.compiler.Failed() {
			return nil, r.compiler.Errors
		}
	}

	filenames := util.KeysSorted(r.compiler.Modules)
	ch := make(chan *Result)

	go func() {
		defer close(ch)
		for _, name := range filenames {
			module := r.compiler.Modules[name]
			for _, rule := range module.Rules {
				if !r.shouldRun(rule, testRegex) {
					continue
				}
				tr, stop := func() (*Result, bool) {
					runCtx, cancel := context.WithTimeout(ctx, r.timeout)
					defer cancel()
					return runFunc(runCtx, txn, module, rule)
				}()
				ch <- tr
				if stop {
					return
				}
			}
		}
	}()

	return ch, nil
}

func (r *Runner) shouldRun(rule *ast.Rule, testRegex *regexp.Regexp) bool {
	var ref ast.Ref

	for _, term := range rule.Head.Ref().GroundPrefix() {
		ref = ref.Append(term)

		var n string
		switch v := term.Value.(type) {
		case ast.Var:
			n = string(v)
		case ast.String:
			n = string(v)
		default:
			n = ""
		}

		if strings.HasPrefix(n, TestPrefix) || strings.HasPrefix(n, SkipTestPrefix) {
			// Even with the prefix it needs to pass the regex (if applicable)
			fullName := ref.String()
			if testRegex != nil && !testRegex.MatchString(fullName) {
				return false
			}

			return true
		}
	}

	return false
}

// rewriteDuplicateTestNames will rewrite duplicate test names to have a numbered suffix.
// This uses a global "count" of each to ensure compiling more than once as new modules
// are added can't introduce duplicates again.
func rewriteDuplicateTestNames(compiler *ast.Compiler) *ast.Error {
	// FIXME: Should test_* ref rules with static suffixes be rewritten?
	// E.g., data.example.test_a.b.c -> data.example.test_a#01.b.c, so it can be reported as:
	//
	// data.example.test_a#01: FAIL
	//   b: FAIL
	//     c: FAIL
	//
	// This could be made configurable, so that the user can choose to group tests by declaration or not.

	count := map[string]int{}
	for _, mod := range compiler.Modules {
		for _, rule := range mod.Rules {
			name, _ := ruleName(rule.Head)
			if !strings.HasPrefix(name, TestPrefix) {
				continue
			}

			key := rule.Ref().GroundPrefix().String()
			if k, ok := count[key]; ok {
				groundRef := rule.Head.Ref().GroundPrefix()
				dynamicSuffix := rule.Head.Ref().DynamicSuffix()
				newName := fmt.Sprintf("%s#%02d", name, k)
				if len(groundRef) == 1 {
					groundRef[0] = ast.VarTerm(newName)
				} else {
					groundRef[len(groundRef)-1] = ast.StringTerm(newName)
				}
				for i := 0; i < len(dynamicSuffix); i++ {
					groundRef = append(groundRef, dynamicSuffix[i])
				}
				rule.Head.SetRef(groundRef)
			}
			count[key]++
		}
	}
	return nil
}

// TODO: Explain why we inject the internal.test_case function, and why we want to place it as far up the rule body as possible.
// And that this might require us to also move generated assignment expressions up too.
func injectTestCaseFunc(compiler *ast.Compiler) *ast.Error {
	for _, mod := range compiler.Modules {
		for _, rule := range mod.Rules {
			// FIXME: Do we need to account for else blocks?

			// Only apply to test rules
			rName, rni := ruleName(rule.Head)
			if !strings.HasPrefix(rName, TestPrefix) {
				continue
			}

			// TODO: Only apply to rules that doesn't have manual use of the test case function

			// Construct test-case name
			ref := rule.Head.Ref()
			if rni < 0 || len(ref) <= rni+1 {
				// We only inject the test-case function if there is a rule ref "tail" behind the rule name
				continue
			}
			argsRef := ref[rni+1:]
			args := ast.NewArray(argsRef...)

			// Find the earliest point where the test case function can be injected

			injectBelow := -1

			// Find generated local vars referenced in the head whose assignment expr can be moved up the body
			for _, term := range argsRef {
				// We expect to find generated expressions - if any - at the tail of the body, so we start from the end
				for i := len(rule.Body) - 1; i >= 0; {
					expr := rule.Body[i]
					moved := false

					// If the expression is a generated assignment of a var in the head ref, we attempt to move it as far
					// up the body as possible.
					// This is a shallow move, we don't attempt to detect multiple levels of indirection and don't move such expressions; in such case, we move the assigning expression up to the first reference.
					// Once done for all vars in the head ref, we can inject the test case function below the last (possibly moved) such expr.
					if (expr.IsEquality() || expr.IsAssignment()) && expr.Operand(0).Equal(term) {
						if !expr.Generated {
							if i > injectBelow {
								// We can't inject the test-case function above this line
								injectBelow = i
							}
						} else {
							// FIXME: Should we also move non-generated expressions? Takes control from user, but could avoid gotchas.
							// E.g. If the user manually declares a test-case name var assignment after test assertions, failed assertions will cause the failed test-case to not be picked up.

							// Based on the vars in the rhs of the expr, see if we can move it up the rule body
							// Can we get away with just placing it under the lowes first occurrence of any referenced var?
							vars := ast.NewVarSet()
							ast.WalkVars(expr.Operand(1), func(v ast.Var) bool {
								// We only care about local vars
								if isLocalVar(v) {
									vars.Add(v)
								}
								return false
							})

							if len(vars) == 0 {
								// No local vars referenced, can be moved to top of body
								rule.Body, moved = moveExpr(rule.Body, i, 0)
								if 0 > injectBelow {
									// We can't inject the test-case function above this line
									injectBelow = 0
								}
							} else {
								// Find the lowest (highest up the body) individual index of each var referenced in the rhs,
								// and select the highest (lowest down the body) of those

								// TODO: Use TypedValueMap once synced with main
								lowest := ast.NewValueMap()

								for j := i - 1; j >= 0; j-- {
									expr := rule.Body[j]
									ast.WalkVars(expr, func(v ast.Var) bool {
										if vars.Contains(v) {
											// We override the value for each var, so we get the lowest index (line highest up the body) for each
											lowest.Put(v, ast.Number(strconv.Itoa(j)))
											return true
										}
										return false
									})
								}

								highest := 0
								lowest.Iter(func(k, v ast.Value) bool {
									if n, err := strconv.Atoi(string(v.(ast.Number))); err == nil {
										if n > highest {
											highest = n
										}
									}
									return false
								})

								if highest < i {
									// The expression is lower in the body than the lowes line of any expression that might contribute to its assignment
									// Move the expression to just after the lowest line
									moveTo := highest + 1
									rule.Body, moved = moveExpr(rule.Body, i, moveTo)
									if moveTo > injectBelow {
										// If the expression was moved below the current injection point, we need to adjust the injection point to just below that point
										injectBelow = moveTo
									} else if i > injectBelow && moveTo < injectBelow {
										// If the expression was previously below the injection point, but has now moved to above it, the injection point has been moved down one line
										injectBelow++
									}
								}
							}
						}
					}

					// If the expression was moved, we need to re-evaluate the current index, as it contains a new expression
					if !moved {
						i--
					}
				}
			}

			testCaseFuncExpr := ast.NewExpr([]*ast.Term{
				ast.NewTerm(ast.InternalTestCase.Ref()),
				ast.NewTerm(args),
			})

			rule.Body = insertExpr(rule.Body, testCaseFuncExpr, injectBelow+1)
		}
	}
	return nil
}

func isLocalVar(v ast.Value) bool {
	if v, ok := v.(ast.Var); ok {
		if strings.HasPrefix(string(v), ast.LocalVarPrefix) {
			return true
		}
	}
	return false
}

func insertExpr(body ast.Body, expr *ast.Expr, index int) ast.Body {
	if index <= 0 {
		return append(ast.Body{expr}, body...)
	}

	if index >= len(body) {
		return append(body, expr)
	}

	return append(body[:index], append(ast.Body{expr}, body[index:]...)...)
}

func moveExpr(body ast.Body, from int, to int) (ast.Body, bool) {
	if from == to {
		return body, false
	}

	expr := body[from]                                                // Save the expression to move
	body = append(body[:from], body[from+1:]...)                      // Remove the expression from the body
	body = append(body[:to], append(ast.Body{expr}, body[to:]...)...) // Insert the expression at the new position
	return body, true
}

// ruleName is a helper to be used when checking if a function
// (a) is a test, or
// (b) needs to be skipped
// -- it'll resolve `p.q.r` to `r`. For representing results, we'll
// use rule.Head.Ref()
func ruleName(h *ast.Head) (string, int) {
	var n string

	index := 0
	for i, term := range h.Ref().GroundPrefix() {
		index = i
		switch v := term.Value.(type) {
		case ast.Var:
			n = string(v)
		case ast.String:
			n = string(v)
		default:
			n = ""
		}

		if strings.HasPrefix(n, TestPrefix) || strings.HasPrefix(n, SkipTestPrefix) {
			break
		}
	}

	return n, index
}

func (r *Runner) runTest(ctx context.Context, txn storage.Transaction, mod *ast.Module, rule *ast.Rule) (*Result, bool) {
	var bufferTracer *topdown.BufferTracer
	var tracer topdown.QueryTracer

	if r.cover != nil {
		tracer = r.cover
	} else if r.trace {
		bufferTracer = topdown.NewBufferTracer()
		tracer = bufferTracer
	}

	ruleName, _ := ruleName(rule.Head)
	if strings.HasPrefix(ruleName, SkipTestPrefix) { // TODO(sr): add test
		tr := newResult(rule.Loc(), mod.Package.Path.String(), rule.Head.Ref().GroundPrefix().String(), 0*time.Second, nil, nil)
		tr.Skip = true
		return tr, false
	}

	printbuf := bytes.NewBuffer(nil)
	var builtinErrors []topdown.Error
	rg := rego.New(
		rego.Store(r.store),
		rego.Transaction(txn),
		rego.Compiler(r.compiler),
		rego.Query(rule.Path().String()),
		rego.QueryTracer(tracer),
		rego.Runtime(r.runtime),
		rego.Target(r.target),
		rego.PrintHook(topdown.NewPrintHook(printbuf)),
		rego.BuiltinErrorList(&builtinErrors),
	)

	// Register custom builtins on rego instance
	for _, v := range r.customBuiltins {
		v.Func(rg)
	}

	t0 := time.Now()
	rs, err := rg.Eval(ctx)
	dt := time.Since(t0)

	var trace []*topdown.Event
	if bufferTracer != nil {
		trace = *bufferTracer
	}

	tr := newResult(rule.Loc(), mod.Package.Path.String(), rule.Head.Ref().GroundPrefix().String(), dt, trace, printbuf.Bytes())

	// If there was an error other than errors from builtins, prefer that error.
	if err != nil {
		tr.Error = err
	} else if r.raiseBuiltinErrors && len(builtinErrors) > 0 {
		if len(builtinErrors) == 1 {
			tr.Error = &builtinErrors[0]
		} else {
			tr.Error = fmt.Errorf("%v", builtinErrors)
		}
	}

	var stop bool
	if err != nil {
		if topdown.IsCancel(err) || wasm_errors.IsCancel(err) {
			stop = ctx.Err() != context.DeadlineExceeded
		}
	} else if len(rs) == 0 {
		tr.Fail = true
<<<<<<< HEAD
		if bufFailureLineTracer != nil {
			tr.FailedAt = getFailedAtFromTrace(bufFailureLineTracer)
		}
	} else if rule.Head.DocKind() == ast.PartialObjectDoc {
		tr.Fail, tr.SubResults = subResults(rs[0].Expressions[0].Value)
		// FIXME: Join with above call to subResults()?
		if updateFailedSubResults(tr, tr.Trace) {
			tr.Fail = true
		}
=======
>>>>>>> a44bda98
	} else if b, ok := rs[0].Expressions[0].Value.(bool); !ok || !b {
		tr.Fail = true
	}

	return tr, stop
}

func updateFailedSubResults(r *Result, trace []*topdown.Event) bool {
	failed := false

	for _, e := range trace {
		if e.Op == topdown.TestCaseOp {
			if p, ok := e.Input().Value.(*ast.Array); ok {
				if r.SubResults.FailIfUnset(*p) {
					failed = true
				}
			}
		}
	}

	return failed
}

func subResults(v any) (bool, map[string]*SubResult) {
	if v == nil {
		return true, map[string]*SubResult{}
	}

	var fail bool

	switch x := v.(type) {
	case map[string]any:
		result := map[string]*SubResult{}
		for k, v := range x {
			sr := subResult(v)
			result[k] = sr
			if sr.Fail {
				fail = true
			}
		}
		return fail, result
	}

	return true, map[string]*SubResult{}
}

func subResult(v any) *SubResult {
	if v == nil {
		return &SubResult{}
	}

	switch x := v.(type) {
	case map[string]any:
		fail, srs := subResults(x)
		return &SubResult{
			Fail:       fail,
			SubResults: srs,
		}
	case bool:
		return &SubResult{
			Fail: !x,
		}
	default:
		return &SubResult{
			Fail: true,
		}
	}
}

func (r *Runner) runBenchmark(ctx context.Context, txn storage.Transaction, mod *ast.Module, rule *ast.Rule, options BenchmarkOptions) (*Result, bool) {
	tr := &Result{
		Location: rule.Loc(),
		Package:  mod.Package.Path.String(),
		Name:     rule.Head.Ref().GroundPrefix().String(), // TODO(sr): test
	}

	var stop bool

	t0 := time.Now()

	br := testing.Benchmark(func(b *testing.B) {

		pq, err := rego.New(
			rego.Store(r.store),
			rego.Transaction(txn),
			rego.Compiler(r.compiler),
			rego.Query(rule.Path().String()),
			rego.Runtime(r.runtime),
			rego.Target(r.target),
		).PrepareForEval(ctx)

		if err != nil {
			tr.Fail = true
			b.Fatalf("Unexpected error: %s", err)
		}

		m := metrics.New()

		// Track memory allocations
		if options.ReportAllocations {
			b.ReportAllocs()
		}

		// Don't count setup in the benchmark time, only evaluation time
		b.ResetTimer()

		for range b.N {

			// Start the timer (might already be started, but that's ok)
			b.StartTimer()

			rs, err := pq.Eval(
				ctx,
				rego.EvalTransaction(txn),
				rego.EvalMetrics(m),
			)

			// Stop the timer so we don't count any of the error handling time
			b.StopTimer()

			if err != nil {
				tr.Error = err
				if topdown.IsCancel(err) && !(ctx.Err() == context.DeadlineExceeded) {
					stop = true
				}
				b.Fatalf("Unexpected error: %s", err)
			} else if len(rs) == 0 {
				tr.Fail = true
				b.Fatal("Expected boolean result, got `undefined`")
			} else if pass, ok := rs[0].Expressions[0].Value.(bool); !ok || !pass {
				tr.Fail = true
				b.Fatal("Expected test to evaluate as true, got false")
			}
		}

		for k, v := range m.All() {
			fv := float64(v.(int64)) / float64(b.N)
			b.ReportMetric(fv, k+"/op")
		}
	})

	tr.Duration = time.Since(t0)
	tr.BenchmarkResult = &br

	return tr, stop
}

// Load returns modules and an in-memory store for running tests.
func Load(args []string, filter loader.Filter) (map[string]*ast.Module, storage.Store, error) {
	return LoadWithRegoVersion(args, filter, ast.DefaultRegoVersion)
}

// LoadWithRegoVersion returns modules and an in-memory store for running tests.
// Modules are parsed in accordance with the given RegoVersion.
func LoadWithRegoVersion(args []string, filter loader.Filter, regoVersion ast.RegoVersion) (map[string]*ast.Module, storage.Store, error) {
	if regoVersion == ast.RegoUndefined {
		regoVersion = ast.DefaultRegoVersion
	}

	loaded, err := loader.NewFileLoader().
		WithRegoVersion(regoVersion).
		WithProcessAnnotation(true).
		Filtered(args, filter)
	if err != nil {
		return nil, nil, err
	}
	store := inmem.NewFromObject(loaded.Documents)
	modules := make(map[string]*ast.Module, len(loaded.Modules))
	ctx := context.Background()
	err = storage.Txn(ctx, store, storage.WriteParams, func(txn storage.Transaction) error {
		for _, loadedModule := range loaded.Modules {
			modules[loadedModule.Name] = loadedModule.Parsed

			// Add the policies to the store to ensure that any future bundle
			// activations will preserve them and re-compile the module with
			// the bundle modules.
			err := store.UpsertPolicy(ctx, txn, loadedModule.Name, loadedModule.Raw)
			if err != nil {
				return err
			}
		}
		return nil
	})
	return modules, store, err
}

// LoadWithParserOptions returns modules and an in-memory store for running tests.
// Modules are parsed in accordance with the given [ast.ParserOptions].
func LoadWithParserOptions(args []string, filter loader.Filter, popts ast.ParserOptions) (map[string]*ast.Module, storage.Store, error) {
	loaded, err := loader.NewFileLoader().
		WithRegoVersion(popts.RegoVersion).
		WithCapabilities(popts.Capabilities).
		WithProcessAnnotation(popts.ProcessAnnotation).
		Filtered(args, filter)
	if err != nil {
		return nil, nil, err
	}
	store := inmem.NewFromObject(loaded.Documents)
	modules := make(map[string]*ast.Module, len(loaded.Modules))
	ctx := context.Background()
	err = storage.Txn(ctx, store, storage.WriteParams, func(txn storage.Transaction) error {
		for _, loadedModule := range loaded.Modules {
			modules[loadedModule.Name] = loadedModule.Parsed

			// Add the policies to the store to ensure that any future bundle
			// activations will preserve them and re-compile the module with
			// the bundle modules.
			err := store.UpsertPolicy(ctx, txn, loadedModule.Name, loadedModule.Raw)
			if err != nil {
				return err
			}
		}
		return nil
	})
	return modules, store, err
}

// LoadBundles will load the given args as bundles, either tarball or directory is OK.
func LoadBundles(args []string, filter loader.Filter) (map[string]*bundle.Bundle, error) {
	return LoadBundlesWithRegoVersion(args, filter, ast.RegoV0)
}

// LoadBundlesWithRegoVersion will load the given args as bundles, either tarball or directory is OK.
// Bundles are parsed in accordance with the given RegoVersion.
func LoadBundlesWithRegoVersion(args []string, filter loader.Filter, regoVersion ast.RegoVersion) (map[string]*bundle.Bundle, error) {
	if regoVersion == ast.RegoUndefined {
		regoVersion = ast.DefaultRegoVersion
	}

	bundles := make(map[string]*bundle.Bundle, len(args))
	for _, bundleDir := range args {
		b, err := loader.NewFileLoader().
			WithRegoVersion(regoVersion).
			WithProcessAnnotation(true).
			WithSkipBundleVerification(true).
			WithFilter(filter).
			AsBundle(bundleDir)
		if err != nil {
			return nil, fmt.Errorf("unable to load bundle %s: %s", bundleDir, err)
		}
		bundles[bundleDir] = b
	}

	return bundles, nil
}

// LoadBundlesWithParserOptions will load the given args as bundles, either tarball or directory is OK.
// Bundles are parsed in accordance with the given [ast.ParserOptions].
func LoadBundlesWithParserOptions(args []string, filter loader.Filter, popts ast.ParserOptions) (map[string]*bundle.Bundle, error) {
	if popts.RegoVersion == ast.RegoUndefined {
		popts.RegoVersion = ast.DefaultRegoVersion
	}

	bundles := make(map[string]*bundle.Bundle, len(args))
	for _, bundleDir := range args {
		b, err := loader.NewFileLoader().
			WithRegoVersion(popts.RegoVersion).
			WithCapabilities(popts.Capabilities).
			WithProcessAnnotation(popts.ProcessAnnotation).
			WithSkipBundleVerification(true).
			WithFilter(filter).
			AsBundle(bundleDir)
		if err != nil {
			return nil, fmt.Errorf("unable to load bundle %s: %s", bundleDir, err)
		}
		bundles[bundleDir] = b
	}

	return bundles, nil
}<|MERGE_RESOLUTION|>--- conflicted
+++ resolved
@@ -8,17 +8,11 @@
 import (
 	"bytes"
 	"context"
-<<<<<<< HEAD
 	"encoding/json"
-	"fmt"
-	"regexp"
-	"sort"
-	"strconv"
-=======
 	"errors"
 	"fmt"
 	"regexp"
->>>>>>> a44bda98
+	"strconv"
 	"strings"
 	"testing"
 	"time"
@@ -815,18 +809,12 @@
 		}
 	} else if len(rs) == 0 {
 		tr.Fail = true
-<<<<<<< HEAD
-		if bufFailureLineTracer != nil {
-			tr.FailedAt = getFailedAtFromTrace(bufFailureLineTracer)
-		}
 	} else if rule.Head.DocKind() == ast.PartialObjectDoc {
 		tr.Fail, tr.SubResults = subResults(rs[0].Expressions[0].Value)
 		// FIXME: Join with above call to subResults()?
 		if updateFailedSubResults(tr, tr.Trace) {
 			tr.Fail = true
 		}
-=======
->>>>>>> a44bda98
 	} else if b, ok := rs[0].Expressions[0].Value.(bool); !ok || !b {
 		tr.Fail = true
 	}
