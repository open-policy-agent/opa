--- conflicted
+++ resolved
@@ -7,11 +7,8 @@
 import (
 	"container/list"
 	"encoding/json"
-<<<<<<< HEAD
 	"iter"
-=======
 	"slices"
->>>>>>> 1f5b294a
 	"strconv"
 
 	"github.com/open-policy-agent/opa/internal/deepcopy"
@@ -206,23 +203,10 @@
 
 func (txn *transaction) Commit() (result storage.TriggerEvent) {
 	result.Context = txn.context
-<<<<<<< HEAD
-	// Pre-allocate slices with exact capacity
-	if txn.updates.Len() > 0 {
-		result.Data = make([]storage.DataEvent, 0, txn.updates.Len())
-	}
-	if len(txn.policies) > 0 {
-		result.Policy = make([]storage.PolicyEvent, 0, len(txn.policies))
-	}
-
-	for curr := txn.updates.Front(); curr != nil; curr = curr.Next() {
-		action := curr.Value.(dataUpdate)
-		txn.db.data = action.Apply(txn.db.data)
-=======
->>>>>>> 1f5b294a
 
 	if txn.updates != nil {
 		if len(txn.db.triggers) > 0 {
+			result.Data = make([]storage.DataEvent, 0, txn.updates.Len())
 			result.Data = slices.Grow(result.Data, txn.updates.Len())
 		}
 
@@ -241,6 +225,7 @@
 	}
 
 	if len(txn.policies) > 0 && len(txn.db.triggers) > 0 {
+		result.Policy = make([]storage.PolicyEvent, 0, len(txn.policies))
 		result.Policy = slices.Grow(result.Policy, len(txn.policies))
 	}
 
@@ -325,8 +310,7 @@
 	return cpy, nil
 }
 
-<<<<<<< HEAD
-func (txn *transaction) ListPolicies() []string {
+func (txn *transaction) ListPolicies() (ids []string) {
 	// Pre-allocate with exact capacity
 	capacity := len(txn.db.policies)
 	for id, update := range txn.policies {
@@ -341,10 +325,7 @@
 		}
 	}
 
-	ids := make([]string, 0, capacity)
-=======
-func (txn *transaction) ListPolicies() (ids []string) {
->>>>>>> 1f5b294a
+	ids = make([]string, 0, capacity)
 	for id := range txn.db.policies {
 		if _, ok := txn.policies[id]; !ok {
 			ids = append(ids, id)
