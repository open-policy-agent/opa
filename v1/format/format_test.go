// Copyright 2017 The OPA Authors.  All rights reserved.
// Use of this source code is governed by an Apache2
// license that can be found in the LICENSE file.

package format

import (
	"bytes"
	"fmt"
	"os"
	"path/filepath"
	"strconv"
	"strings"
	"testing"

	"github.com/open-policy-agent/opa/v1/ast"
	"github.com/open-policy-agent/opa/v1/ast/location"
)

func TestFormatNilLocation(t *testing.T) {
	tests := []struct {
		note        string
		regoVersion ast.RegoVersion
		rule        string
		exp         string
	}{
		{
			note:        "v0",
			regoVersion: ast.RegoV0,
			rule:        `r = y { y = "foo" }`,
			exp: `r = y {
	y = "foo"
}`,
		},
		{
			note:        "v1",
			regoVersion: ast.RegoV1,
			rule:        `r = y if { y = "foo" }`,
			exp: `r := y if y = "foo"
`,
		},
	}

	for _, tc := range tests {
		t.Run(tc.note, func(t *testing.T) {
			rule := ast.MustParseRuleWithOpts(tc.rule, ast.ParserOptions{RegoVersion: tc.regoVersion})
			rule.Head.Location = nil

			bs, err := AstWithOpts(rule, Opts{RegoVersion: tc.regoVersion})
			if err != nil {
				t.Fatal(err)
			}

			if string(bs) != tc.exp {
				t.Fatalf("Expected:\n\n%q\n\nbut got:\n\n%q", tc.exp, string(bs))
			}
		})
	}
}

func TestFormatNilLocationEmptyBody(t *testing.T) {
	b := ast.NewBody()
	x, err := Ast(b)
	if len(x) != 0 || err != nil {
		t.Fatalf("Expected empty result but got: %q, err: %v", string(x), err)
	}
}

func TestFormatNilLocationFunctionArgs(t *testing.T) {
	b := ast.NewBody()
	s := ast.StringTerm(" ")
	s.SetLocation(location.NewLocation([]byte("\" \""), "p.rego", 2, 2))
	b.Append(ast.Split.Expr(ast.NewTerm(ast.Var("__local1__")), s, ast.NewTerm(ast.Var("__local2__"))))
	exp := "split(__local1__, \" \", __local2__)\n"
	bs, err := Ast(b)
	if err != nil {
		t.Fatal(err)
	}
	if string(bs) != exp {
		t.Fatalf("Expected %q but got %q", exp, string(bs))
	}
}

func TestFormatSourceError(t *testing.T) {
	rego := "testfiles/v0/test.rego.error"
	contents, err := os.ReadFile(rego)
	if err != nil {
		t.Fatalf("Failed to read rego source: %v", err)
	}

	_, err = Source(rego, contents)
	if err == nil {
		t.Fatal("Expected parsing error, not nil")
	}

	exp := "1 error occurred: testfiles/v0/test.rego.error:27: rego_parse_error: unexpected eof token"

	if !strings.HasPrefix(err.Error(), exp) {
		t.Fatalf("Expected error message '%s', got '%s'", exp, err.Error())
	}
}

func TestFormatV0Source(t *testing.T) {
	regoFiles, err := filepath.Glob("testfiles/v0/*.rego")
	if err != nil {
		panic(err)
	}

	for _, rego := range regoFiles {
		t.Run(rego, func(t *testing.T) {
			contents, err := os.ReadFile(rego)
			if err != nil {
				t.Fatalf("Failed to read rego source: %v", err)
			}

			expected, err := os.ReadFile(rego + ".formatted")
			if err != nil {
				t.Fatalf("Failed to read expected rego source: %v", err)
			}

			popts := ast.ParserOptions{
				RegoVersion: ast.RegoV0,
			}
			opts := Opts{
				RegoVersion:   ast.RegoV0,
				ParserOptions: &popts,
			}

			formatted, err := SourceWithOpts(rego, contents, opts)
			if err != nil {
				t.Fatalf("Failed to format file: %v", err)
			}

			if ln, at := differsAt(formatted, expected); ln != 0 {
				t.Fatalf("Expected formatted bytes to equal expected bytes but differed near line %d / byte %d (got: %q, expected: %q):\n%s", ln, at, formatted[at], expected[at], prefixWithLineNumbers(formatted))
			}

			if _, err := ast.ParseModuleWithOpts(rego+".tmp", string(formatted), popts); err != nil {
				t.Fatalf("Failed to parse formatted bytes: %v", err)
			}

			formatted, err = SourceWithOpts(rego, formatted, opts)
			if err != nil {
				t.Fatalf("Failed to double format file")
			}

			if ln, at := differsAt(formatted, expected); ln != 0 {
				t.Fatalf("Expected roundtripped bytes to equal expected bytes but differed near line %d / byte %d:\n%s", ln, at, prefixWithLineNumbers(formatted))
			}

		})
	}
}

func TestFormatV1Source(t *testing.T) {
	regoFiles, err := filepath.Glob("testfiles/v1/*.rego")
	if err != nil {
		panic(err)
	}

	for _, rego := range regoFiles {
		t.Run(rego, func(t *testing.T) {
			contents, err := os.ReadFile(rego)
			if err != nil {
				t.Fatalf("Failed to read rego source: %v", err)
			}

			expected, err := os.ReadFile(rego + ".formatted")
			if err != nil {
				t.Fatalf("Failed to read expected rego source: %v", err)
			}

			popts := ast.ParserOptions{
				RegoVersion: ast.RegoV1,
			}
			opts := Opts{
				RegoVersion:   ast.RegoV1,
				ParserOptions: &popts,
			}

			formatted, err := SourceWithOpts(rego, contents, opts)
			if err != nil {
				t.Fatalf("Failed to format file: %v", err)
			}

			if ln, at := differsAt(formatted, expected); ln != 0 {
				t.Fatalf("Expected formatted bytes to equal expected bytes but differed near line %d / byte %d (got: %q, expected: %q):\n%s", ln, at, formatted[at], expected[at], prefixWithLineNumbers(formatted))
			}

			if _, err := ast.ParseModuleWithOpts(rego+".tmp", string(formatted), popts); err != nil {
				t.Fatalf("Failed to parse formatted bytes: %v", err)
			}

			formatted, err = SourceWithOpts(rego, formatted, opts)
			if err != nil {
				t.Fatalf("Failed to double format file")
			}

			if ln, at := differsAt(formatted, expected); ln != 0 {
				t.Fatalf("Expected roundtripped bytes to equal expected bytes but differed near line %d / byte %d:\n%s", ln, at, prefixWithLineNumbers(formatted))
			}

		})
	}
}

func TestFormatV0SourceToRegoV1(t *testing.T) {
	regoFiles, err := filepath.Glob("testfiles/v0_to_v1/*.rego")
	if err != nil {
		panic(err)
	}

	for _, rego := range regoFiles {
		t.Run(rego, func(t *testing.T) {
			contents, err := os.ReadFile(rego)
			if err != nil {
				t.Fatalf("Failed to read rego source: %v", err)
			}

			errorExpected := false
			expected, err := os.ReadFile(rego + ".formatted")
			if err != nil {
				if os.IsNotExist(err) {
					errorExpected = true
					expected, err = os.ReadFile(rego + ".error")
					if err != nil {
						t.Fatalf("Failed to read expected error source: %v", err)
					}
				}
				if !errorExpected {
					t.Fatalf("Failed to read expected rego source: %v", err)
				}
			}

			sourceOpts := Opts{
				RegoVersion: ast.RegoV0CompatV1, // Target syntax is v0 compat v1
				ParserOptions: &ast.ParserOptions{
					RegoVersion: ast.RegoV0, // Original syntax is v0
				},
			}
			targetOpts := Opts{
				RegoVersion: ast.RegoV0CompatV1, // Target syntax is v0 compat v1
			}

			if errorExpected {
				formatted, err := SourceWithOpts(rego, contents, sourceOpts)

				if err == nil {
					t.Fatalf("Expected error, got: %s", formatted)
				}
				if err.Error() != string(expected) {
					t.Fatalf("Expected error:\n\n'%s'\n\ngot:\n\n'%s'", expected, err.Error())
				}
			} else {
				formatted, err := SourceWithOpts(rego, contents, sourceOpts)

				if err != nil {
					t.Fatalf("Failed to format file: %v", err)
				}

				if ln, at := differsAt(formatted, expected); ln != 0 {
					t.Fatalf("Expected formatted bytes to equal expected bytes but differed near line %d / byte %d (got: %q, expected: %q):\n%s", ln, at, formatted[at], expected[at], prefixWithLineNumbers(formatted))
				}

				if _, err := ast.ParseModule(rego+".tmp", string(formatted)); err != nil {
					t.Fatalf("Failed to parse formatted bytes: %v", err)
				}

				formatted, err = SourceWithOpts(rego, formatted, targetOpts)
				if err != nil {
					t.Fatalf("Failed to double format file")
				}

				if ln, at := differsAt(formatted, expected); ln != 0 {
					t.Fatalf("Expected roundtripped bytes to equal expected bytes but differed near line %d / byte %d:\n%s", ln, at, prefixWithLineNumbers(formatted))
				}

				// rego-v1 formatted code is still compliant with v0, and should not be changed if formatted as such
				formatted, err = SourceWithOpts(rego, formatted, targetOpts)
				if err != nil {
					t.Fatalf("Failed to double format file as v0")
				}

				if ln, at := differsAt(formatted, expected); ln != 0 {
					t.Fatalf("Expected roundtripped bytes to equal expected bytes but differed near line %d / byte %d:\n%s", ln, at, prefixWithLineNumbers(formatted))
				}
			}
		})
	}
}

func TestFormatAST(t *testing.T) {
	cases := []struct {
		note        string
		regoVersion ast.RegoVersion
		toFmt       any
		expected    string
	}{
		{
			note:     "var",
			toFmt:    ast.Var(`foo`),
			expected: "foo",
		},
		{
			note: "string",
			toFmt: &ast.Term{
				Value:    ast.String("foo"),
				Location: &ast.Location{Text: []byte(`"foo"`)},
			},
			expected: `"foo"`,
		},
		{
			note:     "var wildcard",
			toFmt:    ast.Var(`$12`),
			expected: "_",
		},
		{
			note: "string with wildcard prefix",
			toFmt: &ast.Term{
				Value:    ast.String("$01"),
				Location: &ast.Location{Text: []byte(`"$01"`)},
			},
			expected: `"$01"`,
		},
		{
			note:     "ref var only",
			toFmt:    ast.MustParseRef(`data.foo`),
			expected: "data.foo",
		},
		{
			note:     "ref multi vars",
			toFmt:    ast.MustParseRef(`data.foo.bar.baz`),
			expected: "data.foo.bar.baz",
		},
		{
			note:     "ref with string",
			toFmt:    ast.MustParseRef(`data["foo"]`),
			expected: `data.foo`,
		},
		{
			note:     "ref multi string",
			toFmt:    ast.MustParseRef(`data["foo"]["bar"]["baz"]`),
			expected: `data.foo.bar.baz`,
		},
		{
			note:     "ref with string needs brackets",
			toFmt:    ast.MustParseRef(`data["foo my-var\nbar"]`),
			expected: `data["foo my-var\nbar"]`,
		},
		{
			note:     "ref multi string needs brackets",
			toFmt:    ast.MustParseRef(`data["foo my-var"]["bar"]["almost.baz"]`),
			expected: `data["foo my-var"].bar["almost.baz"]`,
		},
		{
			note:     "ref var wildcard",
			toFmt:    ast.MustParseRef(`data.foo[_]`),
			expected: "data.foo[_]",
		},
		{
			note:     "ref var wildcard",
			toFmt:    ast.MustParseRef(`foo[_]`),
			expected: "foo[_]",
		},
		{
			note:     "ref string with wildcard prefix",
			toFmt:    ast.MustParseRef(`foo["$01"]`),
			expected: `foo["$01"]`,
		},
		{
			note:     "nested ref var wildcard",
			toFmt:    ast.MustParseRef(`foo[bar[baz[_]]]`),
			expected: "foo[bar[baz[_]]]",
		},
		{
			note:     "ref mixed",
			toFmt:    ast.MustParseRef(`foo["bar"].baz[_]["bar-2"].qux`),
			expected: `foo.bar.baz[_]["bar-2"].qux`,
		},
		{
			note:     "ref empty",
			toFmt:    ast.Ref{},
			expected: ``,
		},
		{
			note:     "ref nil",
			toFmt:    ast.Ref(nil),
			expected: ``,
		},
		{
			note:     "ref operator",
			toFmt:    ast.MustParseRef(`foo[count(foo) - 1]`),
			expected: `foo[count(foo) - 1]`,
		},
		{
			note:     "x in xs",
			toFmt:    ast.Member.Call(ast.VarTerm("x"), ast.VarTerm("xs")),
			expected: `x in xs`,
		},
		{
			note:     "x, y in xs",
			toFmt:    ast.MemberWithKey.Call(ast.VarTerm("x"), ast.VarTerm("y"), ast.VarTerm("xs")),
			expected: `(x, y in xs)`,
		},
		{
			note: "some x in xs",
			toFmt: ast.NewExpr(&ast.SomeDecl{Symbols: []*ast.Term{
				ast.Member.Call(ast.VarTerm("x"), ast.VarTerm("xs")),
			}}),
			expected: `some x in xs`,
		},
		{
			note: "some x, y in xs",
			toFmt: ast.NewExpr(&ast.SomeDecl{Symbols: []*ast.Term{
				ast.MemberWithKey.Call(ast.VarTerm("x"), ast.VarTerm("y"), ast.VarTerm("xs")),
			}}),
			expected: `some x, y in xs`,
		},
		{
			note:        "v0, every adds import if missing",
			regoVersion: ast.RegoV0,
			toFmt: ast.MustParseModuleWithOpts(`package test
			p {
				every k, v in [1, 2] { k != v }
			}`,
				ast.ParserOptions{
					RegoVersion:    ast.RegoV0,
					FutureKeywords: []string{"every"},
				}),
			expected: `package test

import future.keywords.every

p {
	every k, v in [1, 2] { k != v }
}`,
		},
		{
			note:        "v1, every doesn't add import if missing",
			regoVersion: ast.RegoV1,
			toFmt: ast.MustParseModuleWithOpts(`package test
			p if {
				every k, v in [1, 2] { k != v }
			}`,
				ast.ParserOptions{RegoVersion: ast.RegoV1}),
			expected: `package test

p if {
	every k, v in [1, 2] { k != v }
}`,
		},
		{
			note:        "v0: every does not add import if all future KWs are there",
			regoVersion: ast.RegoV0,
			toFmt: ast.MustParseModuleWithOpts(`package test
			import future.keywords
			p {
				every k, v in [1, 2] { k != v }
			}`,
				ast.ParserOptions{
					FutureKeywords: []string{"every"},
					RegoVersion:    ast.RegoV0,
				}),
			expected: `package test

import future.keywords

p if {
	every k, v in [1, 2] { k != v }
}`,
		},
		{
			note:        "v0: every does not add import if already present",
			regoVersion: ast.RegoV0,
			toFmt: ast.MustParseModuleWithOpts(`package test
			import future.keywords
			p {
				every k, v in [1, 2] { k != v }
			}`,
				ast.ParserOptions{
					FutureKeywords: []string{"every"},
					RegoVersion:    ast.RegoV0,
				}),
			expected: `package test

import future.keywords

p if {
	every k, v in [1, 2] { k != v }
}`,
		},
		{
			note: "body shared wildcard",
			toFmt: ast.Body{
				&ast.Expr{
					Index: 0,
					Terms: []*ast.Term{
						ast.RefTerm(ast.VarTerm("eq")),
						ast.RefTerm(ast.VarTerm("input"), ast.StringTerm("arr"), ast.VarTerm("$01"), ast.StringTerm("some key"), ast.VarTerm("$02")),
						ast.VarTerm("bar"),
					},
				},
				&ast.Expr{
					Index: 1,
					Location: &ast.Location{
						Row: 2,
						Col: 1,
					},
					Terms: []*ast.Term{
						ast.RefTerm(ast.VarTerm("eq")),
						ast.RefTerm(ast.VarTerm("input"), ast.StringTerm("arr"), ast.VarTerm("$01"), ast.StringTerm("bar")),
						ast.VarTerm("qux"),
					},
				},
				&ast.Expr{
					Index: 1,
					Location: &ast.Location{
						Row: 2,
						Col: 1,
					},
					Terms: []*ast.Term{
						ast.RefTerm(ast.VarTerm("eq")),
						ast.RefTerm(ast.VarTerm("foo"), ast.VarTerm("$03"), ast.VarTerm("$01"), ast.StringTerm("bar")),
						ast.RefTerm(ast.VarTerm("bar"), ast.VarTerm("$03"), ast.VarTerm("$04"), ast.VarTerm("$01"), ast.StringTerm("bar")),
					},
				},
			},
			expected: `input.arr[_01]["some key"][_] = bar
input.arr[_01].bar = qux
foo[_03][_01].bar = bar[_03][_][_01].bar
`,
		},
		{
			note: "body shared wildcard - ref head",
			toFmt: ast.Body{
				&ast.Expr{
					Index: 0,
					Terms: ast.VarTerm("$x"),
				},
				&ast.Expr{
					Index: 1,
					Terms: ast.RefTerm(ast.VarTerm("$x"), ast.VarTerm("y")),
				},
			},
			expected: `_x
_x[y]`,
		},
		{
			note: "body shared wildcard - nested ref",
			toFmt: ast.Body{
				&ast.Expr{
					Index: 0,
					Terms: ast.VarTerm("$x"),
				},
				&ast.Expr{
					Index: 1,
					Terms: ast.RefTerm(ast.VarTerm("a"), ast.RefTerm(ast.VarTerm("$x"), ast.VarTerm("y"))),
				},
			},
			expected: `_x
a[_x[y]]`,
		},
		{
			note: "body shared wildcard - nested ref array",
			toFmt: ast.Body{
				&ast.Expr{
					Index: 0,
					Terms: ast.VarTerm("$x"),
				},
				&ast.Expr{
					Index: 1,
					Terms: ast.RefTerm(ast.VarTerm("a"), ast.RefTerm(ast.VarTerm("$x"), ast.VarTerm("y"), ast.ArrayTerm(ast.VarTerm("z"), ast.VarTerm("w")))),
				},
			},
			expected: `_x
a[_x[y][[z, w]]]`,
		},
		{
			note: "expr with wildcard that has a default location",
			toFmt: func() *ast.Expr {
				expr := ast.MustParseExpr(`["foo", _] = split(input.foo, ":")`)
				ast.WalkTerms(expr, func(term *ast.Term) bool {
					v, ok := term.Value.(ast.Var)
					if ok && v.IsWildcard() {
						term.Location = defaultLocation(term)
						return true
					}
					term.Location.File = "foo.rego"
					term.Location.Row = 2
					return false
				})
				return expr
			}(),
			expected: `["foo", _] = split(input.foo, ":")`,
		},
		{
			note: "expr all terms having empty-file locations",
			toFmt: ast.MustParseExpr(`[
					"foo",
					_
					] = split(input.foo, ":")`),
			expected: `
[
	"foo",
	_,
] = split(input.foo, ":")`,
		},
		{
			note: "expr where all terms having empty-file locations, and one is a default location",
			toFmt: func() *ast.Expr {
				expr := ast.MustParseExpr(`
["foo", __local1__] = split(input.foo, ":")`)
				ast.WalkTerms(expr, func(term *ast.Term) bool {
					if ast.VarTerm("__local1__").Equal(term) {
						term.Location = defaultLocation(term)
						return true
					}
					return false
				})
				return expr
			}(),
			expected: `["foo", __local1__] = split(input.foo, ":")`,
		},
		{
			note: "expr where generated var has an AST location not matching its source location",
			toFmt: func() *ast.Expr {
				e := ast.MustParseExpr(`__local0__ = concat(",", [__local1__])`)
				ast.WalkTerms(e, func(t *ast.Term) bool {
					t.Location.File = "t.rego"
					return false
				})
				// mangling that may happen in PE
				return ast.Concat.Expr(
					e.Operand(1).Value.(ast.Call)[1],
					e.Operand(1).Value.(ast.Call)[2],
					e.Operand(0),
				).SetLocation(e.Location)
			}(),
			expected: `concat(",", [__local1__], __local0__)`,
		},
	}

	for _, tc := range cases {
		t.Run(tc.note, func(t *testing.T) {
			bs, err := AstWithOpts(tc.toFmt, Opts{
				RegoVersion: tc.regoVersion,
				ParserOptions: &ast.ParserOptions{
					RegoVersion: tc.regoVersion,
				},
			})
			if err != nil {
				t.Fatalf("Unexpected error: %s", err)
			}
			expected := strings.TrimSpace(tc.expected)
			actual := strings.TrimSpace(string(bs))
			if actual != expected {
				t.Fatalf("Expected:\n\n%q\n\nGot:\n\n%q\n\n", expected, actual)
			}
		})

		// consistency check: disregarding source locations, it shouldn't panic
		t.Run("no_loc/"+tc.note, func(t *testing.T) {
			_, err := AstWithOpts(tc.toFmt, Opts{IgnoreLocations: true})
			if err != nil {
				t.Fatalf("Unexpected error: %s", err)
			}
			if err != nil {
				t.Fatalf("Unexpected error: %s", err)
			}
		})
	}
}

func TestFormatAST_Error(t *testing.T) {
	cases := []struct {
		note        string
		regoVersion ast.RegoVersion
		toFmt       any
		expErr      string
	}{
		{
			note:   "package with only data term",
			toFmt:  &ast.Package{Path: ast.Ref{ast.DefaultRootDocument}},
			expErr: `rego_format_error: invalid package path: data`,
		},
		{
			note: "module with package with only data term",
			toFmt: &ast.Module{
				Package: &ast.Package{Path: ast.Ref{ast.DefaultRootDocument}},
			},
			expErr: `rego_format_error: invalid package path: data`,
		},
	}

	for _, tc := range cases {
		t.Run(tc.note, func(t *testing.T) {
			_, err := AstWithOpts(tc.toFmt, Opts{
				RegoVersion: tc.regoVersion,
				ParserOptions: &ast.ParserOptions{
					RegoVersion: tc.regoVersion,
				},
			})
			if err == nil {
				t.Fatalf("Expected error, got nil")
			}
			if !strings.Contains(err.Error(), tc.expErr) {
				t.Fatalf("Expected error to contain:\n\n%q\n\ngot:\n\n%q", tc.expErr, err.Error())
			}
		})
	}
}

func TestFormatDeepCopy(t *testing.T) {

	original := ast.Body{
		&ast.Expr{
			Index: 0,
			Terms: ast.VarTerm("$x"),
		},
		&ast.Expr{
			Index: 1,
			Terms: ast.RefTerm(ast.VarTerm("$x"), ast.VarTerm("y")),
		},
	}

	cpy := original.Copy()

	_, err := Ast(original)
	if err != nil {
		t.Fatal(err)
	}

	if !cpy.Equal(original) {
		t.Fatal("expected original to be unmodified")
	}

}

func differsAt(a, b []byte) (int, int) {
	if bytes.Equal(a, b) {
		return 0, 0
	}
	minLen := min(len(a), len(b))
	ln := 1
	for i := range minLen {
		if a[i] == '\n' {
			ln++
		}
		if a[i] != b[i] {
			return ln, i
		}
	}
	return ln, minLen - 1
}

func prefixWithLineNumbers(bs []byte) []byte {
	raw := string(bs)
	lines := strings.Split(raw, "\n")
	format := fmt.Sprintf("%%%dd %%s", len(strconv.Itoa(len(lines)+1)))
	for i, line := range lines {
		lines[i] = fmt.Sprintf(format, i+1, line)
	}
	return []byte(strings.Join(lines, "\n"))
}

func TestSource_DefaultRegoVersion(t *testing.T) {
	tests := []struct {
		note         string
		module       string
		expFormatted string
		expErrs      []string
	}{
		{
			note: "v0", // from default rego-version
			module: `package test

p[x]            {
	x = "a"
}`,

			expErrs: []string{
				"test.rego:3: rego_parse_error: `if` keyword is required before rule body",
				"test.rego:3: rego_parse_error: `contains` keyword is required for partial set rules",
			},
		},
		{
			note: "v1",
			module: `package test

p    contains    x    if      {
	x = "a"
}`,
			expFormatted: `package test

p contains x if {
	x = "a"
}
`,
		},
	}

	for _, tc := range tests {
		t.Run(tc.note, func(t *testing.T) {
			formatted, err := Source("test.rego", []byte(tc.module))
			if len(tc.expErrs) > 0 {
				if err == nil {
					t.Fatalf("expected errors but got nil")
				}

				for _, expErr := range tc.expErrs {
					if !strings.Contains(err.Error(), expErr) {
						t.Fatalf("expected error:\n\n%q\n\nbut got:\n\n%q", expErr, err)
					}
				}
			} else {
				if err != nil {
					t.Fatalf("unexpected error: %v", err)
				}

				formattedStr := string(formatted)
				if formattedStr != tc.expFormatted {
					t.Fatalf("expected %q but got %q", tc.expFormatted, formattedStr)
				}
			}
		})
	}
}

func TestSourceWithOpts_DefaultRegoVersion(t *testing.T) {
	tests := []struct {
		note          string
		toRegoVersion ast.RegoVersion
		module        string
		expFormatted  string
		expErrs       []string
	}{
		{
			note:          "v0 -> v0", // from default rego-version
			toRegoVersion: ast.RegoV0,
			module: `package test

p[x]            {
	x = "a"
}`,
			expErrs: []string{
				"test.rego:3: rego_parse_error: `if` keyword is required before rule body",
				"test.rego:3: rego_parse_error: `contains` keyword is required for partial set rules",
			},
		},
		{
			note:          "v0 -> v1", // from default rego-version
			toRegoVersion: ast.RegoV1,
			module: `package test

p[x]            {
	x = "a"
}`,
			expErrs: []string{
				"test.rego:3: rego_parse_error: `if` keyword is required before rule body",
				"test.rego:3: rego_parse_error: `contains` keyword is required for partial set rules",
			},
		},
		{
			note:          "v1 -> v1", // from non-default rego-version
			toRegoVersion: ast.RegoV1,
			module: `package test

p    contains    x    if      {
	x = "a"
}`,
			expFormatted: `package test

p contains x if {
	x = "a"
}
`,
		},
	}

	for _, tc := range tests {
		t.Run(tc.note, func(t *testing.T) {
			formatted, err := SourceWithOpts("test.rego", []byte(tc.module), Opts{RegoVersion: tc.toRegoVersion})
			if len(tc.expErrs) > 0 {
				if err == nil {
					t.Fatalf("expected errors but got nil")
				}

				for _, expErr := range tc.expErrs {
					if !strings.Contains(err.Error(), expErr) {
						t.Fatalf("expected error:\n\n%q\n\nbut got:\n\n%q", expErr, err)
					}
				}
			} else {
				if err != nil {
					t.Fatalf("unexpected error: %v", err)
				}

				formattedStr := string(formatted)
				if formattedStr != tc.expFormatted {
					t.Fatalf("expected %q but got %q", tc.expFormatted, formattedStr)
				}
			}
		})
	}
}

func TestGroupableOneLinerRules(t *testing.T) {
	contents := []byte(`package test

foo := 1 if input.x
foo := 2 if not input.x

a := 1
b := 2

c := 3

d := 4

# comment above group
e := 5
f := 6
`)

	formatted, err := Source("test.rego", contents)
	if err != nil {
		t.Fatalf("unexpected error: %v", err)
	}

	if !bytes.Equal(formatted, contents) {
		t.Fatalf("expected %q but got %q", formatted, contents)
	}
}

func TestFormatKeywordsInRefs(t *testing.T) {
	regoVersions := map[string]ast.RegoVersion{
		"v0": ast.RegoV0,
		"v1": ast.RegoV1,
	}

	for versionName, regoVersion := range regoVersions {
		t.Run(versionName, func(t *testing.T) {
			regoFiles, err := filepath.Glob(fmt.Sprintf("testfiles/%s/*.rego.formatted_no_keywords_in_refs", versionName))
			if err != nil {
				panic(err)
			}

			for _, expected_rego := range regoFiles {
				original_rego := strings.TrimSuffix(expected_rego, ".formatted_no_keywords_in_refs")
				t.Run(original_rego, func(t *testing.T) {
					expected, err := os.ReadFile(expected_rego)
					if err != nil {
						t.Fatalf("Failed to read expected rego source: %v", err)
					}

					original, err := os.ReadFile(original_rego)
					if err != nil {
						t.Fatalf("Failed to read rego source: %v", err)
					}

					caps := ast.CapabilitiesForThisVersion(ast.CapabilitiesRegoVersion(regoVersion))
					feats := []string{}
					for _, f := range caps.Features {
						if f != ast.FeatureKeywordsInRefs {
							feats = append(feats, f)
						}
					}
					caps.Features = feats

					popts := ast.ParserOptions{
						RegoVersion: regoVersion,
					}
					opts := Opts{
						RegoVersion:   regoVersion,
						ParserOptions: &popts,
						Capabilities:  caps,
					}

					formatted, err := SourceWithOpts(original_rego, original, opts)
					if err != nil {
						t.Fatalf("Failed to format file: %v", err)
					}

					if ln, at := differsAt(formatted, expected); ln != 0 {
						t.Fatalf("Expected formatted bytes to equal expected bytes but differed near line %d / byte %d (got: %q, expected: %q):\n%s", ln, at, formatted[at], expected[at], prefixWithLineNumbers(formatted))
					}

					if _, err := ast.ParseModuleWithOpts(original_rego+".tmp", string(formatted), popts); err != nil {
						t.Fatalf("Failed to parse formatted bytes: %v", err)
					}

					formatted, err = SourceWithOpts(original_rego, formatted, opts)
					if err != nil {
						t.Fatalf("Failed to double format file")
					}

					if ln, at := differsAt(formatted, expected); ln != 0 {
						t.Fatalf("Expected roundtripped bytes to equal expected bytes but differed near line %d / byte %d:\n%s", ln, at, prefixWithLineNumbers(formatted))
					}

				})
			}
		})
	}
}

// 3064960 ns/op	 4573131 B/op	   26266 allocs/op // no optimizations
// 1737719 ns/op	 1972193 B/op	   14160 allocs/op // pre-allocate partitionComments
// 1674343 ns/op	 1916700 B/op	   11556 allocs/op // static memberRef & memberWithKeyRef
// 1594546 ns/op	 1882652 B/op	   10644 allocs/op // various minor fixes
// _853508 ns/op	  441730 B/op	    8895 allocs/op // partitionComments early return if unchanged
// _812859 ns/op	  362651 B/op	    8811 allocs/op // partitionComments reuse backing array
// _676179 ns/op	  995204 B/op	    8850 allocs/op // regression in 0fb7526
// _513570 ns/op	  378787 B/op	    8775 allocs/op // addressed regression with sync.Pool
// _481681 ns/op	  352130 B/op	    7954 allocs/op // new util.NewSlicePool using only pointers
// _365116 ns/op	  160528 B/op	    2098 allocs/op // new SkipDefensiveCopying option
func BenchmarkFormatLargePolicy(b *testing.B) {
	contents, err := os.ReadFile("testdata/bench.rego")
	if err != nil {
		b.Fatalf("Failed to read rego source: %v", err)
	}
	module := ast.MustParseModule(string(contents))
	opts := Opts{RegoVersion: ast.RegoV1, SkipDefensiveCopying: true}

	for b.Loop() {
<<<<<<< HEAD
		_, err := AstWithOpts(module, Opts{RegoVersion: ast.RegoV1})
		if err != nil {
=======
		if _, err := AstWithOpts(module, opts); err != nil {
>>>>>>> b018764b
			b.Fatal(err)
		}
	}
}<|MERGE_RESOLUTION|>--- conflicted
+++ resolved
@@ -1023,12 +1023,7 @@
 	opts := Opts{RegoVersion: ast.RegoV1, SkipDefensiveCopying: true}
 
 	for b.Loop() {
-<<<<<<< HEAD
-		_, err := AstWithOpts(module, Opts{RegoVersion: ast.RegoV1})
-		if err != nil {
-=======
 		if _, err := AstWithOpts(module, opts); err != nil {
->>>>>>> b018764b
 			b.Fatal(err)
 		}
 	}
